--- conflicted
+++ resolved
@@ -97,12 +97,9 @@
  * fix nodetool names that reference column families (CASSANDRA-8872)
 
 2.1.5
-<<<<<<< HEAD
-=======
  * Update collection types that use a user-defined type when that UDT is
    modified (CASSANDRA-9148)
  * Re-add deprecated cold_reads_to_omit param for backwards compat (CASSANDRA-9203)
->>>>>>> bdef0724
  * Make anticompaction visible in compactionstats (CASSANDRA-9098)
  * Improve nodetool getendpoints documentation about the partition
    key parameter (CASSANDRA-6458)
