3.0.1
 * Remove unclear Indexer.indexes() method (CASSANDRA-10690)
 * Fix NPE on stream read error (CASSANDRA-10771)
 * Normalize cqlsh DESC output (CASSANDRA-10431)
 * Rejects partition range deletions when columns are specified (CASSANDRA-10739)
 * Fix error when saving cached key for old format sstable (CASSANDRA-10778)
 * Invalidate prepared statements on DROP INDEX (CASSANDRA-10758)
 * Fix SELECT statement with IN restrictions on partition key,
   ORDER BY and LIMIT (CASSANDRA-10729)
 * Improve stress performance over 1k threads (CASSANDRA-7217)
 * Wait for migration responses to complete before bootstrapping (CASSANDRA-10731)
 * Unable to create a function with argument of type Inet (CASSANDRA-10741)
 * Fix backward incompatibiliy in CqlInputFormat (CASSANDRA-10717)
 * Correctly preserve deletion info on updated rows when notifying indexers
   of single-row deletions (CASSANDRA-10694)
 * Notify indexers of partition delete during cleanup (CASSANDRA-10685)
 * Keep the file open in trySkipCache (CASSANDRA-10669)
 * Updated trigger example (CASSANDRA-10257)
Merged from 2.2:
 * Verify tables in pseudo-system keyspaces at startup (CASSANDRA-10761)
<<<<<<< HEAD
 * Fix IllegalArgumentException in DataOutputBuffer.reallocate for large buffers (CASSANDRA-10592)
=======
Merged from 2.1:
 * Fix Stress profile parsing on Windows (CASSANDRA-10808)

2.2.4
>>>>>>> 7e3e1191
 * Show CQL help in cqlsh in web browser (CASSANDRA-7225)
 * Serialize on disk the proper SSTable compression ratio (CASSANDRA-10775)
 * Reject index queries while the index is building (CASSANDRA-8505)
 * CQL.textile syntax incorrectly includes optional keyspace for aggregate SFUNC and FINALFUNC (CASSANDRA-10747)
 * Fix JSON update with prepared statements (CASSANDRA-10631)
 * Don't do anticompaction after subrange repair (CASSANDRA-10422)
 * Fix SimpleDateType type compatibility (CASSANDRA-10027)
 * (Hadoop) fix splits calculation (CASSANDRA-10640)
 * (Hadoop) ensure that Cluster instances are always closed (CASSANDRA-10058)
Merged from 2.1:
 * Fix incremental repair hang when replica is down (CASSANDRA-10288)
 * Optimize the way we check if a token is repaired in anticompaction (CASSANDRA-10768)
 * Add proper error handling to stream receiver (CASSANDRA-10774)
 * Warn or fail when changing cluster topology live (CASSANDRA-10243)
 * Status command in debian/ubuntu init script doesn't work (CASSANDRA-10213)
 * Some DROP ... IF EXISTS incorrectly result in exceptions on non-existing KS (CASSANDRA-10658)
 * DeletionTime.compareTo wrong in rare cases (CASSANDRA-10749)
 * Force encoding when computing statement ids (CASSANDRA-10755)
 * Properly reject counters as map keys (CASSANDRA-10760)
 * Fix the sstable-needs-cleanup check (CASSANDRA-10740)
 * (cqlsh) Print column names before COPY operation (CASSANDRA-8935)
 * Fix CompressedInputStream for proper cleanup (CASSANDRA-10012)
 * (cqlsh) Support counters in COPY commands (CASSANDRA-9043)
 * Try next replica if not possible to connect to primary replica on
   ColumnFamilyRecordReader (CASSANDRA-2388)
 * Limit window size in DTCS (CASSANDRA-10280)
 * sstableloader does not use MAX_HEAP_SIZE env parameter (CASSANDRA-10188)
 * (cqlsh) Improve COPY TO performance and error handling (CASSANDRA-9304)
 * Create compression chunk for sending file only (CASSANDRA-10680)
 * Forbid compact clustering column type changes in ALTER TABLE (CASSANDRA-8879)
 * Reject incremental repair with subrange repair (CASSANDRA-10422)
 * Add a nodetool command to refresh size_estimates (CASSANDRA-9579)
 * Invalidate cache after stream receive task is completed (CASSANDRA-10341)
 * Reject counter writes in CQLSSTableWriter (CASSANDRA-10258)
 * Remove superfluous COUNTER_MUTATION stage mapping (CASSANDRA-10605)


3.0
 * Fix AssertionError while flushing memtable due to materialized views
   incorrectly inserting empty rows (CASSANDRA-10614)
 * Store UDA initcond as CQL literal in the schema table, instead of a blob (CASSANDRA-10650)
 * Don't use -1 for the position of partition key in schema (CASSANDRA-10491)
 * Fix distinct queries in mixed version cluster (CASSANDRA-10573)
 * Skip sstable on clustering in names query (CASSANDRA-10571)
 * Remove value skipping as it breaks read-repair (CASSANDRA-10655)
 * Fix bootstrapping with MVs (CASSANDRA-10621)
 * Make sure EACH_QUORUM reads are using NTS (CASSANDRA-10584)
 * Fix MV replica filtering for non-NetworkTopologyStrategy (CASSANDRA-10634)
 * (Hadoop) fix CIF describeSplits() not handling 0 size estimates (CASSANDRA-10600)
 * Fix reading of legacy sstables (CASSANDRA-10590)
 * Use CQL type names in schema metadata tables (CASSANDRA-10365)
 * Guard batchlog replay against integer division by zero (CASSANDRA-9223)
 * Fix bug when adding a column to thrift with the same name than a primary key (CASSANDRA-10608)
 * Add client address argument to IAuthenticator::newSaslNegotiator (CASSANDRA-8068)
 * Fix implementation of LegacyLayout.LegacyBoundComparator (CASSANDRA-10602)
 * Don't use 'names query' read path for counters (CASSANDRA-10572)
 * Fix backward compatibility for counters (CASSANDRA-10470)
 * Remove memory_allocator paramter from cassandra.yaml (CASSANDRA-10581,10628)
 * Execute the metadata reload task of all registered indexes on CFS::reload (CASSANDRA-10604)
 * Fix thrift cas operations with defined columns (CASSANDRA-10576)
 * Fix PartitionUpdate.operationCount()for updates with static column operations (CASSANDRA-10606)
 * Fix thrift get() queries with defined columns (CASSANDRA-10586)
 * Fix marking of indexes as built and removed (CASSANDRA-10601)
 * Skip initialization of non-registered 2i instances, remove Index::getIndexName (CASSANDRA-10595)
 * Fix batches on multiple tables (CASSANDRA-10554)
 * Ensure compaction options are validated when updating KeyspaceMetadata (CASSANDRA-10569)
 * Flatten Iterator Transformation Hierarchy (CASSANDRA-9975)
 * Remove token generator (CASSANDRA-5261)
 * RolesCache should not be created for any authenticator that does not requireAuthentication (CASSANDRA-10562)
 * Fix LogTransaction checking only a single directory for files (CASSANDRA-10421)
 * Fix handling of range tombstones when reading old format sstables (CASSANDRA-10360)
 * Aggregate with Initial Condition fails with C* 3.0 (CASSANDRA-10367)
Merged from 2.2:
 * (cqlsh) show partial trace if incomplete after max_trace_wait (CASSANDRA-7645)
 * Use most up-to-date version of schema for system tables (CASSANDRA-10652)
 * Deprecate memory_allocator in cassandra.yaml (CASSANDRA-10581,10628)
 * Expose phi values from failure detector via JMX and tweak debug
   and trace logging (CASSANDRA-9526)
 * Fix IllegalArgumentException in DataOutputBuffer.reallocate for large buffers (CASSANDRA-10592)
Merged from 2.1:
 * Shutdown compaction in drain to prevent leak (CASSANDRA-10079)
 * (cqlsh) fix COPY using wrong variable name for time_format (CASSANDRA-10633)
 * Do not run SizeEstimatesRecorder if a node is not a member of the ring (CASSANDRA-9912)
 * Improve handling of dead nodes in gossip (CASSANDRA-10298)
 * Fix logback-tools.xml incorrectly configured for outputing to System.err
   (CASSANDRA-9937)
 * Fix streaming to catch exception so retry not fail (CASSANDRA-10557)
 * Add validation method to PerRowSecondaryIndex (CASSANDRA-10092)
 * Support encrypted and plain traffic on the same port (CASSANDRA-10559)
 * Do STCS in DTCS windows (CASSANDRA-10276)
 * Avoid repetition of JVM_OPTS in debian package (CASSANDRA-10251)
 * Fix potential NPE from handling result of SIM.highestSelectivityIndex (CASSANDRA-10550)
 * Fix paging issues with partitions containing only static columns data (CASSANDRA-10381)
 * Fix conditions on static columns (CASSANDRA-10264)
 * AssertionError: attempted to delete non-existing file CommitLog (CASSANDRA-10377)
 * Fix sorting for queries with an IN condition on partition key columns (CASSANDRA-10363)


3.0-rc2
 * Fix SELECT DISTINCT queries between 2.2.2 nodes and 3.0 nodes (CASSANDRA-10473)
 * Remove circular references in SegmentedFile (CASSANDRA-10543)
 * Ensure validation of indexed values only occurs once per-partition (CASSANDRA-10536)
 * Fix handling of static columns for range tombstones in thrift (CASSANDRA-10174)
 * Support empty ColumnFilter for backward compatility on empty IN (CASSANDRA-10471)
 * Remove Pig support (CASSANDRA-10542)
 * Fix LogFile throws Exception when assertion is disabled (CASSANDRA-10522)
 * Revert CASSANDRA-7486, make CMS default GC, move GC config to
   conf/jvm.options (CASSANDRA-10403)
 * Fix TeeingAppender causing some logs to be truncated/empty (CASSANDRA-10447)
 * Allow EACH_QUORUM for reads (CASSANDRA-9602)
 * Fix potential ClassCastException while upgrading (CASSANDRA-10468)
 * Fix NPE in MVs on update (CASSANDRA-10503)
 * Only include modified cell data in indexing deltas (CASSANDRA-10438)
 * Do not load keyspace when creating sstable writer (CASSANDRA-10443)
 * If node is not yet gossiping write all MV updates to batchlog only (CASSANDRA-10413)
 * Re-populate token metadata after commit log recovery (CASSANDRA-10293)
 * Provide additional metrics for materialized views (CASSANDRA-10323)
 * Flush system schema tables after local schema changes (CASSANDRA-10429)
Merged from 2.2:
 * Reduce contention getting instances of CompositeType (CASSANDRA-10433)
 * Fix the regression when using LIMIT with aggregates (CASSANDRA-10487)
 * Avoid NoClassDefFoundError during DataDescriptor initialization on windows (CASSANDRA-10412)
 * Preserve case of quoted Role & User names (CASSANDRA-10394)
 * cqlsh pg-style-strings broken (CASSANDRA-10484)
 * cqlsh prompt includes name of keyspace after failed `use` statement (CASSANDRA-10369)
Merged from 2.1:
 * (cqlsh) Distinguish negative and positive infinity in output (CASSANDRA-10523)
 * (cqlsh) allow custom time_format for COPY TO (CASSANDRA-8970)
 * Don't allow startup if the node's rack has changed (CASSANDRA-10242)
 * (cqlsh) show partial trace if incomplete after max_trace_wait (CASSANDRA-7645)
 * Allow LOCAL_JMX to be easily overridden (CASSANDRA-10275)
 * Mark nodes as dead even if they've already left (CASSANDRA-10205)


3.0.0-rc1
 * Fix mixed version read request compatibility for compact static tables
   (CASSANDRA-10373)
 * Fix paging of DISTINCT with static and IN (CASSANDRA-10354)
 * Allow MATERIALIZED VIEW's SELECT statement to restrict primary key
   columns (CASSANDRA-9664)
 * Move crc_check_chance out of compression options (CASSANDRA-9839)
 * Fix descending iteration past end of BTreeSearchIterator (CASSANDRA-10301)
 * Transfer hints to a different node on decommission (CASSANDRA-10198)
 * Check partition keys for CAS operations during stmt validation (CASSANDRA-10338)
 * Add custom query expressions to SELECT (CASSANDRA-10217)
 * Fix minor bugs in MV handling (CASSANDRA-10362)
 * Allow custom indexes with 0,1 or multiple target columns (CASSANDRA-10124)
 * Improve MV schema representation (CASSANDRA-9921)
 * Add flag to enable/disable coordinator batchlog for MV writes (CASSANDRA-10230)
 * Update cqlsh COPY for new internal driver serialization interface (CASSANDRA-10318)
 * Give index implementations more control over rebuild operations (CASSANDRA-10312)
 * Update index file format (CASSANDRA-10314)
 * Add "shadowable" row tombstones to deal with mv timestamp issues (CASSANDRA-10261)
 * CFS.loadNewSSTables() broken for pre-3.0 sstables
 * Cache selected index in read command to reduce lookups (CASSANDRA-10215)
 * Small optimizations of sstable index serialization (CASSANDRA-10232)
 * Support for both encrypted and unencrypted native transport connections (CASSANDRA-9590)
Merged from 2.2:
 * Configurable page size in cqlsh (CASSANDRA-9855)
 * Defer default role manager setup until all nodes are on 2.2+ (CASSANDRA-9761)
 * Handle missing RoleManager in config after upgrade to 2.2 (CASSANDRA-10209)
Merged from 2.1:
 * Bulk Loader API could not tolerate even node failure (CASSANDRA-10347)
 * Avoid misleading pushed notifications when multiple nodes
   share an rpc_address (CASSANDRA-10052)
 * Fix dropping undroppable when message queue is full (CASSANDRA-10113)
 * Fix potential ClassCastException during paging (CASSANDRA-10352)
 * Prevent ALTER TYPE from creating circular references (CASSANDRA-10339)
 * Fix cache handling of 2i and base tables (CASSANDRA-10155, 10359)
 * Fix NPE in nodetool compactionhistory (CASSANDRA-9758)
 * (Pig) support BulkOutputFormat as a URL parameter (CASSANDRA-7410)
 * BATCH statement is broken in cqlsh (CASSANDRA-10272)
 * (cqlsh) Make cqlsh PEP8 Compliant (CASSANDRA-10066)
 * (cqlsh) Fix error when starting cqlsh with --debug (CASSANDRA-10282)
 * Scrub, Cleanup and Upgrade do not unmark compacting until all operations
   have completed, regardless of the occurence of exceptions (CASSANDRA-10274)


3.0.0-beta2
 * Fix columns returned by AbstractBtreePartitions (CASSANDRA-10220)
 * Fix backward compatibility issue due to AbstractBounds serialization bug (CASSANDRA-9857)
 * Fix startup error when upgrading nodes (CASSANDRA-10136)
 * Base table PRIMARY KEY can be assumed to be NOT NULL in MV creation (CASSANDRA-10147)
 * Improve batchlog write patch (CASSANDRA-9673)
 * Re-apply MaterializedView updates on commitlog replay (CASSANDRA-10164)
 * Require AbstractType.isByteOrderComparable declaration in constructor (CASSANDRA-9901)
 * Avoid digest mismatch on upgrade to 3.0 (CASSANDRA-9554)
 * Fix Materialized View builder when adding multiple MVs (CASSANDRA-10156)
 * Choose better poolingOptions for protocol v4 in cassandra-stress (CASSANDRA-10182)
 * Fix LWW bug affecting Materialized Views (CASSANDRA-10197)
 * Ensures frozen sets and maps are always sorted (CASSANDRA-10162)
 * Don't deadlock when flushing CFS backed custom indexes (CASSANDRA-10181)
 * Fix double flushing of secondary index tables (CASSANDRA-10180)
 * Fix incorrect handling of range tombstones in thrift (CASSANDRA-10046)
 * Only use batchlog when paired materialized view replica is remote (CASSANDRA-10061)
 * Reuse TemporalRow when updating multiple MaterializedViews (CASSANDRA-10060)
 * Validate gc_grace_seconds for batchlog writes and MVs (CASSANDRA-9917)
 * Fix sstablerepairedset (CASSANDRA-10132)
Merged from 2.2:
 * Cancel transaction for sstables we wont redistribute index summary
   for (CASSANDRA-10270)
 * Retry snapshot deletion after compaction and gc on Windows (CASSANDRA-10222)
 * Fix failure to start with space in directory path on Windows (CASSANDRA-10239)
 * Fix repair hang when snapshot failed (CASSANDRA-10057)
 * Fall back to 1/4 commitlog volume for commitlog_total_space on small disks
   (CASSANDRA-10199)
Merged from 2.1:
 * Added configurable warning threshold for GC duration (CASSANDRA-8907)
 * Fix handling of streaming EOF (CASSANDRA-10206)
 * Only check KeyCache when it is enabled
 * Change streaming_socket_timeout_in_ms default to 1 hour (CASSANDRA-8611)
 * (cqlsh) update list of CQL keywords (CASSANDRA-9232)
 * Add nodetool gettraceprobability command (CASSANDRA-10234)
Merged from 2.0:
 * Fix rare race where older gossip states can be shadowed (CASSANDRA-10366)
 * Fix consolidating racks violating the RF contract (CASSANDRA-10238)
 * Disallow decommission when node is in drained state (CASSANDRA-8741)


2.2.1
 * Fix race during construction of commit log (CASSANDRA-10049)
 * Fix LeveledCompactionStrategyTest (CASSANDRA-9757)
 * Fix broken UnbufferedDataOutputStreamPlus.writeUTF (CASSANDRA-10203)
 * (cqlsh) default load-from-file encoding to utf-8 (CASSANDRA-9898)
 * Avoid returning Permission.NONE when failing to query users table (CASSANDRA-10168)
 * (cqlsh) add CLEAR command (CASSANDRA-10086)
 * Support string literals as Role names for compatibility (CASSANDRA-10135)
Merged from 2.1:
 * Only check KeyCache when it is enabled
 * Change streaming_socket_timeout_in_ms default to 1 hour (CASSANDRA-8611)
 * (cqlsh) update list of CQL keywords (CASSANDRA-9232)


3.0.0-beta1
 * Redesign secondary index API (CASSANDRA-9459, 7771, 9041)
 * Fix throwing ReadFailure instead of ReadTimeout on range queries (CASSANDRA-10125)
 * Rewrite hinted handoff (CASSANDRA-6230)
 * Fix query on static compact tables (CASSANDRA-10093)
 * Fix race during construction of commit log (CASSANDRA-10049)
 * Add option to only purge repaired tombstones (CASSANDRA-6434)
 * Change authorization handling for MVs (CASSANDRA-9927)
 * Add custom JMX enabled executor for UDF sandbox (CASSANDRA-10026)
 * Fix row deletion bug for Materialized Views (CASSANDRA-10014)
 * Support mixed-version clusters with Cassandra 2.1 and 2.2 (CASSANDRA-9704)
 * Fix multiple slices on RowSearchers (CASSANDRA-10002)
 * Fix bug in merging of collections (CASSANDRA-10001)
 * Optimize batchlog replay to avoid full scans (CASSANDRA-7237)
 * Repair improvements when using vnodes (CASSANDRA-5220)
 * Disable scripted UDFs by default (CASSANDRA-9889)
 * Bytecode inspection for Java-UDFs (CASSANDRA-9890)
 * Use byte to serialize MT hash length (CASSANDRA-9792)
 * Replace usage of Adler32 with CRC32 (CASSANDRA-8684)
 * Fix migration to new format from 2.1 SSTable (CASSANDRA-10006)
 * SequentialWriter should extend BufferedDataOutputStreamPlus (CASSANDRA-9500)
 * Use the same repairedAt timestamp within incremental repair session (CASSANDRA-9111)
Merged from 2.2:
 * Allow count(*) and count(1) to be use as normal aggregation (CASSANDRA-10114)
 * An NPE is thrown if the column name is unknown for an IN relation (CASSANDRA-10043)
 * Apply commit_failure_policy to more errors on startup (CASSANDRA-9749)
 * Fix histogram overflow exception (CASSANDRA-9973)
 * Route gossip messages over dedicated socket (CASSANDRA-9237)
 * Add checksum to saved cache files (CASSANDRA-9265)
 * Log warning when using an aggregate without partition key (CASSANDRA-9737)
Merged from 2.1:
 * (cqlsh) Allow encoding to be set through command line (CASSANDRA-10004)
 * Add new JMX methods to change local compaction strategy (CASSANDRA-9965)
 * Write hints for paxos commits (CASSANDRA-7342)
 * (cqlsh) Fix timestamps before 1970 on Windows, always
   use UTC for timestamp display (CASSANDRA-10000)
 * (cqlsh) Avoid overwriting new config file with old config
   when both exist (CASSANDRA-9777)
 * Release snapshot selfRef when doing snapshot repair (CASSANDRA-9998)
 * Cannot replace token does not exist - DN node removed as Fat Client (CASSANDRA-9871)
Merged from 2.0:
 * Don't cast expected bf size to an int (CASSANDRA-9959)
 * Make getFullyExpiredSSTables less expensive (CASSANDRA-9882)


3.0.0-alpha1
 * Implement proper sandboxing for UDFs (CASSANDRA-9402)
 * Simplify (and unify) cleanup of compaction leftovers (CASSANDRA-7066)
 * Allow extra schema definitions in cassandra-stress yaml (CASSANDRA-9850)
 * Metrics should use up to date nomenclature (CASSANDRA-9448)
 * Change CREATE/ALTER TABLE syntax for compression (CASSANDRA-8384)
 * Cleanup crc and adler code for java 8 (CASSANDRA-9650)
 * Storage engine refactor (CASSANDRA-8099, 9743, 9746, 9759, 9781, 9808, 9825,
   9848, 9705, 9859, 9867, 9874, 9828, 9801)
 * Update Guava to 18.0 (CASSANDRA-9653)
 * Bloom filter false positive ratio is not honoured (CASSANDRA-8413)
 * New option for cassandra-stress to leave a ratio of columns null (CASSANDRA-9522)
 * Change hinted_handoff_enabled yaml setting, JMX (CASSANDRA-9035)
 * Add algorithmic token allocation (CASSANDRA-7032)
 * Add nodetool command to replay batchlog (CASSANDRA-9547)
 * Make file buffer cache independent of paths being read (CASSANDRA-8897)
 * Remove deprecated legacy Hadoop code (CASSANDRA-9353)
 * Decommissioned nodes will not rejoin the cluster (CASSANDRA-8801)
 * Change gossip stabilization to use endpoit size (CASSANDRA-9401)
 * Change default garbage collector to G1 (CASSANDRA-7486)
 * Populate TokenMetadata early during startup (CASSANDRA-9317)
 * Undeprecate cache recentHitRate (CASSANDRA-6591)
 * Add support for selectively varint encoding fields (CASSANDRA-9499, 9865)
 * Materialized Views (CASSANDRA-6477)
Merged from 2.2:
 * Avoid grouping sstables for anticompaction with DTCS (CASSANDRA-9900)
 * UDF / UDA execution time in trace (CASSANDRA-9723)
 * Fix broken internode SSL (CASSANDRA-9884)
Merged from 2.1:
 * Add new JMX methods to change local compaction strategy (CASSANDRA-9965)
 * Fix handling of enable/disable autocompaction (CASSANDRA-9899)
 * Add consistency level to tracing ouput (CASSANDRA-9827)
 * Remove repair snapshot leftover on startup (CASSANDRA-7357)
 * Use random nodes for batch log when only 2 racks (CASSANDRA-8735)
 * Ensure atomicity inside thrift and stream session (CASSANDRA-7757)
 * Fix nodetool info error when the node is not joined (CASSANDRA-9031)
Merged from 2.0:
 * Log when messages are dropped due to cross_node_timeout (CASSANDRA-9793)
 * Don't track hotness when opening from snapshot for validation (CASSANDRA-9382)


2.2.0
 * Allow the selection of columns together with aggregates (CASSANDRA-9767)
 * Fix cqlsh copy methods and other windows specific issues (CASSANDRA-9795)
 * Don't wrap byte arrays in SequentialWriter (CASSANDRA-9797)
 * sum() and avg() functions missing for smallint and tinyint types (CASSANDRA-9671)
 * Revert CASSANDRA-9542 (allow native functions in UDA) (CASSANDRA-9771)
Merged from 2.1:
 * Fix MarshalException when upgrading superColumn family (CASSANDRA-9582)
 * Fix broken logging for "empty" flushes in Memtable (CASSANDRA-9837)
 * Handle corrupt files on startup (CASSANDRA-9686)
 * Fix clientutil jar and tests (CASSANDRA-9760)
 * (cqlsh) Allow the SSL protocol version to be specified through the
    config file or environment variables (CASSANDRA-9544)
Merged from 2.0:
 * Add tool to find why expired sstables are not getting dropped (CASSANDRA-10015)
 * Remove erroneous pending HH tasks from tpstats/jmx (CASSANDRA-9129)
 * Don't cast expected bf size to an int (CASSANDRA-9959)
 * checkForEndpointCollision fails for legitimate collisions (CASSANDRA-9765)
 * Complete CASSANDRA-8448 fix (CASSANDRA-9519)
 * Don't include auth credentials in debug log (CASSANDRA-9682)
 * Can't transition from write survey to normal mode (CASSANDRA-9740)
 * Scrub (recover) sstables even when -Index.db is missing (CASSANDRA-9591)
 * Fix growing pending background compaction (CASSANDRA-9662)


2.2.0-rc2
 * Re-enable memory-mapped I/O on Windows (CASSANDRA-9658)
 * Warn when an extra-large partition is compacted (CASSANDRA-9643)
 * (cqlsh) Allow setting the initial connection timeout (CASSANDRA-9601)
 * BulkLoader has --transport-factory option but does not use it (CASSANDRA-9675)
 * Allow JMX over SSL directly from nodetool (CASSANDRA-9090)
 * Update cqlsh for UDFs (CASSANDRA-7556)
 * Change Windows kernel default timer resolution (CASSANDRA-9634)
 * Deprected sstable2json and json2sstable (CASSANDRA-9618)
 * Allow native functions in user-defined aggregates (CASSANDRA-9542)
 * Don't repair system_distributed by default (CASSANDRA-9621)
 * Fix mixing min, max, and count aggregates for blob type (CASSANRA-9622)
 * Rename class for DATE type in Java driver (CASSANDRA-9563)
 * Duplicate compilation of UDFs on coordinator (CASSANDRA-9475)
 * Fix connection leak in CqlRecordWriter (CASSANDRA-9576)
 * Mlockall before opening system sstables & remove boot_without_jna option (CASSANDRA-9573)
 * Add functions to convert timeuuid to date or time, deprecate dateOf and unixTimestampOf (CASSANDRA-9229)
 * Make sure we cancel non-compacting sstables from LifecycleTransaction (CASSANDRA-9566)
 * Fix deprecated repair JMX API (CASSANDRA-9570)
 * Add logback metrics (CASSANDRA-9378)
 * Update and refactor ant test/test-compression to run the tests in parallel (CASSANDRA-9583)
 * Fix upgrading to new directory for secondary index (CASSANDRA-9687)
Merged from 2.1:
 * (cqlsh) Fix bad check for CQL compatibility when DESCRIBE'ing
   COMPACT STORAGE tables with no clustering columns
 * Eliminate strong self-reference chains in sstable ref tidiers (CASSANDRA-9656)
 * Ensure StreamSession uses canonical sstable reader instances (CASSANDRA-9700) 
 * Ensure memtable book keeping is not corrupted in the event we shrink usage (CASSANDRA-9681)
 * Update internal python driver for cqlsh (CASSANDRA-9064)
 * Fix IndexOutOfBoundsException when inserting tuple with too many
   elements using the string literal notation (CASSANDRA-9559)
 * Enable describe on indices (CASSANDRA-7814)
 * Fix incorrect result for IN queries where column not found (CASSANDRA-9540)
 * ColumnFamilyStore.selectAndReference may block during compaction (CASSANDRA-9637)
 * Fix bug in cardinality check when compacting (CASSANDRA-9580)
 * Fix memory leak in Ref due to ConcurrentLinkedQueue.remove() behaviour (CASSANDRA-9549)
 * Make rebuild only run one at a time (CASSANDRA-9119)
Merged from 2.0:
 * Avoid NPE in AuthSuccess#decode (CASSANDRA-9727)
 * Add listen_address to system.local (CASSANDRA-9603)
 * Bug fixes to resultset metadata construction (CASSANDRA-9636)
 * Fix setting 'durable_writes' in ALTER KEYSPACE (CASSANDRA-9560)
 * Avoids ballot clash in Paxos (CASSANDRA-9649)
 * Improve trace messages for RR (CASSANDRA-9479)
 * Fix suboptimal secondary index selection when restricted
   clustering column is also indexed (CASSANDRA-9631)
 * (cqlsh) Add min_threshold to DTCS option autocomplete (CASSANDRA-9385)
 * Fix error message when attempting to create an index on a column
   in a COMPACT STORAGE table with clustering columns (CASSANDRA-9527)
 * 'WITH WITH' in alter keyspace statements causes NPE (CASSANDRA-9565)
 * Expose some internals of SelectStatement for inspection (CASSANDRA-9532)
 * ArrivalWindow should use primitives (CASSANDRA-9496)
 * Periodically submit background compaction tasks (CASSANDRA-9592)
 * Set HAS_MORE_PAGES flag to false when PagingState is null (CASSANDRA-9571)


2.2.0-rc1
 * Compressed commit log should measure compressed space used (CASSANDRA-9095)
 * Fix comparison bug in CassandraRoleManager#collectRoles (CASSANDRA-9551)
 * Add tinyint,smallint,time,date support for UDFs (CASSANDRA-9400)
 * Deprecates SSTableSimpleWriter and SSTableSimpleUnsortedWriter (CASSANDRA-9546)
 * Empty INITCOND treated as null in aggregate (CASSANDRA-9457)
 * Remove use of Cell in Thrift MapReduce classes (CASSANDRA-8609)
 * Integrate pre-release Java Driver 2.2-rc1, custom build (CASSANDRA-9493)
 * Clean up gossiper logic for old versions (CASSANDRA-9370)
 * Fix custom payload coding/decoding to match the spec (CASSANDRA-9515)
 * ant test-all results incomplete when parsed (CASSANDRA-9463)
 * Disallow frozen<> types in function arguments and return types for
   clarity (CASSANDRA-9411)
 * Static Analysis to warn on unsafe use of Autocloseable instances (CASSANDRA-9431)
 * Update commitlog archiving examples now that commitlog segments are
   not recycled (CASSANDRA-9350)
 * Extend Transactional API to sstable lifecycle management (CASSANDRA-8568)
 * (cqlsh) Add support for native protocol 4 (CASSANDRA-9399)
 * Ensure that UDF and UDAs are keyspace-isolated (CASSANDRA-9409)
 * Revert CASSANDRA-7807 (tracing completion client notifications) (CASSANDRA-9429)
 * Add ability to stop compaction by ID (CASSANDRA-7207)
 * Let CassandraVersion handle SNAPSHOT version (CASSANDRA-9438)
Merged from 2.1:
 * (cqlsh) Fix using COPY through SOURCE or -f (CASSANDRA-9083)
 * Fix occasional lack of `system` keyspace in schema tables (CASSANDRA-8487)
 * Use ProtocolError code instead of ServerError code for native protocol
   error responses to unsupported protocol versions (CASSANDRA-9451)
 * Default commitlog_sync_batch_window_in_ms changed to 2ms (CASSANDRA-9504)
 * Fix empty partition assertion in unsorted sstable writing tools (CASSANDRA-9071)
 * Ensure truncate without snapshot cannot produce corrupt responses (CASSANDRA-9388) 
 * Consistent error message when a table mixes counter and non-counter
   columns (CASSANDRA-9492)
 * Avoid getting unreadable keys during anticompaction (CASSANDRA-9508)
 * (cqlsh) Better float precision by default (CASSANDRA-9224)
 * Improve estimated row count (CASSANDRA-9107)
 * Optimize range tombstone memory footprint (CASSANDRA-8603)
 * Use configured gcgs in anticompaction (CASSANDRA-9397)
Merged from 2.0:
 * Don't accumulate more range than necessary in RangeTombstone.Tracker (CASSANDRA-9486)
 * Add broadcast and rpc addresses to system.local (CASSANDRA-9436)
 * Always mark sstable suspect when corrupted (CASSANDRA-9478)
 * Add database users and permissions to CQL3 documentation (CASSANDRA-7558)
 * Allow JVM_OPTS to be passed to standalone tools (CASSANDRA-5969)
 * Fix bad condition in RangeTombstoneList (CASSANDRA-9485)
 * Fix potential StackOverflow when setting CrcCheckChance over JMX (CASSANDRA-9488)
 * Fix null static columns in pages after the first, paged reversed
   queries (CASSANDRA-8502)
 * Fix counting cache serialization in request metrics (CASSANDRA-9466)
 * Add option not to validate atoms during scrub (CASSANDRA-9406)


2.2.0-beta1
 * Introduce Transactional API for internal state changes (CASSANDRA-8984)
 * Add a flag in cassandra.yaml to enable UDFs (CASSANDRA-9404)
 * Better support of null for UDF (CASSANDRA-8374)
 * Use ecj instead of javassist for UDFs (CASSANDRA-8241)
 * faster async logback configuration for tests (CASSANDRA-9376)
 * Add `smallint` and `tinyint` data types (CASSANDRA-8951)
 * Avoid thrift schema creation when native driver is used in stress tool (CASSANDRA-9374)
 * Make Functions.declared thread-safe
 * Add client warnings to native protocol v4 (CASSANDRA-8930)
 * Allow roles cache to be invalidated (CASSANDRA-8967)
 * Upgrade Snappy (CASSANDRA-9063)
 * Don't start Thrift rpc by default (CASSANDRA-9319)
 * Only stream from unrepaired sstables with incremental repair (CASSANDRA-8267)
 * Aggregate UDFs allow SFUNC return type to differ from STYPE if FFUNC specified (CASSANDRA-9321)
 * Remove Thrift dependencies in bundled tools (CASSANDRA-8358)
 * Disable memory mapping of hsperfdata file for JVM statistics (CASSANDRA-9242)
 * Add pre-startup checks to detect potential incompatibilities (CASSANDRA-8049)
 * Distinguish between null and unset in protocol v4 (CASSANDRA-7304)
 * Add user/role permissions for user-defined functions (CASSANDRA-7557)
 * Allow cassandra config to be updated to restart daemon without unloading classes (CASSANDRA-9046)
 * Don't initialize compaction writer before checking if iter is empty (CASSANDRA-9117)
 * Don't execute any functions at prepare-time (CASSANDRA-9037)
 * Share file handles between all instances of a SegmentedFile (CASSANDRA-8893)
 * Make it possible to major compact LCS (CASSANDRA-7272)
 * Make FunctionExecutionException extend RequestExecutionException
   (CASSANDRA-9055)
 * Add support for SELECT JSON, INSERT JSON syntax and new toJson(), fromJson()
   functions (CASSANDRA-7970)
 * Optimise max purgeable timestamp calculation in compaction (CASSANDRA-8920)
 * Constrain internode message buffer sizes, and improve IO class hierarchy (CASSANDRA-8670) 
 * New tool added to validate all sstables in a node (CASSANDRA-5791)
 * Push notification when tracing completes for an operation (CASSANDRA-7807)
 * Delay "node up" and "node added" notifications until native protocol server is started (CASSANDRA-8236)
 * Compressed Commit Log (CASSANDRA-6809)
 * Optimise IntervalTree (CASSANDRA-8988)
 * Add a key-value payload for third party usage (CASSANDRA-8553, 9212)
 * Bump metrics-reporter-config dependency for metrics 3.0 (CASSANDRA-8149)
 * Partition intra-cluster message streams by size, not type (CASSANDRA-8789)
 * Add WriteFailureException to native protocol, notify coordinator of
   write failures (CASSANDRA-8592)
 * Convert SequentialWriter to nio (CASSANDRA-8709)
 * Add role based access control (CASSANDRA-7653, 8650, 7216, 8760, 8849, 8761, 8850)
 * Record client ip address in tracing sessions (CASSANDRA-8162)
 * Indicate partition key columns in response metadata for prepared
   statements (CASSANDRA-7660)
 * Merge UUIDType and TimeUUIDType parse logic (CASSANDRA-8759)
 * Avoid memory allocation when searching index summary (CASSANDRA-8793)
 * Optimise (Time)?UUIDType Comparisons (CASSANDRA-8730)
 * Make CRC32Ex into a separate maven dependency (CASSANDRA-8836)
 * Use preloaded jemalloc w/ Unsafe (CASSANDRA-8714, 9197)
 * Avoid accessing partitioner through StorageProxy (CASSANDRA-8244, 8268)
 * Upgrade Metrics library and remove depricated metrics (CASSANDRA-5657)
 * Serializing Row cache alternative, fully off heap (CASSANDRA-7438)
 * Duplicate rows returned when in clause has repeated values (CASSANDRA-6707)
 * Make CassandraException unchecked, extend RuntimeException (CASSANDRA-8560)
 * Support direct buffer decompression for reads (CASSANDRA-8464)
 * DirectByteBuffer compatible LZ4 methods (CASSANDRA-7039)
 * Group sstables for anticompaction correctly (CASSANDRA-8578)
 * Add ReadFailureException to native protocol, respond
   immediately when replicas encounter errors while handling
   a read request (CASSANDRA-7886)
 * Switch CommitLogSegment from RandomAccessFile to nio (CASSANDRA-8308)
 * Allow mixing token and partition key restrictions (CASSANDRA-7016)
 * Support index key/value entries on map collections (CASSANDRA-8473)
 * Modernize schema tables (CASSANDRA-8261)
 * Support for user-defined aggregation functions (CASSANDRA-8053)
 * Fix NPE in SelectStatement with empty IN values (CASSANDRA-8419)
 * Refactor SelectStatement, return IN results in natural order instead
   of IN value list order and ignore duplicate values in partition key IN restrictions (CASSANDRA-7981)
 * Support UDTs, tuples, and collections in user-defined
   functions (CASSANDRA-7563)
 * Fix aggregate fn results on empty selection, result column name,
   and cqlsh parsing (CASSANDRA-8229)
 * Mark sstables as repaired after full repair (CASSANDRA-7586)
 * Extend Descriptor to include a format value and refactor reader/writer
   APIs (CASSANDRA-7443)
 * Integrate JMH for microbenchmarks (CASSANDRA-8151)
 * Keep sstable levels when bootstrapping (CASSANDRA-7460)
 * Add Sigar library and perform basic OS settings check on startup (CASSANDRA-7838)
 * Support for aggregation functions (CASSANDRA-4914)
 * Remove cassandra-cli (CASSANDRA-7920)
 * Accept dollar quoted strings in CQL (CASSANDRA-7769)
 * Make assassinate a first class command (CASSANDRA-7935)
 * Support IN clause on any partition key column (CASSANDRA-7855)
 * Support IN clause on any clustering column (CASSANDRA-4762)
 * Improve compaction logging (CASSANDRA-7818)
 * Remove YamlFileNetworkTopologySnitch (CASSANDRA-7917)
 * Do anticompaction in groups (CASSANDRA-6851)
 * Support user-defined functions (CASSANDRA-7395, 7526, 7562, 7740, 7781, 7929,
   7924, 7812, 8063, 7813, 7708)
 * Permit configurable timestamps with cassandra-stress (CASSANDRA-7416)
 * Move sstable RandomAccessReader to nio2, which allows using the
   FILE_SHARE_DELETE flag on Windows (CASSANDRA-4050)
 * Remove CQL2 (CASSANDRA-5918)
 * Optimize fetching multiple cells by name (CASSANDRA-6933)
 * Allow compilation in java 8 (CASSANDRA-7028)
 * Make incremental repair default (CASSANDRA-7250)
 * Enable code coverage thru JaCoCo (CASSANDRA-7226)
 * Switch external naming of 'column families' to 'tables' (CASSANDRA-4369) 
 * Shorten SSTable path (CASSANDRA-6962)
 * Use unsafe mutations for most unit tests (CASSANDRA-6969)
 * Fix race condition during calculation of pending ranges (CASSANDRA-7390)
 * Fail on very large batch sizes (CASSANDRA-8011)
 * Improve concurrency of repair (CASSANDRA-6455, 8208, 9145)
 * Select optimal CRC32 implementation at runtime (CASSANDRA-8614)
 * Evaluate MurmurHash of Token once per query (CASSANDRA-7096)
 * Generalize progress reporting (CASSANDRA-8901)
 * Resumable bootstrap streaming (CASSANDRA-8838, CASSANDRA-8942)
 * Allow scrub for secondary index (CASSANDRA-5174)
 * Save repair data to system table (CASSANDRA-5839)
 * fix nodetool names that reference column families (CASSANDRA-8872)
 Merged from 2.1:
 * Warn on misuse of unlogged batches (CASSANDRA-9282)
 * Failure detector detects and ignores local pauses (CASSANDRA-9183)
 * Add utility class to support for rate limiting a given log statement (CASSANDRA-9029)
 * Add missing consistency levels to cassandra-stess (CASSANDRA-9361)
 * Fix commitlog getCompletedTasks to not increment (CASSANDRA-9339)
 * Fix for harmless exceptions logged as ERROR (CASSANDRA-8564)
 * Delete processed sstables in sstablesplit/sstableupgrade (CASSANDRA-8606)
 * Improve sstable exclusion from partition tombstones (CASSANDRA-9298)
 * Validate the indexed column rather than the cell's contents for 2i (CASSANDRA-9057)
 * Add support for top-k custom 2i queries (CASSANDRA-8717)
 * Fix error when dropping table during compaction (CASSANDRA-9251)
 * cassandra-stress supports validation operations over user profiles (CASSANDRA-8773)
 * Add support for rate limiting log messages (CASSANDRA-9029)
 * Log the partition key with tombstone warnings (CASSANDRA-8561)
 * Reduce runWithCompactionsDisabled poll interval to 1ms (CASSANDRA-9271)
 * Fix PITR commitlog replay (CASSANDRA-9195)
 * GCInspector logs very different times (CASSANDRA-9124)
 * Fix deleting from an empty list (CASSANDRA-9198)
 * Update tuple and collection types that use a user-defined type when that UDT
   is modified (CASSANDRA-9148, CASSANDRA-9192)
 * Use higher timeout for prepair and snapshot in repair (CASSANDRA-9261)
 * Fix anticompaction blocking ANTI_ENTROPY stage (CASSANDRA-9151)
 * Repair waits for anticompaction to finish (CASSANDRA-9097)
 * Fix streaming not holding ref when stream error (CASSANDRA-9295)
 * Fix canonical view returning early opened SSTables (CASSANDRA-9396)
Merged from 2.0:
 * (cqlsh) Add LOGIN command to switch users (CASSANDRA-7212)
 * Clone SliceQueryFilter in AbstractReadCommand implementations (CASSANDRA-8940)
 * Push correct protocol notification for DROP INDEX (CASSANDRA-9310)
 * token-generator - generated tokens too long (CASSANDRA-9300)
 * Fix counting of tombstones for TombstoneOverwhelmingException (CASSANDRA-9299)
 * Fix ReconnectableSnitch reconnecting to peers during upgrade (CASSANDRA-6702)
 * Include keyspace and table name in error log for collections over the size
   limit (CASSANDRA-9286)
 * Avoid potential overlap in LCS with single-partition sstables (CASSANDRA-9322)
 * Log warning message when a table is queried before the schema has fully
   propagated (CASSANDRA-9136)
 * Overload SecondaryIndex#indexes to accept the column definition (CASSANDRA-9314)
 * (cqlsh) Add SERIAL and LOCAL_SERIAL consistency levels (CASSANDRA-8051)
 * Fix index selection during rebuild with certain table layouts (CASSANDRA-9281)
 * Fix partition-level-delete-only workload accounting (CASSANDRA-9194)
 * Allow scrub to handle corrupted compressed chunks (CASSANDRA-9140)
 * Fix assertion error when resetlocalschema is run during repair (CASSANDRA-9249)
 * Disable single sstable tombstone compactions for DTCS by default (CASSANDRA-9234)
 * IncomingTcpConnection thread is not named (CASSANDRA-9262)
 * Close incoming connections when MessagingService is stopped (CASSANDRA-9238)
 * Fix streaming hang when retrying (CASSANDRA-9132)


2.1.5
 * Re-add deprecated cold_reads_to_omit param for backwards compat (CASSANDRA-9203)
 * Make anticompaction visible in compactionstats (CASSANDRA-9098)
 * Improve nodetool getendpoints documentation about the partition
   key parameter (CASSANDRA-6458)
 * Don't check other keyspaces for schema changes when an user-defined
   type is altered (CASSANDRA-9187)
 * Add generate-idea-files target to build.xml (CASSANDRA-9123)
 * Allow takeColumnFamilySnapshot to take a list of tables (CASSANDRA-8348)
 * Limit major sstable operations to their canonical representation (CASSANDRA-8669)
 * cqlsh: Add tests for INSERT and UPDATE tab completion (CASSANDRA-9125)
 * cqlsh: quote column names when needed in COPY FROM inserts (CASSANDRA-9080)
 * Do not load read meter for offline operations (CASSANDRA-9082)
 * cqlsh: Make CompositeType data readable (CASSANDRA-8919)
 * cqlsh: Fix display of triggers (CASSANDRA-9081)
 * Fix NullPointerException when deleting or setting an element by index on
   a null list collection (CASSANDRA-9077)
 * Buffer bloom filter serialization (CASSANDRA-9066)
 * Fix anti-compaction target bloom filter size (CASSANDRA-9060)
 * Make FROZEN and TUPLE unreserved keywords in CQL (CASSANDRA-9047)
 * Prevent AssertionError from SizeEstimatesRecorder (CASSANDRA-9034)
 * Avoid overwriting index summaries for sstables with an older format that
   does not support downsampling; rebuild summaries on startup when this
   is detected (CASSANDRA-8993)
 * Fix potential data loss in CompressedSequentialWriter (CASSANDRA-8949)
 * Make PasswordAuthenticator number of hashing rounds configurable (CASSANDRA-8085)
 * Fix AssertionError when binding nested collections in DELETE (CASSANDRA-8900)
 * Check for overlap with non-early sstables in LCS (CASSANDRA-8739)
 * Only calculate max purgable timestamp if we have to (CASSANDRA-8914)
 * (cqlsh) Greatly improve performance of COPY FROM (CASSANDRA-8225)
 * IndexSummary effectiveIndexInterval is now a guideline, not a rule (CASSANDRA-8993)
 * Use correct bounds for page cache eviction of compressed files (CASSANDRA-8746)
 * SSTableScanner enforces its bounds (CASSANDRA-8946)
 * Cleanup cell equality (CASSANDRA-8947)
 * Introduce intra-cluster message coalescing (CASSANDRA-8692)
 * DatabaseDescriptor throws NPE when rpc_interface is used (CASSANDRA-8839)
 * Don't check if an sstable is live for offline compactions (CASSANDRA-8841)
 * Don't set clientMode in SSTableLoader (CASSANDRA-8238)
 * Fix SSTableRewriter with disabled early open (CASSANDRA-8535)
 * Fix cassandra-stress so it respects the CL passed in user mode (CASSANDRA-8948)
 * Fix rare NPE in ColumnDefinition#hasIndexOption() (CASSANDRA-8786)
 * cassandra-stress reports per-operation statistics, plus misc (CASSANDRA-8769)
 * Add SimpleDate (cql date) and Time (cql time) types (CASSANDRA-7523)
 * Use long for key count in cfstats (CASSANDRA-8913)
 * Make SSTableRewriter.abort() more robust to failure (CASSANDRA-8832)
 * Remove cold_reads_to_omit from STCS (CASSANDRA-8860)
 * Make EstimatedHistogram#percentile() use ceil instead of floor (CASSANDRA-8883)
 * Fix top partitions reporting wrong cardinality (CASSANDRA-8834)
 * Fix rare NPE in KeyCacheSerializer (CASSANDRA-8067)
 * Pick sstables for validation as late as possible inc repairs (CASSANDRA-8366)
 * Fix commitlog getPendingTasks to not increment (CASSANDRA-8862)
 * Fix parallelism adjustment in range and secondary index queries
   when the first fetch does not satisfy the limit (CASSANDRA-8856)
 * Check if the filtered sstables is non-empty in STCS (CASSANDRA-8843)
 * Upgrade java-driver used for cassandra-stress (CASSANDRA-8842)
 * Fix CommitLog.forceRecycleAllSegments() memory access error (CASSANDRA-8812)
 * Improve assertions in Memory (CASSANDRA-8792)
 * Fix SSTableRewriter cleanup (CASSANDRA-8802)
 * Introduce SafeMemory for CompressionMetadata.Writer (CASSANDRA-8758)
 * 'nodetool info' prints exception against older node (CASSANDRA-8796)
 * Ensure SSTableReader.last corresponds exactly with the file end (CASSANDRA-8750)
 * Make SSTableWriter.openEarly more robust and obvious (CASSANDRA-8747)
 * Enforce SSTableReader.first/last (CASSANDRA-8744)
 * Cleanup SegmentedFile API (CASSANDRA-8749)
 * Avoid overlap with early compaction replacement (CASSANDRA-8683)
 * Safer Resource Management++ (CASSANDRA-8707)
 * Write partition size estimates into a system table (CASSANDRA-7688)
 * cqlsh: Fix keys() and full() collection indexes in DESCRIBE output
   (CASSANDRA-8154)
 * Show progress of streaming in nodetool netstats (CASSANDRA-8886)
 * IndexSummaryBuilder utilises offheap memory, and shares data between
   each IndexSummary opened from it (CASSANDRA-8757)
 * markCompacting only succeeds if the exact SSTableReader instances being 
   marked are in the live set (CASSANDRA-8689)
 * cassandra-stress support for varint (CASSANDRA-8882)
 * Fix Adler32 digest for compressed sstables (CASSANDRA-8778)
 * Add nodetool statushandoff/statusbackup (CASSANDRA-8912)
 * Use stdout for progress and stats in sstableloader (CASSANDRA-8982)
 * Correctly identify 2i datadir from older versions (CASSANDRA-9116)
Merged from 2.0:
 * Ignore gossip SYNs after shutdown (CASSANDRA-9238)
 * Avoid overflow when calculating max sstable size in LCS (CASSANDRA-9235)
 * Make sstable blacklisting work with compression (CASSANDRA-9138)
 * Do not attempt to rebuild indexes if no index accepts any column (CASSANDRA-9196)
 * Don't initiate snitch reconnection for dead states (CASSANDRA-7292)
 * Fix ArrayIndexOutOfBoundsException in CQLSSTableWriter (CASSANDRA-8978)
 * Add shutdown gossip state to prevent timeouts during rolling restarts (CASSANDRA-8336)
 * Fix running with java.net.preferIPv6Addresses=true (CASSANDRA-9137)
 * Fix failed bootstrap/replace attempts being persisted in system.peers (CASSANDRA-9180)
 * Flush system.IndexInfo after marking index built (CASSANDRA-9128)
 * Fix updates to min/max_compaction_threshold through cassandra-cli
   (CASSANDRA-8102)
 * Don't include tmp files when doing offline relevel (CASSANDRA-9088)
 * Use the proper CAS WriteType when finishing a previous round during Paxos
   preparation (CASSANDRA-8672)
 * Avoid race in cancelling compactions (CASSANDRA-9070)
 * More aggressive check for expired sstables in DTCS (CASSANDRA-8359)
 * Fix ignored index_interval change in ALTER TABLE statements (CASSANDRA-7976)
 * Do more aggressive compaction in old time windows in DTCS (CASSANDRA-8360)
 * java.lang.AssertionError when reading saved cache (CASSANDRA-8740)
 * "disk full" when running cleanup (CASSANDRA-9036)
 * Lower logging level from ERROR to DEBUG when a scheduled schema pull
   cannot be completed due to a node being down (CASSANDRA-9032)
 * Fix MOVED_NODE client event (CASSANDRA-8516)
 * Allow overriding MAX_OUTSTANDING_REPLAY_COUNT (CASSANDRA-7533)
 * Fix malformed JMX ObjectName containing IPv6 addresses (CASSANDRA-9027)
 * (cqlsh) Allow increasing CSV field size limit through
   cqlshrc config option (CASSANDRA-8934)
 * Stop logging range tombstones when exceeding the threshold
   (CASSANDRA-8559)
 * Fix NullPointerException when nodetool getendpoints is run
   against invalid keyspaces or tables (CASSANDRA-8950)
 * Allow specifying the tmp dir (CASSANDRA-7712)
 * Improve compaction estimated tasks estimation (CASSANDRA-8904)
 * Fix duplicate up/down messages sent to native clients (CASSANDRA-7816)
 * Expose commit log archive status via JMX (CASSANDRA-8734)
 * Provide better exceptions for invalid replication strategy parameters
   (CASSANDRA-8909)
 * Fix regression in mixed single and multi-column relation support for
   SELECT statements (CASSANDRA-8613)
 * Add ability to limit number of native connections (CASSANDRA-8086)
 * Fix CQLSSTableWriter throwing exception and spawning threads
   (CASSANDRA-8808)
 * Fix MT mismatch between empty and GC-able data (CASSANDRA-8979)
 * Fix incorrect validation when snapshotting single table (CASSANDRA-8056)
 * Add offline tool to relevel sstables (CASSANDRA-8301)
 * Preserve stream ID for more protocol errors (CASSANDRA-8848)
 * Fix combining token() function with multi-column relations on
   clustering columns (CASSANDRA-8797)
 * Make CFS.markReferenced() resistant to bad refcounting (CASSANDRA-8829)
 * Fix StreamTransferTask abort/complete bad refcounting (CASSANDRA-8815)
 * Fix AssertionError when querying a DESC clustering ordered
   table with ASC ordering and paging (CASSANDRA-8767)
 * AssertionError: "Memory was freed" when running cleanup (CASSANDRA-8716)
 * Make it possible to set max_sstable_age to fractional days (CASSANDRA-8406)
 * Fix some multi-column relations with indexes on some clustering
   columns (CASSANDRA-8275)
 * Fix memory leak in SSTableSimple*Writer and SSTableReader.validate()
   (CASSANDRA-8748)
 * Throw OOM if allocating memory fails to return a valid pointer (CASSANDRA-8726)
 * Fix SSTableSimpleUnsortedWriter ConcurrentModificationException (CASSANDRA-8619)
 * 'nodetool info' prints exception against older node (CASSANDRA-8796)
 * Ensure SSTableSimpleUnsortedWriter.close() terminates if
   disk writer has crashed (CASSANDRA-8807)


2.1.4
 * Bind JMX to localhost unless explicitly configured otherwise (CASSANDRA-9085)


2.1.3
 * Fix HSHA/offheap_objects corruption (CASSANDRA-8719)
 * Upgrade libthrift to 0.9.2 (CASSANDRA-8685)
 * Don't use the shared ref in sstableloader (CASSANDRA-8704)
 * Purge internal prepared statements if related tables or
   keyspaces are dropped (CASSANDRA-8693)
 * (cqlsh) Handle unicode BOM at start of files (CASSANDRA-8638)
 * Stop compactions before exiting offline tools (CASSANDRA-8623)
 * Update tools/stress/README.txt to match current behaviour (CASSANDRA-7933)
 * Fix schema from Thrift conversion with empty metadata (CASSANDRA-8695)
 * Safer Resource Management (CASSANDRA-7705)
 * Make sure we compact highly overlapping cold sstables with
   STCS (CASSANDRA-8635)
 * rpc_interface and listen_interface generate NPE on startup when specified
   interface doesn't exist (CASSANDRA-8677)
 * Fix ArrayIndexOutOfBoundsException in nodetool cfhistograms (CASSANDRA-8514)
 * Switch from yammer metrics for nodetool cf/proxy histograms (CASSANDRA-8662)
 * Make sure we don't add tmplink files to the compaction
   strategy (CASSANDRA-8580)
 * (cqlsh) Handle maps with blob keys (CASSANDRA-8372)
 * (cqlsh) Handle DynamicCompositeType schemas correctly (CASSANDRA-8563)
 * Duplicate rows returned when in clause has repeated values (CASSANDRA-6706)
 * Add tooling to detect hot partitions (CASSANDRA-7974)
 * Fix cassandra-stress user-mode truncation of partition generation (CASSANDRA-8608)
 * Only stream from unrepaired sstables during inc repair (CASSANDRA-8267)
 * Don't allow starting multiple inc repairs on the same sstables (CASSANDRA-8316)
 * Invalidate prepared BATCH statements when related tables
   or keyspaces are dropped (CASSANDRA-8652)
 * Fix missing results in secondary index queries on collections
   with ALLOW FILTERING (CASSANDRA-8421)
 * Expose EstimatedHistogram metrics for range slices (CASSANDRA-8627)
 * (cqlsh) Escape clqshrc passwords properly (CASSANDRA-8618)
 * Fix NPE when passing wrong argument in ALTER TABLE statement (CASSANDRA-8355)
 * Pig: Refactor and deprecate CqlStorage (CASSANDRA-8599)
 * Don't reuse the same cleanup strategy for all sstables (CASSANDRA-8537)
 * Fix case-sensitivity of index name on CREATE and DROP INDEX
   statements (CASSANDRA-8365)
 * Better detection/logging for corruption in compressed sstables (CASSANDRA-8192)
 * Use the correct repairedAt value when closing writer (CASSANDRA-8570)
 * (cqlsh) Handle a schema mismatch being detected on startup (CASSANDRA-8512)
 * Properly calculate expected write size during compaction (CASSANDRA-8532)
 * Invalidate affected prepared statements when a table's columns
   are altered (CASSANDRA-7910)
 * Stress - user defined writes should populate sequentally (CASSANDRA-8524)
 * Fix regression in SSTableRewriter causing some rows to become unreadable 
   during compaction (CASSANDRA-8429)
 * Run major compactions for repaired/unrepaired in parallel (CASSANDRA-8510)
 * (cqlsh) Fix compression options in DESCRIBE TABLE output when compression
   is disabled (CASSANDRA-8288)
 * (cqlsh) Fix DESCRIBE output after keyspaces are altered (CASSANDRA-7623)
 * Make sure we set lastCompactedKey correctly (CASSANDRA-8463)
 * (cqlsh) Fix output of CONSISTENCY command (CASSANDRA-8507)
 * (cqlsh) Fixed the handling of LIST statements (CASSANDRA-8370)
 * Make sstablescrub check leveled manifest again (CASSANDRA-8432)
 * Check first/last keys in sstable when giving out positions (CASSANDRA-8458)
 * Disable mmap on Windows (CASSANDRA-6993)
 * Add missing ConsistencyLevels to cassandra-stress (CASSANDRA-8253)
 * Add auth support to cassandra-stress (CASSANDRA-7985)
 * Fix ArrayIndexOutOfBoundsException when generating error message
   for some CQL syntax errors (CASSANDRA-8455)
 * Scale memtable slab allocation logarithmically (CASSANDRA-7882)
 * cassandra-stress simultaneous inserts over same seed (CASSANDRA-7964)
 * Reduce cassandra-stress sampling memory requirements (CASSANDRA-7926)
 * Ensure memtable flush cannot expire commit log entries from its future (CASSANDRA-8383)
 * Make read "defrag" async to reclaim memtables (CASSANDRA-8459)
 * Remove tmplink files for offline compactions (CASSANDRA-8321)
 * Reduce maxHintsInProgress (CASSANDRA-8415)
 * BTree updates may call provided update function twice (CASSANDRA-8018)
 * Release sstable references after anticompaction (CASSANDRA-8386)
 * Handle abort() in SSTableRewriter properly (CASSANDRA-8320)
 * Centralize shared executors (CASSANDRA-8055)
 * Fix filtering for CONTAINS (KEY) relations on frozen collection
   clustering columns when the query is restricted to a single
   partition (CASSANDRA-8203)
 * Do more aggressive entire-sstable TTL expiry checks (CASSANDRA-8243)
 * Add more log info if readMeter is null (CASSANDRA-8238)
 * add check of the system wall clock time at startup (CASSANDRA-8305)
 * Support for frozen collections (CASSANDRA-7859)
 * Fix overflow on histogram computation (CASSANDRA-8028)
 * Have paxos reuse the timestamp generation of normal queries (CASSANDRA-7801)
 * Fix incremental repair not remove parent session on remote (CASSANDRA-8291)
 * Improve JBOD disk utilization (CASSANDRA-7386)
 * Log failed host when preparing incremental repair (CASSANDRA-8228)
 * Force config client mode in CQLSSTableWriter (CASSANDRA-8281)
 * Fix sstableupgrade throws exception (CASSANDRA-8688)
 * Fix hang when repairing empty keyspace (CASSANDRA-8694)
Merged from 2.0:
 * Fix IllegalArgumentException in dynamic snitch (CASSANDRA-8448)
 * Add support for UPDATE ... IF EXISTS (CASSANDRA-8610)
 * Fix reversal of list prepends (CASSANDRA-8733)
 * Prevent non-zero default_time_to_live on tables with counters
   (CASSANDRA-8678)
 * Fix SSTableSimpleUnsortedWriter ConcurrentModificationException
   (CASSANDRA-8619)
 * Round up time deltas lower than 1ms in BulkLoader (CASSANDRA-8645)
 * Add batch remove iterator to ABSC (CASSANDRA-8414, 8666)
 * Round up time deltas lower than 1ms in BulkLoader (CASSANDRA-8645)
 * Fix isClientMode check in Keyspace (CASSANDRA-8687)
 * Use more efficient slice size for querying internal secondary
   index tables (CASSANDRA-8550)
 * Fix potentially returning deleted rows with range tombstone (CASSANDRA-8558)
 * Check for available disk space before starting a compaction (CASSANDRA-8562)
 * Fix DISTINCT queries with LIMITs or paging when some partitions
   contain only tombstones (CASSANDRA-8490)
 * Introduce background cache refreshing to permissions cache
   (CASSANDRA-8194)
 * Fix race condition in StreamTransferTask that could lead to
   infinite loops and premature sstable deletion (CASSANDRA-7704)
 * Add an extra version check to MigrationTask (CASSANDRA-8462)
 * Ensure SSTableWriter cleans up properly after failure (CASSANDRA-8499)
 * Increase bf true positive count on key cache hit (CASSANDRA-8525)
 * Move MeteredFlusher to its own thread (CASSANDRA-8485)
 * Fix non-distinct results in DISTNCT queries on static columns when
   paging is enabled (CASSANDRA-8087)
 * Move all hints related tasks to hints internal executor (CASSANDRA-8285)
 * Fix paging for multi-partition IN queries (CASSANDRA-8408)
 * Fix MOVED_NODE topology event never being emitted when a node
   moves its token (CASSANDRA-8373)
 * Fix validation of indexes in COMPACT tables (CASSANDRA-8156)
 * Avoid StackOverflowError when a large list of IN values
   is used for a clustering column (CASSANDRA-8410)
 * Fix NPE when writetime() or ttl() calls are wrapped by
   another function call (CASSANDRA-8451)
 * Fix NPE after dropping a keyspace (CASSANDRA-8332)
 * Fix error message on read repair timeouts (CASSANDRA-7947)
 * Default DTCS base_time_seconds changed to 60 (CASSANDRA-8417)
 * Refuse Paxos operation with more than one pending endpoint (CASSANDRA-8346, 8640)
 * Throw correct exception when trying to bind a keyspace or table
   name (CASSANDRA-6952)
 * Make HHOM.compact synchronized (CASSANDRA-8416)
 * cancel latency-sampling task when CF is dropped (CASSANDRA-8401)
 * don't block SocketThread for MessagingService (CASSANDRA-8188)
 * Increase quarantine delay on replacement (CASSANDRA-8260)
 * Expose off-heap memory usage stats (CASSANDRA-7897)
 * Ignore Paxos commits for truncated tables (CASSANDRA-7538)
 * Validate size of indexed column values (CASSANDRA-8280)
 * Make LCS split compaction results over all data directories (CASSANDRA-8329)
 * Fix some failing queries that use multi-column relations
   on COMPACT STORAGE tables (CASSANDRA-8264)
 * Fix InvalidRequestException with ORDER BY (CASSANDRA-8286)
 * Disable SSLv3 for POODLE (CASSANDRA-8265)
 * Fix millisecond timestamps in Tracing (CASSANDRA-8297)
 * Include keyspace name in error message when there are insufficient
   live nodes to stream from (CASSANDRA-8221)
 * Avoid overlap in L1 when L0 contains many nonoverlapping
   sstables (CASSANDRA-8211)
 * Improve PropertyFileSnitch logging (CASSANDRA-8183)
 * Add DC-aware sequential repair (CASSANDRA-8193)
 * Use live sstables in snapshot repair if possible (CASSANDRA-8312)
 * Fix hints serialized size calculation (CASSANDRA-8587)


2.1.2
 * (cqlsh) parse_for_table_meta errors out on queries with undefined
   grammars (CASSANDRA-8262)
 * (cqlsh) Fix SELECT ... TOKEN() function broken in C* 2.1.1 (CASSANDRA-8258)
 * Fix Cassandra crash when running on JDK8 update 40 (CASSANDRA-8209)
 * Optimize partitioner tokens (CASSANDRA-8230)
 * Improve compaction of repaired/unrepaired sstables (CASSANDRA-8004)
 * Make cache serializers pluggable (CASSANDRA-8096)
 * Fix issues with CONTAINS (KEY) queries on secondary indexes
   (CASSANDRA-8147)
 * Fix read-rate tracking of sstables for some queries (CASSANDRA-8239)
 * Fix default timestamp in QueryOptions (CASSANDRA-8246)
 * Set socket timeout when reading remote version (CASSANDRA-8188)
 * Refactor how we track live size (CASSANDRA-7852)
 * Make sure unfinished compaction files are removed (CASSANDRA-8124)
 * Fix shutdown when run as Windows service (CASSANDRA-8136)
 * Fix DESCRIBE TABLE with custom indexes (CASSANDRA-8031)
 * Fix race in RecoveryManagerTest (CASSANDRA-8176)
 * Avoid IllegalArgumentException while sorting sstables in
   IndexSummaryManager (CASSANDRA-8182)
 * Shutdown JVM on file descriptor exhaustion (CASSANDRA-7579)
 * Add 'die' policy for commit log and disk failure (CASSANDRA-7927)
 * Fix installing as service on Windows (CASSANDRA-8115)
 * Fix CREATE TABLE for CQL2 (CASSANDRA-8144)
 * Avoid boxing in ColumnStats min/max trackers (CASSANDRA-8109)
Merged from 2.0:
 * Correctly handle non-text column names in cql3 (CASSANDRA-8178)
 * Fix deletion for indexes on primary key columns (CASSANDRA-8206)
 * Add 'nodetool statusgossip' (CASSANDRA-8125)
 * Improve client notification that nodes are ready for requests (CASSANDRA-7510)
 * Handle negative timestamp in writetime method (CASSANDRA-8139)
 * Pig: Remove errant LIMIT clause in CqlNativeStorage (CASSANDRA-8166)
 * Throw ConfigurationException when hsha is used with the default
   rpc_max_threads setting of 'unlimited' (CASSANDRA-8116)
 * Allow concurrent writing of the same table in the same JVM using
   CQLSSTableWriter (CASSANDRA-7463)
 * Fix totalDiskSpaceUsed calculation (CASSANDRA-8205)


2.1.1
 * Fix spin loop in AtomicSortedColumns (CASSANDRA-7546)
 * Dont notify when replacing tmplink files (CASSANDRA-8157)
 * Fix validation with multiple CONTAINS clause (CASSANDRA-8131)
 * Fix validation of collections in TriggerExecutor (CASSANDRA-8146)
 * Fix IllegalArgumentException when a list of IN values containing tuples
   is passed as a single arg to a prepared statement with the v1 or v2
   protocol (CASSANDRA-8062)
 * Fix ClassCastException in DISTINCT query on static columns with
   query paging (CASSANDRA-8108)
 * Fix NPE on null nested UDT inside a set (CASSANDRA-8105)
 * Fix exception when querying secondary index on set items or map keys
   when some clustering columns are specified (CASSANDRA-8073)
 * Send proper error response when there is an error during native
   protocol message decode (CASSANDRA-8118)
 * Gossip should ignore generation numbers too far in the future (CASSANDRA-8113)
 * Fix NPE when creating a table with frozen sets, lists (CASSANDRA-8104)
 * Fix high memory use due to tracking reads on incrementally opened sstable
   readers (CASSANDRA-8066)
 * Fix EXECUTE request with skipMetadata=false returning no metadata
   (CASSANDRA-8054)
 * Allow concurrent use of CQLBulkOutputFormat (CASSANDRA-7776)
 * Shutdown JVM on OOM (CASSANDRA-7507)
 * Upgrade netty version and enable epoll event loop (CASSANDRA-7761)
 * Don't duplicate sstables smaller than split size when using
   the sstablesplitter tool (CASSANDRA-7616)
 * Avoid re-parsing already prepared statements (CASSANDRA-7923)
 * Fix some Thrift slice deletions and updates of COMPACT STORAGE
   tables with some clustering columns omitted (CASSANDRA-7990)
 * Fix filtering for CONTAINS on sets (CASSANDRA-8033)
 * Properly track added size (CASSANDRA-7239)
 * Allow compilation in java 8 (CASSANDRA-7208)
 * Fix Assertion error on RangeTombstoneList diff (CASSANDRA-8013)
 * Release references to overlapping sstables during compaction (CASSANDRA-7819)
 * Send notification when opening compaction results early (CASSANDRA-8034)
 * Make native server start block until properly bound (CASSANDRA-7885)
 * (cqlsh) Fix IPv6 support (CASSANDRA-7988)
 * Ignore fat clients when checking for endpoint collision (CASSANDRA-7939)
 * Make sstablerepairedset take a list of files (CASSANDRA-7995)
 * (cqlsh) Tab completeion for indexes on map keys (CASSANDRA-7972)
 * (cqlsh) Fix UDT field selection in select clause (CASSANDRA-7891)
 * Fix resource leak in event of corrupt sstable
 * (cqlsh) Add command line option for cqlshrc file path (CASSANDRA-7131)
 * Provide visibility into prepared statements churn (CASSANDRA-7921, CASSANDRA-7930)
 * Invalidate prepared statements when their keyspace or table is
   dropped (CASSANDRA-7566)
 * cassandra-stress: fix support for NetworkTopologyStrategy (CASSANDRA-7945)
 * Fix saving caches when a table is dropped (CASSANDRA-7784)
 * Add better error checking of new stress profile (CASSANDRA-7716)
 * Use ThreadLocalRandom and remove FBUtilities.threadLocalRandom (CASSANDRA-7934)
 * Prevent operator mistakes due to simultaneous bootstrap (CASSANDRA-7069)
 * cassandra-stress supports whitelist mode for node config (CASSANDRA-7658)
 * GCInspector more closely tracks GC; cassandra-stress and nodetool report it (CASSANDRA-7916)
 * nodetool won't output bogus ownership info without a keyspace (CASSANDRA-7173)
 * Add human readable option to nodetool commands (CASSANDRA-5433)
 * Don't try to set repairedAt on old sstables (CASSANDRA-7913)
 * Add metrics for tracking PreparedStatement use (CASSANDRA-7719)
 * (cqlsh) tab-completion for triggers (CASSANDRA-7824)
 * (cqlsh) Support for query paging (CASSANDRA-7514)
 * (cqlsh) Show progress of COPY operations (CASSANDRA-7789)
 * Add syntax to remove multiple elements from a map (CASSANDRA-6599)
 * Support non-equals conditions in lightweight transactions (CASSANDRA-6839)
 * Add IF [NOT] EXISTS to create/drop triggers (CASSANDRA-7606)
 * (cqlsh) Display the current logged-in user (CASSANDRA-7785)
 * (cqlsh) Don't ignore CTRL-C during COPY FROM execution (CASSANDRA-7815)
 * (cqlsh) Order UDTs according to cross-type dependencies in DESCRIBE
   output (CASSANDRA-7659)
 * (cqlsh) Fix handling of CAS statement results (CASSANDRA-7671)
 * (cqlsh) COPY TO/FROM improvements (CASSANDRA-7405)
 * Support list index operations with conditions (CASSANDRA-7499)
 * Add max live/tombstoned cells to nodetool cfstats output (CASSANDRA-7731)
 * Validate IPv6 wildcard addresses properly (CASSANDRA-7680)
 * (cqlsh) Error when tracing query (CASSANDRA-7613)
 * Avoid IOOBE when building SyntaxError message snippet (CASSANDRA-7569)
 * SSTableExport uses correct validator to create string representation of partition
   keys (CASSANDRA-7498)
 * Avoid NPEs when receiving type changes for an unknown keyspace (CASSANDRA-7689)
 * Add support for custom 2i validation (CASSANDRA-7575)
 * Pig support for hadoop CqlInputFormat (CASSANDRA-6454)
 * Add duration mode to cassandra-stress (CASSANDRA-7468)
 * Add listen_interface and rpc_interface options (CASSANDRA-7417)
 * Improve schema merge performance (CASSANDRA-7444)
 * Adjust MT depth based on # of partition validating (CASSANDRA-5263)
 * Optimise NativeCell comparisons (CASSANDRA-6755)
 * Configurable client timeout for cqlsh (CASSANDRA-7516)
 * Include snippet of CQL query near syntax error in messages (CASSANDRA-7111)
 * Make repair -pr work with -local (CASSANDRA-7450)
 * Fix error in sstableloader with -cph > 1 (CASSANDRA-8007)
 * Fix snapshot repair error on indexed tables (CASSANDRA-8020)
 * Do not exit nodetool repair when receiving JMX NOTIF_LOST (CASSANDRA-7909)
 * Stream to private IP when available (CASSANDRA-8084)
Merged from 2.0:
 * Reject conditions on DELETE unless full PK is given (CASSANDRA-6430)
 * Properly reject the token function DELETE (CASSANDRA-7747)
 * Force batchlog replay before decommissioning a node (CASSANDRA-7446)
 * Fix hint replay with many accumulated expired hints (CASSANDRA-6998)
 * Fix duplicate results in DISTINCT queries on static columns with query
   paging (CASSANDRA-8108)
 * Add DateTieredCompactionStrategy (CASSANDRA-6602)
 * Properly validate ascii and utf8 string literals in CQL queries (CASSANDRA-8101)
 * (cqlsh) Fix autocompletion for alter keyspace (CASSANDRA-8021)
 * Create backup directories for commitlog archiving during startup (CASSANDRA-8111)
 * Reduce totalBlockFor() for LOCAL_* consistency levels (CASSANDRA-8058)
 * Fix merging schemas with re-dropped keyspaces (CASSANDRA-7256)
 * Fix counters in supercolumns during live upgrades from 1.2 (CASSANDRA-7188)
 * Notify DT subscribers when a column family is truncated (CASSANDRA-8088)
 * Add sanity check of $JAVA on startup (CASSANDRA-7676)
 * Schedule fat client schema pull on join (CASSANDRA-7993)
 * Don't reset nodes' versions when closing IncomingTcpConnections
   (CASSANDRA-7734)
 * Record the real messaging version in all cases in OutboundTcpConnection
   (CASSANDRA-8057)
 * SSL does not work in cassandra-cli (CASSANDRA-7899)
 * Fix potential exception when using ReversedType in DynamicCompositeType
   (CASSANDRA-7898)
 * Better validation of collection values (CASSANDRA-7833)
 * Track min/max timestamps correctly (CASSANDRA-7969)
 * Fix possible overflow while sorting CL segments for replay (CASSANDRA-7992)
 * Increase nodetool Xmx (CASSANDRA-7956)
 * Archive any commitlog segments present at startup (CASSANDRA-6904)
 * CrcCheckChance should adjust based on live CFMetadata not 
   sstable metadata (CASSANDRA-7978)
 * token() should only accept columns in the partitioning
   key order (CASSANDRA-6075)
 * Add method to invalidate permission cache via JMX (CASSANDRA-7977)
 * Allow propagating multiple gossip states atomically (CASSANDRA-6125)
 * Log exceptions related to unclean native protocol client disconnects
   at DEBUG or INFO (CASSANDRA-7849)
 * Allow permissions cache to be set via JMX (CASSANDRA-7698)
 * Include schema_triggers CF in readable system resources (CASSANDRA-7967)
 * Fix RowIndexEntry to report correct serializedSize (CASSANDRA-7948)
 * Make CQLSSTableWriter sync within partitions (CASSANDRA-7360)
 * Potentially use non-local replicas in CqlConfigHelper (CASSANDRA-7906)
 * Explicitly disallow mixing multi-column and single-column
   relations on clustering columns (CASSANDRA-7711)
 * Better error message when condition is set on PK column (CASSANDRA-7804)
 * Don't send schema change responses and events for no-op DDL
   statements (CASSANDRA-7600)
 * (Hadoop) fix cluster initialisation for a split fetching (CASSANDRA-7774)
 * Throw InvalidRequestException when queries contain relations on entire
   collection columns (CASSANDRA-7506)
 * (cqlsh) enable CTRL-R history search with libedit (CASSANDRA-7577)
 * (Hadoop) allow ACFRW to limit nodes to local DC (CASSANDRA-7252)
 * (cqlsh) cqlsh should automatically disable tracing when selecting
   from system_traces (CASSANDRA-7641)
 * (Hadoop) Add CqlOutputFormat (CASSANDRA-6927)
 * Don't depend on cassandra config for nodetool ring (CASSANDRA-7508)
 * (cqlsh) Fix failing cqlsh formatting tests (CASSANDRA-7703)
 * Fix IncompatibleClassChangeError from hadoop2 (CASSANDRA-7229)
 * Add 'nodetool sethintedhandoffthrottlekb' (CASSANDRA-7635)
 * (cqlsh) Add tab-completion for CREATE/DROP USER IF [NOT] EXISTS (CASSANDRA-7611)
 * Catch errors when the JVM pulls the rug out from GCInspector (CASSANDRA-5345)
 * cqlsh fails when version number parts are not int (CASSANDRA-7524)
 * Fix NPE when table dropped during streaming (CASSANDRA-7946)
 * Fix wrong progress when streaming uncompressed (CASSANDRA-7878)
 * Fix possible infinite loop in creating repair range (CASSANDRA-7983)
 * Fix unit in nodetool for streaming throughput (CASSANDRA-7375)
Merged from 1.2:
 * Don't index tombstones (CASSANDRA-7828)
 * Improve PasswordAuthenticator default super user setup (CASSANDRA-7788)


2.1.0
 * (cqlsh) Removed "ALTER TYPE <name> RENAME TO <name>" from tab-completion
   (CASSANDRA-7895)
 * Fixed IllegalStateException in anticompaction (CASSANDRA-7892)
 * cqlsh: DESCRIBE support for frozen UDTs, tuples (CASSANDRA-7863)
 * Avoid exposing internal classes over JMX (CASSANDRA-7879)
 * Add null check for keys when freezing collection (CASSANDRA-7869)
 * Improve stress workload realism (CASSANDRA-7519)
Merged from 2.0:
 * Configure system.paxos with LeveledCompactionStrategy (CASSANDRA-7753)
 * Fix ALTER clustering column type from DateType to TimestampType when
   using DESC clustering order (CASSANRDA-7797)
 * Throw EOFException if we run out of chunks in compressed datafile
   (CASSANDRA-7664)
 * Fix PRSI handling of CQL3 row markers for row cleanup (CASSANDRA-7787)
 * Fix dropping collection when it's the last regular column (CASSANDRA-7744)
 * Make StreamReceiveTask thread safe and gc friendly (CASSANDRA-7795)
 * Validate empty cell names from counter updates (CASSANDRA-7798)
Merged from 1.2:
 * Don't allow compacted sstables to be marked as compacting (CASSANDRA-7145)
 * Track expired tombstones (CASSANDRA-7810)


2.1.0-rc7
 * Add frozen keyword and require UDT to be frozen (CASSANDRA-7857)
 * Track added sstable size correctly (CASSANDRA-7239)
 * (cqlsh) Fix case insensitivity (CASSANDRA-7834)
 * Fix failure to stream ranges when moving (CASSANDRA-7836)
 * Correctly remove tmplink files (CASSANDRA-7803)
 * (cqlsh) Fix column name formatting for functions, CAS operations,
   and UDT field selections (CASSANDRA-7806)
 * (cqlsh) Fix COPY FROM handling of null/empty primary key
   values (CASSANDRA-7792)
 * Fix ordering of static cells (CASSANDRA-7763)
Merged from 2.0:
 * Forbid re-adding dropped counter columns (CASSANDRA-7831)
 * Fix CFMetaData#isThriftCompatible() for PK-only tables (CASSANDRA-7832)
 * Always reject inequality on the partition key without token()
   (CASSANDRA-7722)
 * Always send Paxos commit to all replicas (CASSANDRA-7479)
 * Make disruptor_thrift_server invocation pool configurable (CASSANDRA-7594)
 * Make repair no-op when RF=1 (CASSANDRA-7864)


2.1.0-rc6
 * Fix OOM issue from netty caching over time (CASSANDRA-7743)
 * json2sstable couldn't import JSON for CQL table (CASSANDRA-7477)
 * Invalidate all caches on table drop (CASSANDRA-7561)
 * Skip strict endpoint selection for ranges if RF == nodes (CASSANRA-7765)
 * Fix Thrift range filtering without 2ary index lookups (CASSANDRA-7741)
 * Add tracing entries about concurrent range requests (CASSANDRA-7599)
 * (cqlsh) Fix DESCRIBE for NTS keyspaces (CASSANDRA-7729)
 * Remove netty buffer ref-counting (CASSANDRA-7735)
 * Pass mutated cf to index updater for use by PRSI (CASSANDRA-7742)
 * Include stress yaml example in release and deb (CASSANDRA-7717)
 * workaround for netty issue causing corrupted data off the wire (CASSANDRA-7695)
 * cqlsh DESC CLUSTER fails retrieving ring information (CASSANDRA-7687)
 * Fix binding null values inside UDT (CASSANDRA-7685)
 * Fix UDT field selection with empty fields (CASSANDRA-7670)
 * Bogus deserialization of static cells from sstable (CASSANDRA-7684)
 * Fix NPE on compaction leftover cleanup for dropped table (CASSANDRA-7770)
Merged from 2.0:
 * Fix race condition in StreamTransferTask that could lead to
   infinite loops and premature sstable deletion (CASSANDRA-7704)
 * (cqlsh) Wait up to 10 sec for a tracing session (CASSANDRA-7222)
 * Fix NPE in FileCacheService.sizeInBytes (CASSANDRA-7756)
 * Remove duplicates from StorageService.getJoiningNodes (CASSANDRA-7478)
 * Clone token map outside of hot gossip loops (CASSANDRA-7758)
 * Fix MS expiring map timeout for Paxos messages (CASSANDRA-7752)
 * Do not flush on truncate if durable_writes is false (CASSANDRA-7750)
 * Give CRR a default input_cql Statement (CASSANDRA-7226)
 * Better error message when adding a collection with the same name
   than a previously dropped one (CASSANDRA-6276)
 * Fix validation when adding static columns (CASSANDRA-7730)
 * (Thrift) fix range deletion of supercolumns (CASSANDRA-7733)
 * Fix potential AssertionError in RangeTombstoneList (CASSANDRA-7700)
 * Validate arguments of blobAs* functions (CASSANDRA-7707)
 * Fix potential AssertionError with 2ndary indexes (CASSANDRA-6612)
 * Avoid logging CompactionInterrupted at ERROR (CASSANDRA-7694)
 * Minor leak in sstable2jon (CASSANDRA-7709)
 * Add cassandra.auto_bootstrap system property (CASSANDRA-7650)
 * Update java driver (for hadoop) (CASSANDRA-7618)
 * Remove CqlPagingRecordReader/CqlPagingInputFormat (CASSANDRA-7570)
 * Support connecting to ipv6 jmx with nodetool (CASSANDRA-7669)


2.1.0-rc5
 * Reject counters inside user types (CASSANDRA-7672)
 * Switch to notification-based GCInspector (CASSANDRA-7638)
 * (cqlsh) Handle nulls in UDTs and tuples correctly (CASSANDRA-7656)
 * Don't use strict consistency when replacing (CASSANDRA-7568)
 * Fix min/max cell name collection on 2.0 SSTables with range
   tombstones (CASSANDRA-7593)
 * Tolerate min/max cell names of different lengths (CASSANDRA-7651)
 * Filter cached results correctly (CASSANDRA-7636)
 * Fix tracing on the new SEPExecutor (CASSANDRA-7644)
 * Remove shuffle and taketoken (CASSANDRA-7601)
 * Clean up Windows batch scripts (CASSANDRA-7619)
 * Fix native protocol drop user type notification (CASSANDRA-7571)
 * Give read access to system.schema_usertypes to all authenticated users
   (CASSANDRA-7578)
 * (cqlsh) Fix cqlsh display when zero rows are returned (CASSANDRA-7580)
 * Get java version correctly when JAVA_TOOL_OPTIONS is set (CASSANDRA-7572)
 * Fix NPE when dropping index from non-existent keyspace, AssertionError when
   dropping non-existent index with IF EXISTS (CASSANDRA-7590)
 * Fix sstablelevelresetter hang (CASSANDRA-7614)
 * (cqlsh) Fix deserialization of blobs (CASSANDRA-7603)
 * Use "keyspace updated" schema change message for UDT changes in v1 and
   v2 protocols (CASSANDRA-7617)
 * Fix tracing of range slices and secondary index lookups that are local
   to the coordinator (CASSANDRA-7599)
 * Set -Dcassandra.storagedir for all tool shell scripts (CASSANDRA-7587)
 * Don't swap max/min col names when mutating sstable metadata (CASSANDRA-7596)
 * (cqlsh) Correctly handle paged result sets (CASSANDRA-7625)
 * (cqlsh) Improve waiting for a trace to complete (CASSANDRA-7626)
 * Fix tracing of concurrent range slices and 2ary index queries (CASSANDRA-7626)
 * Fix scrub against collection type (CASSANDRA-7665)
Merged from 2.0:
 * Set gc_grace_seconds to seven days for system schema tables (CASSANDRA-7668)
 * SimpleSeedProvider no longer caches seeds forever (CASSANDRA-7663)
 * Always flush on truncate (CASSANDRA-7511)
 * Fix ReversedType(DateType) mapping to native protocol (CASSANDRA-7576)
 * Always merge ranges owned by a single node (CASSANDRA-6930)
 * Track max/min timestamps for range tombstones (CASSANDRA-7647)
 * Fix NPE when listing saved caches dir (CASSANDRA-7632)


2.1.0-rc4
 * Fix word count hadoop example (CASSANDRA-7200)
 * Updated memtable_cleanup_threshold and memtable_flush_writers defaults 
   (CASSANDRA-7551)
 * (Windows) fix startup when WMI memory query fails (CASSANDRA-7505)
 * Anti-compaction proceeds if any part of the repair failed (CASSANDRA-7521)
 * Add missing table name to DROP INDEX responses and notifications (CASSANDRA-7539)
 * Bump CQL version to 3.2.0 and update CQL documentation (CASSANDRA-7527)
 * Fix configuration error message when running nodetool ring (CASSANDRA-7508)
 * Support conditional updates, tuple type, and the v3 protocol in cqlsh (CASSANDRA-7509)
 * Handle queries on multiple secondary index types (CASSANDRA-7525)
 * Fix cqlsh authentication with v3 native protocol (CASSANDRA-7564)
 * Fix NPE when unknown prepared statement ID is used (CASSANDRA-7454)
Merged from 2.0:
 * (Windows) force range-based repair to non-sequential mode (CASSANDRA-7541)
 * Fix range merging when DES scores are zero (CASSANDRA-7535)
 * Warn when SSL certificates have expired (CASSANDRA-7528)
 * Fix error when doing reversed queries with static columns (CASSANDRA-7490)
Merged from 1.2:
 * Set correct stream ID on responses when non-Exception Throwables
   are thrown while handling native protocol messages (CASSANDRA-7470)


2.1.0-rc3
 * Consider expiry when reconciling otherwise equal cells (CASSANDRA-7403)
 * Introduce CQL support for stress tool (CASSANDRA-6146)
 * Fix ClassCastException processing expired messages (CASSANDRA-7496)
 * Fix prepared marker for collections inside UDT (CASSANDRA-7472)
 * Remove left-over populate_io_cache_on_flush and replicate_on_write
   uses (CASSANDRA-7493)
 * (Windows) handle spaces in path names (CASSANDRA-7451)
 * Ensure writes have completed after dropping a table, before recycling
   commit log segments (CASSANDRA-7437)
 * Remove left-over rows_per_partition_to_cache (CASSANDRA-7493)
 * Fix error when CONTAINS is used with a bind marker (CASSANDRA-7502)
 * Properly reject unknown UDT field (CASSANDRA-7484)
Merged from 2.0:
 * Fix CC#collectTimeOrderedData() tombstone optimisations (CASSANDRA-7394)
 * Support DISTINCT for static columns and fix behaviour when DISTINC is
   not use (CASSANDRA-7305).
 * Workaround JVM NPE on JMX bind failure (CASSANDRA-7254)
 * Fix race in FileCacheService RemovalListener (CASSANDRA-7278)
 * Fix inconsistent use of consistencyForCommit that allowed LOCAL_QUORUM
   operations to incorrect become full QUORUM (CASSANDRA-7345)
 * Properly handle unrecognized opcodes and flags (CASSANDRA-7440)
 * (Hadoop) close CqlRecordWriter clients when finished (CASSANDRA-7459)
 * Commit disk failure policy (CASSANDRA-7429)
 * Make sure high level sstables get compacted (CASSANDRA-7414)
 * Fix AssertionError when using empty clustering columns and static columns
   (CASSANDRA-7455)
 * Add option to disable STCS in L0 (CASSANDRA-6621)
 * Upgrade to snappy-java 1.0.5.2 (CASSANDRA-7476)


2.1.0-rc2
 * Fix heap size calculation for CompoundSparseCellName and 
   CompoundSparseCellName.WithCollection (CASSANDRA-7421)
 * Allow counter mutations in UNLOGGED batches (CASSANDRA-7351)
 * Modify reconcile logic to always pick a tombstone over a counter cell
   (CASSANDRA-7346)
 * Avoid incremental compaction on Windows (CASSANDRA-7365)
 * Fix exception when querying a composite-keyed table with a collection index
   (CASSANDRA-7372)
 * Use node's host id in place of counter ids (CASSANDRA-7366)
 * Fix error when doing reversed queries with static columns (CASSANDRA-7490)
 * Backport CASSANDRA-6747 (CASSANDRA-7560)
 * Track max/min timestamps for range tombstones (CASSANDRA-7647)
 * Fix NPE when listing saved caches dir (CASSANDRA-7632)
 * Fix sstableloader unable to connect encrypted node (CASSANDRA-7585)
Merged from 1.2:
 * Clone token map outside of hot gossip loops (CASSANDRA-7758)
 * Add stop method to EmbeddedCassandraService (CASSANDRA-7595)
 * Support connecting to ipv6 jmx with nodetool (CASSANDRA-7669)
 * Set gc_grace_seconds to seven days for system schema tables (CASSANDRA-7668)
 * SimpleSeedProvider no longer caches seeds forever (CASSANDRA-7663)
 * Set correct stream ID on responses when non-Exception Throwables
   are thrown while handling native protocol messages (CASSANDRA-7470)
 * Fix row size miscalculation in LazilyCompactedRow (CASSANDRA-7543)
 * Fix race in background compaction check (CASSANDRA-7745)
 * Don't clear out range tombstones during compaction (CASSANDRA-7808)


2.1.0-rc1
 * Revert flush directory (CASSANDRA-6357)
 * More efficient executor service for fast operations (CASSANDRA-4718)
 * Move less common tools into a new cassandra-tools package (CASSANDRA-7160)
 * Support more concurrent requests in native protocol (CASSANDRA-7231)
 * Add tab-completion to debian nodetool packaging (CASSANDRA-6421)
 * Change concurrent_compactors defaults (CASSANDRA-7139)
 * Add PowerShell Windows launch scripts (CASSANDRA-7001)
 * Make commitlog archive+restore more robust (CASSANDRA-6974)
 * Fix marking commitlogsegments clean (CASSANDRA-6959)
 * Add snapshot "manifest" describing files included (CASSANDRA-6326)
 * Parallel streaming for sstableloader (CASSANDRA-3668)
 * Fix bugs in supercolumns handling (CASSANDRA-7138)
 * Fix ClassClassException on composite dense tables (CASSANDRA-7112)
 * Cleanup and optimize collation and slice iterators (CASSANDRA-7107)
 * Upgrade NBHM lib (CASSANDRA-7128)
 * Optimize netty server (CASSANDRA-6861)
 * Fix repair hang when given CF does not exist (CASSANDRA-7189)
 * Allow c* to be shutdown in an embedded mode (CASSANDRA-5635)
 * Add server side batching to native transport (CASSANDRA-5663)
 * Make batchlog replay asynchronous (CASSANDRA-6134)
 * remove unused classes (CASSANDRA-7197)
 * Limit user types to the keyspace they are defined in (CASSANDRA-6643)
 * Add validate method to CollectionType (CASSANDRA-7208)
 * New serialization format for UDT values (CASSANDRA-7209, CASSANDRA-7261)
 * Fix nodetool netstats (CASSANDRA-7270)
 * Fix potential ClassCastException in HintedHandoffManager (CASSANDRA-7284)
 * Use prepared statements internally (CASSANDRA-6975)
 * Fix broken paging state with prepared statement (CASSANDRA-7120)
 * Fix IllegalArgumentException in CqlStorage (CASSANDRA-7287)
 * Allow nulls/non-existant fields in UDT (CASSANDRA-7206)
 * Add Thrift MultiSliceRequest (CASSANDRA-6757, CASSANDRA-7027)
 * Handle overlapping MultiSlices (CASSANDRA-7279)
 * Fix DataOutputTest on Windows (CASSANDRA-7265)
 * Embedded sets in user defined data-types are not updating (CASSANDRA-7267)
 * Add tuple type to CQL/native protocol (CASSANDRA-7248)
 * Fix CqlPagingRecordReader on tables with few rows (CASSANDRA-7322)
Merged from 2.0:
 * Copy compaction options to make sure they are reloaded (CASSANDRA-7290)
 * Add option to do more aggressive tombstone compactions (CASSANDRA-6563)
 * Don't try to compact already-compacting files in HHOM (CASSANDRA-7288)
 * Always reallocate buffers in HSHA (CASSANDRA-6285)
 * (Hadoop) support authentication in CqlRecordReader (CASSANDRA-7221)
 * (Hadoop) Close java driver Cluster in CQLRR.close (CASSANDRA-7228)
 * Warn when 'USING TIMESTAMP' is used on a CAS BATCH (CASSANDRA-7067)
 * return all cpu values from BackgroundActivityMonitor.readAndCompute (CASSANDRA-7183)
 * Correctly delete scheduled range xfers (CASSANDRA-7143)
 * return all cpu values from BackgroundActivityMonitor.readAndCompute (CASSANDRA-7183)  
 * reduce garbage creation in calculatePendingRanges (CASSANDRA-7191)
 * fix c* launch issues on Russian os's due to output of linux 'free' cmd (CASSANDRA-6162)
 * Fix disabling autocompaction (CASSANDRA-7187)
 * Fix potential NumberFormatException when deserializing IntegerType (CASSANDRA-7088)
 * cqlsh can't tab-complete disabling compaction (CASSANDRA-7185)
 * cqlsh: Accept and execute CQL statement(s) from command-line parameter (CASSANDRA-7172)
 * Fix IllegalStateException in CqlPagingRecordReader (CASSANDRA-7198)
 * Fix the InvertedIndex trigger example (CASSANDRA-7211)
 * Add --resolve-ip option to 'nodetool ring' (CASSANDRA-7210)
 * reduce garbage on codec flag deserialization (CASSANDRA-7244) 
 * Fix duplicated error messages on directory creation error at startup (CASSANDRA-5818)
 * Proper null handle for IF with map element access (CASSANDRA-7155)
 * Improve compaction visibility (CASSANDRA-7242)
 * Correctly delete scheduled range xfers (CASSANDRA-7143)
 * Make batchlog replica selection rack-aware (CASSANDRA-6551)
 * Fix CFMetaData#getColumnDefinitionFromColumnName() (CASSANDRA-7074)
 * Fix writetime/ttl functions for static columns (CASSANDRA-7081)
 * Suggest CTRL-C or semicolon after three blank lines in cqlsh (CASSANDRA-7142)
 * Fix 2ndary index queries with DESC clustering order (CASSANDRA-6950)
 * Invalid key cache entries on DROP (CASSANDRA-6525)
 * Fix flapping RecoveryManagerTest (CASSANDRA-7084)
 * Add missing iso8601 patterns for date strings (CASSANDRA-6973)
 * Support selecting multiple rows in a partition using IN (CASSANDRA-6875)
 * Add authentication support to shuffle (CASSANDRA-6484)
 * Swap local and global default read repair chances (CASSANDRA-7320)
 * Add conditional CREATE/DROP USER support (CASSANDRA-7264)
 * Cqlsh counts non-empty lines for "Blank lines" warning (CASSANDRA-7325)
Merged from 1.2:
 * Add Cloudstack snitch (CASSANDRA-7147)
 * Update system.peers correctly when relocating tokens (CASSANDRA-7126)
 * Add Google Compute Engine snitch (CASSANDRA-7132)
 * remove duplicate query for local tokens (CASSANDRA-7182)
 * exit CQLSH with error status code if script fails (CASSANDRA-6344)
 * Fix bug with some IN queries missig results (CASSANDRA-7105)
 * Fix availability validation for LOCAL_ONE CL (CASSANDRA-7319)
 * Hint streaming can cause decommission to fail (CASSANDRA-7219)


2.1.0-beta2
 * Increase default CL space to 8GB (CASSANDRA-7031)
 * Add range tombstones to read repair digests (CASSANDRA-6863)
 * Fix BTree.clear for large updates (CASSANDRA-6943)
 * Fail write instead of logging a warning when unable to append to CL
   (CASSANDRA-6764)
 * Eliminate possibility of CL segment appearing twice in active list 
   (CASSANDRA-6557)
 * Apply DONTNEED fadvise to commitlog segments (CASSANDRA-6759)
 * Switch CRC component to Adler and include it for compressed sstables 
   (CASSANDRA-4165)
 * Allow cassandra-stress to set compaction strategy options (CASSANDRA-6451)
 * Add broadcast_rpc_address option to cassandra.yaml (CASSANDRA-5899)
 * Auto reload GossipingPropertyFileSnitch config (CASSANDRA-5897)
 * Fix overflow of memtable_total_space_in_mb (CASSANDRA-6573)
 * Fix ABTC NPE and apply update function correctly (CASSANDRA-6692)
 * Allow nodetool to use a file or prompt for password (CASSANDRA-6660)
 * Fix AIOOBE when concurrently accessing ABSC (CASSANDRA-6742)
 * Fix assertion error in ALTER TYPE RENAME (CASSANDRA-6705)
 * Scrub should not always clear out repaired status (CASSANDRA-5351)
 * Improve handling of range tombstone for wide partitions (CASSANDRA-6446)
 * Fix ClassCastException for compact table with composites (CASSANDRA-6738)
 * Fix potentially repairing with wrong nodes (CASSANDRA-6808)
 * Change caching option syntax (CASSANDRA-6745)
 * Fix stress to do proper counter reads (CASSANDRA-6835)
 * Fix help message for stress counter_write (CASSANDRA-6824)
 * Fix stress smart Thrift client to pick servers correctly (CASSANDRA-6848)
 * Add logging levels (minimal, normal or verbose) to stress tool (CASSANDRA-6849)
 * Fix race condition in Batch CLE (CASSANDRA-6860)
 * Improve cleanup/scrub/upgradesstables failure handling (CASSANDRA-6774)
 * ByteBuffer write() methods for serializing sstables (CASSANDRA-6781)
 * Proper compare function for CollectionType (CASSANDRA-6783)
 * Update native server to Netty 4 (CASSANDRA-6236)
 * Fix off-by-one error in stress (CASSANDRA-6883)
 * Make OpOrder AutoCloseable (CASSANDRA-6901)
 * Remove sync repair JMX interface (CASSANDRA-6900)
 * Add multiple memory allocation options for memtables (CASSANDRA-6689, 6694)
 * Remove adjusted op rate from stress output (CASSANDRA-6921)
 * Add optimized CF.hasColumns() implementations (CASSANDRA-6941)
 * Serialize batchlog mutations with the version of the target node
   (CASSANDRA-6931)
 * Optimize CounterColumn#reconcile() (CASSANDRA-6953)
 * Properly remove 1.2 sstable support in 2.1 (CASSANDRA-6869)
 * Lock counter cells, not partitions (CASSANDRA-6880)
 * Track presence of legacy counter shards in sstables (CASSANDRA-6888)
 * Ensure safe resource cleanup when replacing sstables (CASSANDRA-6912)
 * Add failure handler to async callback (CASSANDRA-6747)
 * Fix AE when closing SSTable without releasing reference (CASSANDRA-7000)
 * Clean up IndexInfo on keyspace/table drops (CASSANDRA-6924)
 * Only snapshot relative SSTables when sequential repair (CASSANDRA-7024)
 * Require nodetool rebuild_index to specify index names (CASSANDRA-7038)
 * fix cassandra stress errors on reads with native protocol (CASSANDRA-7033)
 * Use OpOrder to guard sstable references for reads (CASSANDRA-6919)
 * Preemptive opening of compaction result (CASSANDRA-6916)
 * Multi-threaded scrub/cleanup/upgradesstables (CASSANDRA-5547)
 * Optimize cellname comparison (CASSANDRA-6934)
 * Native protocol v3 (CASSANDRA-6855)
 * Optimize Cell liveness checks and clean up Cell (CASSANDRA-7119)
 * Support consistent range movements (CASSANDRA-2434)
 * Display min timestamp in sstablemetadata viewer (CASSANDRA-6767)
Merged from 2.0:
 * Avoid race-prone second "scrub" of system keyspace (CASSANDRA-6797)
 * Pool CqlRecordWriter clients by inetaddress rather than Range
   (CASSANDRA-6665)
 * Fix compaction_history timestamps (CASSANDRA-6784)
 * Compare scores of full replica ordering in DES (CASSANDRA-6683)
 * fix CME in SessionInfo updateProgress affecting netstats (CASSANDRA-6577)
 * Allow repairing between specific replicas (CASSANDRA-6440)
 * Allow per-dc enabling of hints (CASSANDRA-6157)
 * Add compatibility for Hadoop 0.2.x (CASSANDRA-5201)
 * Fix EstimatedHistogram races (CASSANDRA-6682)
 * Failure detector correctly converts initial value to nanos (CASSANDRA-6658)
 * Add nodetool taketoken to relocate vnodes (CASSANDRA-4445)
 * Expose bulk loading progress over JMX (CASSANDRA-4757)
 * Correctly handle null with IF conditions and TTL (CASSANDRA-6623)
 * Account for range/row tombstones in tombstone drop
   time histogram (CASSANDRA-6522)
 * Stop CommitLogSegment.close() from calling sync() (CASSANDRA-6652)
 * Make commitlog failure handling configurable (CASSANDRA-6364)
 * Avoid overlaps in LCS (CASSANDRA-6688)
 * Improve support for paginating over composites (CASSANDRA-4851)
 * Fix count(*) queries in a mixed cluster (CASSANDRA-6707)
 * Improve repair tasks(snapshot, differencing) concurrency (CASSANDRA-6566)
 * Fix replaying pre-2.0 commit logs (CASSANDRA-6714)
 * Add static columns to CQL3 (CASSANDRA-6561)
 * Optimize single partition batch statements (CASSANDRA-6737)
 * Disallow post-query re-ordering when paging (CASSANDRA-6722)
 * Fix potential paging bug with deleted columns (CASSANDRA-6748)
 * Fix NPE on BulkLoader caused by losing StreamEvent (CASSANDRA-6636)
 * Fix truncating compression metadata (CASSANDRA-6791)
 * Add CMSClassUnloadingEnabled JVM option (CASSANDRA-6541)
 * Catch memtable flush exceptions during shutdown (CASSANDRA-6735)
 * Fix upgradesstables NPE for non-CF-based indexes (CASSANDRA-6645)
 * Fix UPDATE updating PRIMARY KEY columns implicitly (CASSANDRA-6782)
 * Fix IllegalArgumentException when updating from 1.2 with SuperColumns
   (CASSANDRA-6733)
 * FBUtilities.singleton() should use the CF comparator (CASSANDRA-6778)
 * Fix CQLSStableWriter.addRow(Map<String, Object>) (CASSANDRA-6526)
 * Fix HSHA server introducing corrupt data (CASSANDRA-6285)
 * Fix CAS conditions for COMPACT STORAGE tables (CASSANDRA-6813)
 * Starting threads in OutboundTcpConnectionPool constructor causes race conditions (CASSANDRA-7177)
 * Allow overriding cassandra-rackdc.properties file (CASSANDRA-7072)
 * Set JMX RMI port to 7199 (CASSANDRA-7087)
 * Use LOCAL_QUORUM for data reads at LOCAL_SERIAL (CASSANDRA-6939)
 * Log a warning for large batches (CASSANDRA-6487)
 * Put nodes in hibernate when join_ring is false (CASSANDRA-6961)
 * Avoid early loading of non-system keyspaces before compaction-leftovers 
   cleanup at startup (CASSANDRA-6913)
 * Restrict Windows to parallel repairs (CASSANDRA-6907)
 * (Hadoop) Allow manually specifying start/end tokens in CFIF (CASSANDRA-6436)
 * Fix NPE in MeteredFlusher (CASSANDRA-6820)
 * Fix race processing range scan responses (CASSANDRA-6820)
 * Allow deleting snapshots from dropped keyspaces (CASSANDRA-6821)
 * Add uuid() function (CASSANDRA-6473)
 * Omit tombstones from schema digests (CASSANDRA-6862)
 * Include correct consistencyLevel in LWT timeout (CASSANDRA-6884)
 * Lower chances for losing new SSTables during nodetool refresh and
   ColumnFamilyStore.loadNewSSTables (CASSANDRA-6514)
 * Add support for DELETE ... IF EXISTS to CQL3 (CASSANDRA-5708)
 * Update hadoop_cql3_word_count example (CASSANDRA-6793)
 * Fix handling of RejectedExecution in sync Thrift server (CASSANDRA-6788)
 * Log more information when exceeding tombstone_warn_threshold (CASSANDRA-6865)
 * Fix truncate to not abort due to unreachable fat clients (CASSANDRA-6864)
 * Fix schema concurrency exceptions (CASSANDRA-6841)
 * Fix leaking validator FH in StreamWriter (CASSANDRA-6832)
 * Fix saving triggers to schema (CASSANDRA-6789)
 * Fix trigger mutations when base mutation list is immutable (CASSANDRA-6790)
 * Fix accounting in FileCacheService to allow re-using RAR (CASSANDRA-6838)
 * Fix static counter columns (CASSANDRA-6827)
 * Restore expiring->deleted (cell) compaction optimization (CASSANDRA-6844)
 * Fix CompactionManager.needsCleanup (CASSANDRA-6845)
 * Correctly compare BooleanType values other than 0 and 1 (CASSANDRA-6779)
 * Read message id as string from earlier versions (CASSANDRA-6840)
 * Properly use the Paxos consistency for (non-protocol) batch (CASSANDRA-6837)
 * Add paranoid disk failure option (CASSANDRA-6646)
 * Improve PerRowSecondaryIndex performance (CASSANDRA-6876)
 * Extend triggers to support CAS updates (CASSANDRA-6882)
 * Static columns with IF NOT EXISTS don't always work as expected (CASSANDRA-6873)
 * Fix paging with SELECT DISTINCT (CASSANDRA-6857)
 * Fix UnsupportedOperationException on CAS timeout (CASSANDRA-6923)
 * Improve MeteredFlusher handling of MF-unaffected column families
   (CASSANDRA-6867)
 * Add CqlRecordReader using native pagination (CASSANDRA-6311)
 * Add QueryHandler interface (CASSANDRA-6659)
 * Track liveRatio per-memtable, not per-CF (CASSANDRA-6945)
 * Make sure upgradesstables keeps sstable level (CASSANDRA-6958)
 * Fix LIMIT with static columns (CASSANDRA-6956)
 * Fix clash with CQL column name in thrift validation (CASSANDRA-6892)
 * Fix error with super columns in mixed 1.2-2.0 clusters (CASSANDRA-6966)
 * Fix bad skip of sstables on slice query with composite start/finish (CASSANDRA-6825)
 * Fix unintended update with conditional statement (CASSANDRA-6893)
 * Fix map element access in IF (CASSANDRA-6914)
 * Avoid costly range calculations for range queries on system keyspaces
   (CASSANDRA-6906)
 * Fix SSTable not released if stream session fails (CASSANDRA-6818)
 * Avoid build failure due to ANTLR timeout (CASSANDRA-6991)
 * Queries on compact tables can return more rows that requested (CASSANDRA-7052)
 * USING TIMESTAMP for batches does not work (CASSANDRA-7053)
 * Fix performance regression from CASSANDRA-5614 (CASSANDRA-6949)
 * Ensure that batchlog and hint timeouts do not produce hints (CASSANDRA-7058)
 * Merge groupable mutations in TriggerExecutor#execute() (CASSANDRA-7047)
 * Plug holes in resource release when wiring up StreamSession (CASSANDRA-7073)
 * Re-add parameter columns to tracing session (CASSANDRA-6942)
 * Preserves CQL metadata when updating table from thrift (CASSANDRA-6831)
Merged from 1.2:
 * Fix nodetool display with vnodes (CASSANDRA-7082)
 * Add UNLOGGED, COUNTER options to BATCH documentation (CASSANDRA-6816)
 * add extra SSL cipher suites (CASSANDRA-6613)
 * fix nodetool getsstables for blob PK (CASSANDRA-6803)
 * Fix BatchlogManager#deleteBatch() use of millisecond timestamps
   (CASSANDRA-6822)
 * Continue assassinating even if the endpoint vanishes (CASSANDRA-6787)
 * Schedule schema pulls on change (CASSANDRA-6971)
 * Non-droppable verbs shouldn't be dropped from OTC (CASSANDRA-6980)
 * Shutdown batchlog executor in SS#drain() (CASSANDRA-7025)
 * Fix batchlog to account for CF truncation records (CASSANDRA-6999)
 * Fix CQLSH parsing of functions and BLOB literals (CASSANDRA-7018)
 * Properly load trustore in the native protocol (CASSANDRA-6847)
 * Always clean up references in SerializingCache (CASSANDRA-6994)
 * Don't shut MessagingService down when replacing a node (CASSANDRA-6476)
 * fix npe when doing -Dcassandra.fd_initial_value_ms (CASSANDRA-6751)


2.1.0-beta1
 * Add flush directory distinct from compaction directories (CASSANDRA-6357)
 * Require JNA by default (CASSANDRA-6575)
 * add listsnapshots command to nodetool (CASSANDRA-5742)
 * Introduce AtomicBTreeColumns (CASSANDRA-6271, 6692)
 * Multithreaded commitlog (CASSANDRA-3578)
 * allocate fixed index summary memory pool and resample cold index summaries 
   to use less memory (CASSANDRA-5519)
 * Removed multithreaded compaction (CASSANDRA-6142)
 * Parallelize fetching rows for low-cardinality indexes (CASSANDRA-1337)
 * change logging from log4j to logback (CASSANDRA-5883)
 * switch to LZ4 compression for internode communication (CASSANDRA-5887)
 * Stop using Thrift-generated Index* classes internally (CASSANDRA-5971)
 * Remove 1.2 network compatibility code (CASSANDRA-5960)
 * Remove leveled json manifest migration code (CASSANDRA-5996)
 * Remove CFDefinition (CASSANDRA-6253)
 * Use AtomicIntegerFieldUpdater in RefCountedMemory (CASSANDRA-6278)
 * User-defined types for CQL3 (CASSANDRA-5590)
 * Use of o.a.c.metrics in nodetool (CASSANDRA-5871, 6406)
 * Batch read from OTC's queue and cleanup (CASSANDRA-1632)
 * Secondary index support for collections (CASSANDRA-4511, 6383)
 * SSTable metadata(Stats.db) format change (CASSANDRA-6356)
 * Push composites support in the storage engine
   (CASSANDRA-5417, CASSANDRA-6520)
 * Add snapshot space used to cfstats (CASSANDRA-6231)
 * Add cardinality estimator for key count estimation (CASSANDRA-5906)
 * CF id is changed to be non-deterministic. Data dir/key cache are created
   uniquely for CF id (CASSANDRA-5202)
 * New counters implementation (CASSANDRA-6504)
 * Replace UnsortedColumns, EmptyColumns, TreeMapBackedSortedColumns with new
   ArrayBackedSortedColumns (CASSANDRA-6630, CASSANDRA-6662, CASSANDRA-6690)
 * Add option to use row cache with a given amount of rows (CASSANDRA-5357)
 * Avoid repairing already repaired data (CASSANDRA-5351)
 * Reject counter updates with USING TTL/TIMESTAMP (CASSANDRA-6649)
 * Replace index_interval with min/max_index_interval (CASSANDRA-6379)
 * Lift limitation that order by columns must be selected for IN queries (CASSANDRA-4911)


2.0.5
 * Reduce garbage generated by bloom filter lookups (CASSANDRA-6609)
 * Add ks.cf names to tombstone logging (CASSANDRA-6597)
 * Use LOCAL_QUORUM for LWT operations at LOCAL_SERIAL (CASSANDRA-6495)
 * Wait for gossip to settle before accepting client connections (CASSANDRA-4288)
 * Delete unfinished compaction incrementally (CASSANDRA-6086)
 * Allow specifying custom secondary index options in CQL3 (CASSANDRA-6480)
 * Improve replica pinning for cache efficiency in DES (CASSANDRA-6485)
 * Fix LOCAL_SERIAL from thrift (CASSANDRA-6584)
 * Don't special case received counts in CAS timeout exceptions (CASSANDRA-6595)
 * Add support for 2.1 global counter shards (CASSANDRA-6505)
 * Fix NPE when streaming connection is not yet established (CASSANDRA-6210)
 * Avoid rare duplicate read repair triggering (CASSANDRA-6606)
 * Fix paging discardFirst (CASSANDRA-6555)
 * Fix ArrayIndexOutOfBoundsException in 2ndary index query (CASSANDRA-6470)
 * Release sstables upon rebuilding 2i (CASSANDRA-6635)
 * Add AbstractCompactionStrategy.startup() method (CASSANDRA-6637)
 * SSTableScanner may skip rows during cleanup (CASSANDRA-6638)
 * sstables from stalled repair sessions can resurrect deleted data (CASSANDRA-6503)
 * Switch stress to use ITransportFactory (CASSANDRA-6641)
 * Fix IllegalArgumentException during prepare (CASSANDRA-6592)
 * Fix possible loss of 2ndary index entries during compaction (CASSANDRA-6517)
 * Fix direct Memory on architectures that do not support unaligned long access
   (CASSANDRA-6628)
 * Let scrub optionally skip broken counter partitions (CASSANDRA-5930)
Merged from 1.2:
 * fsync compression metadata (CASSANDRA-6531)
 * Validate CF existence on execution for prepared statement (CASSANDRA-6535)
 * Add ability to throttle batchlog replay (CASSANDRA-6550)
 * Fix executing LOCAL_QUORUM with SimpleStrategy (CASSANDRA-6545)
 * Avoid StackOverflow when using large IN queries (CASSANDRA-6567)
 * Nodetool upgradesstables includes secondary indexes (CASSANDRA-6598)
 * Paginate batchlog replay (CASSANDRA-6569)
 * skip blocking on streaming during drain (CASSANDRA-6603)
 * Improve error message when schema doesn't match loaded sstable (CASSANDRA-6262)
 * Add properties to adjust FD initial value and max interval (CASSANDRA-4375)
 * Fix preparing with batch and delete from collection (CASSANDRA-6607)
 * Fix ABSC reverse iterator's remove() method (CASSANDRA-6629)
 * Handle host ID conflicts properly (CASSANDRA-6615)
 * Move handling of migration event source to solve bootstrap race. (CASSANDRA-6648)
 * Make sure compaction throughput value doesn't overflow with int math (CASSANDRA-6647)


2.0.4
 * Allow removing snapshots of no-longer-existing CFs (CASSANDRA-6418)
 * add StorageService.stopDaemon() (CASSANDRA-4268)
 * add IRE for invalid CF supplied to get_count (CASSANDRA-5701)
 * add client encryption support to sstableloader (CASSANDRA-6378)
 * Fix accept() loop for SSL sockets post-shutdown (CASSANDRA-6468)
 * Fix size-tiered compaction in LCS L0 (CASSANDRA-6496)
 * Fix assertion failure in filterColdSSTables (CASSANDRA-6483)
 * Fix row tombstones in larger-than-memory compactions (CASSANDRA-6008)
 * Fix cleanup ClassCastException (CASSANDRA-6462)
 * Reduce gossip memory use by interning VersionedValue strings (CASSANDRA-6410)
 * Allow specifying datacenters to participate in a repair (CASSANDRA-6218)
 * Fix divide-by-zero in PCI (CASSANDRA-6403)
 * Fix setting last compacted key in the wrong level for LCS (CASSANDRA-6284)
 * Add millisecond precision formats to the timestamp parser (CASSANDRA-6395)
 * Expose a total memtable size metric for a CF (CASSANDRA-6391)
 * cqlsh: handle symlinks properly (CASSANDRA-6425)
 * Fix potential infinite loop when paging query with IN (CASSANDRA-6464)
 * Fix assertion error in AbstractQueryPager.discardFirst (CASSANDRA-6447)
 * Fix streaming older SSTable yields unnecessary tombstones (CASSANDRA-6527)
Merged from 1.2:
 * Improved error message on bad properties in DDL queries (CASSANDRA-6453)
 * Randomize batchlog candidates selection (CASSANDRA-6481)
 * Fix thundering herd on endpoint cache invalidation (CASSANDRA-6345, 6485)
 * Improve batchlog write performance with vnodes (CASSANDRA-6488)
 * cqlsh: quote single quotes in strings inside collections (CASSANDRA-6172)
 * Improve gossip performance for typical messages (CASSANDRA-6409)
 * Throw IRE if a prepared statement has more markers than supported 
   (CASSANDRA-5598)
 * Expose Thread metrics for the native protocol server (CASSANDRA-6234)
 * Change snapshot response message verb to INTERNAL to avoid dropping it 
   (CASSANDRA-6415)
 * Warn when collection read has > 65K elements (CASSANDRA-5428)
 * Fix cache persistence when both row and key cache are enabled 
   (CASSANDRA-6413)
 * (Hadoop) add describe_local_ring (CASSANDRA-6268)
 * Fix handling of concurrent directory creation failure (CASSANDRA-6459)
 * Allow executing CREATE statements multiple times (CASSANDRA-6471)
 * Don't send confusing info with timeouts (CASSANDRA-6491)
 * Don't resubmit counter mutation runnables internally (CASSANDRA-6427)
 * Don't drop local mutations without a hint (CASSANDRA-6510)
 * Don't allow null max_hint_window_in_ms (CASSANDRA-6419)
 * Validate SliceRange start and finish lengths (CASSANDRA-6521)


2.0.3
 * Fix FD leak on slice read path (CASSANDRA-6275)
 * Cancel read meter task when closing SSTR (CASSANDRA-6358)
 * free off-heap IndexSummary during bulk (CASSANDRA-6359)
 * Recover from IOException in accept() thread (CASSANDRA-6349)
 * Improve Gossip tolerance of abnormally slow tasks (CASSANDRA-6338)
 * Fix trying to hint timed out counter writes (CASSANDRA-6322)
 * Allow restoring specific columnfamilies from archived CL (CASSANDRA-4809)
 * Avoid flushing compaction_history after each operation (CASSANDRA-6287)
 * Fix repair assertion error when tombstones expire (CASSANDRA-6277)
 * Skip loading corrupt key cache (CASSANDRA-6260)
 * Fixes for compacting larger-than-memory rows (CASSANDRA-6274)
 * Compact hottest sstables first and optionally omit coldest from
   compaction entirely (CASSANDRA-6109)
 * Fix modifying column_metadata from thrift (CASSANDRA-6182)
 * cqlsh: fix LIST USERS output (CASSANDRA-6242)
 * Add IRequestSink interface (CASSANDRA-6248)
 * Update memtable size while flushing (CASSANDRA-6249)
 * Provide hooks around CQL2/CQL3 statement execution (CASSANDRA-6252)
 * Require Permission.SELECT for CAS updates (CASSANDRA-6247)
 * New CQL-aware SSTableWriter (CASSANDRA-5894)
 * Reject CAS operation when the protocol v1 is used (CASSANDRA-6270)
 * Correctly throw error when frame too large (CASSANDRA-5981)
 * Fix serialization bug in PagedRange with 2ndary indexes (CASSANDRA-6299)
 * Fix CQL3 table validation in Thrift (CASSANDRA-6140)
 * Fix bug missing results with IN clauses (CASSANDRA-6327)
 * Fix paging with reversed slices (CASSANDRA-6343)
 * Set minTimestamp correctly to be able to drop expired sstables (CASSANDRA-6337)
 * Support NaN and Infinity as float literals (CASSANDRA-6003)
 * Remove RF from nodetool ring output (CASSANDRA-6289)
 * Fix attempting to flush empty rows (CASSANDRA-6374)
 * Fix potential out of bounds exception when paging (CASSANDRA-6333)
Merged from 1.2:
 * Optimize FD phi calculation (CASSANDRA-6386)
 * Improve initial FD phi estimate when starting up (CASSANDRA-6385)
 * Don't list CQL3 table in CLI describe even if named explicitely 
   (CASSANDRA-5750)
 * Invalidate row cache when dropping CF (CASSANDRA-6351)
 * add non-jamm path for cached statements (CASSANDRA-6293)
 * add windows bat files for shell commands (CASSANDRA-6145)
 * Require logging in for Thrift CQL2/3 statement preparation (CASSANDRA-6254)
 * restrict max_num_tokens to 1536 (CASSANDRA-6267)
 * Nodetool gets default JMX port from cassandra-env.sh (CASSANDRA-6273)
 * make calculatePendingRanges asynchronous (CASSANDRA-6244)
 * Remove blocking flushes in gossip thread (CASSANDRA-6297)
 * Fix potential socket leak in connectionpool creation (CASSANDRA-6308)
 * Allow LOCAL_ONE/LOCAL_QUORUM to work with SimpleStrategy (CASSANDRA-6238)
 * cqlsh: handle 'null' as session duration (CASSANDRA-6317)
 * Fix json2sstable handling of range tombstones (CASSANDRA-6316)
 * Fix missing one row in reverse query (CASSANDRA-6330)
 * Fix reading expired row value from row cache (CASSANDRA-6325)
 * Fix AssertionError when doing set element deletion (CASSANDRA-6341)
 * Make CL code for the native protocol match the one in C* 2.0
   (CASSANDRA-6347)
 * Disallow altering CQL3 table from thrift (CASSANDRA-6370)
 * Fix size computation of prepared statement (CASSANDRA-6369)


2.0.2
 * Update FailureDetector to use nanontime (CASSANDRA-4925)
 * Fix FileCacheService regressions (CASSANDRA-6149)
 * Never return WriteTimeout for CL.ANY (CASSANDRA-6132)
 * Fix race conditions in bulk loader (CASSANDRA-6129)
 * Add configurable metrics reporting (CASSANDRA-4430)
 * drop queries exceeding a configurable number of tombstones (CASSANDRA-6117)
 * Track and persist sstable read activity (CASSANDRA-5515)
 * Fixes for speculative retry (CASSANDRA-5932, CASSANDRA-6194)
 * Improve memory usage of metadata min/max column names (CASSANDRA-6077)
 * Fix thrift validation refusing row markers on CQL3 tables (CASSANDRA-6081)
 * Fix insertion of collections with CAS (CASSANDRA-6069)
 * Correctly send metadata on SELECT COUNT (CASSANDRA-6080)
 * Track clients' remote addresses in ClientState (CASSANDRA-6070)
 * Create snapshot dir if it does not exist when migrating
   leveled manifest (CASSANDRA-6093)
 * make sequential nodetool repair the default (CASSANDRA-5950)
 * Add more hooks for compaction strategy implementations (CASSANDRA-6111)
 * Fix potential NPE on composite 2ndary indexes (CASSANDRA-6098)
 * Delete can potentially be skipped in batch (CASSANDRA-6115)
 * Allow alter keyspace on system_traces (CASSANDRA-6016)
 * Disallow empty column names in cql (CASSANDRA-6136)
 * Use Java7 file-handling APIs and fix file moving on Windows (CASSANDRA-5383)
 * Save compaction history to system keyspace (CASSANDRA-5078)
 * Fix NPE if StorageService.getOperationMode() is executed before full startup (CASSANDRA-6166)
 * CQL3: support pre-epoch longs for TimestampType (CASSANDRA-6212)
 * Add reloadtriggers command to nodetool (CASSANDRA-4949)
 * cqlsh: ignore empty 'value alias' in DESCRIBE (CASSANDRA-6139)
 * Fix sstable loader (CASSANDRA-6205)
 * Reject bootstrapping if the node already exists in gossip (CASSANDRA-5571)
 * Fix NPE while loading paxos state (CASSANDRA-6211)
 * cqlsh: add SHOW SESSION <tracing-session> command (CASSANDRA-6228)
Merged from 1.2:
 * (Hadoop) Require CFRR batchSize to be at least 2 (CASSANDRA-6114)
 * Add a warning for small LCS sstable size (CASSANDRA-6191)
 * Add ability to list specific KS/CF combinations in nodetool cfstats (CASSANDRA-4191)
 * Mark CF clean if a mutation raced the drop and got it marked dirty (CASSANDRA-5946)
 * Add a LOCAL_ONE consistency level (CASSANDRA-6202)
 * Limit CQL prepared statement cache by size instead of count (CASSANDRA-6107)
 * Tracing should log write failure rather than raw exceptions (CASSANDRA-6133)
 * lock access to TM.endpointToHostIdMap (CASSANDRA-6103)
 * Allow estimated memtable size to exceed slab allocator size (CASSANDRA-6078)
 * Start MeteredFlusher earlier to prevent OOM during CL replay (CASSANDRA-6087)
 * Avoid sending Truncate command to fat clients (CASSANDRA-6088)
 * Allow where clause conditions to be in parenthesis (CASSANDRA-6037)
 * Do not open non-ssl storage port if encryption option is all (CASSANDRA-3916)
 * Move batchlog replay to its own executor (CASSANDRA-6079)
 * Add tombstone debug threshold and histogram (CASSANDRA-6042, 6057)
 * Enable tcp keepalive on incoming connections (CASSANDRA-4053)
 * Fix fat client schema pull NPE (CASSANDRA-6089)
 * Fix memtable flushing for indexed tables (CASSANDRA-6112)
 * Fix skipping columns with multiple slices (CASSANDRA-6119)
 * Expose connected thrift + native client counts (CASSANDRA-5084)
 * Optimize auth setup (CASSANDRA-6122)
 * Trace index selection (CASSANDRA-6001)
 * Update sstablesPerReadHistogram to use biased sampling (CASSANDRA-6164)
 * Log UnknownColumnfamilyException when closing socket (CASSANDRA-5725)
 * Properly error out on CREATE INDEX for counters table (CASSANDRA-6160)
 * Handle JMX notification failure for repair (CASSANDRA-6097)
 * (Hadoop) Fetch no more than 128 splits in parallel (CASSANDRA-6169)
 * stress: add username/password authentication support (CASSANDRA-6068)
 * Fix indexed queries with row cache enabled on parent table (CASSANDRA-5732)
 * Fix compaction race during columnfamily drop (CASSANDRA-5957)
 * Fix validation of empty column names for compact tables (CASSANDRA-6152)
 * Skip replaying mutations that pass CRC but fail to deserialize (CASSANDRA-6183)
 * Rework token replacement to use replace_address (CASSANDRA-5916)
 * Fix altering column types (CASSANDRA-6185)
 * cqlsh: fix CREATE/ALTER WITH completion (CASSANDRA-6196)
 * add windows bat files for shell commands (CASSANDRA-6145)
 * Fix potential stack overflow during range tombstones insertion (CASSANDRA-6181)
 * (Hadoop) Make LOCAL_ONE the default consistency level (CASSANDRA-6214)


2.0.1
 * Fix bug that could allow reading deleted data temporarily (CASSANDRA-6025)
 * Improve memory use defaults (CASSANDRA-6059)
 * Make ThriftServer more easlly extensible (CASSANDRA-6058)
 * Remove Hadoop dependency from ITransportFactory (CASSANDRA-6062)
 * add file_cache_size_in_mb setting (CASSANDRA-5661)
 * Improve error message when yaml contains invalid properties (CASSANDRA-5958)
 * Improve leveled compaction's ability to find non-overlapping L0 compactions
   to work on concurrently (CASSANDRA-5921)
 * Notify indexer of columns shadowed by range tombstones (CASSANDRA-5614)
 * Log Merkle tree stats (CASSANDRA-2698)
 * Switch from crc32 to adler32 for compressed sstable checksums (CASSANDRA-5862)
 * Improve offheap memcpy performance (CASSANDRA-5884)
 * Use a range aware scanner for cleanup (CASSANDRA-2524)
 * Cleanup doesn't need to inspect sstables that contain only local data
   (CASSANDRA-5722)
 * Add ability for CQL3 to list partition keys (CASSANDRA-4536)
 * Improve native protocol serialization (CASSANDRA-5664)
 * Upgrade Thrift to 0.9.1 (CASSANDRA-5923)
 * Require superuser status for adding triggers (CASSANDRA-5963)
 * Make standalone scrubber handle old and new style leveled manifest
   (CASSANDRA-6005)
 * Fix paxos bugs (CASSANDRA-6012, 6013, 6023)
 * Fix paged ranges with multiple replicas (CASSANDRA-6004)
 * Fix potential AssertionError during tracing (CASSANDRA-6041)
 * Fix NPE in sstablesplit (CASSANDRA-6027)
 * Migrate pre-2.0 key/value/column aliases to system.schema_columns
   (CASSANDRA-6009)
 * Paging filter empty rows too agressively (CASSANDRA-6040)
 * Support variadic parameters for IN clauses (CASSANDRA-4210)
 * cqlsh: return the result of CAS writes (CASSANDRA-5796)
 * Fix validation of IN clauses with 2ndary indexes (CASSANDRA-6050)
 * Support named bind variables in CQL (CASSANDRA-6033)
Merged from 1.2:
 * Allow cache-keys-to-save to be set at runtime (CASSANDRA-5980)
 * Avoid second-guessing out-of-space state (CASSANDRA-5605)
 * Tuning knobs for dealing with large blobs and many CFs (CASSANDRA-5982)
 * (Hadoop) Fix CQLRW for thrift tables (CASSANDRA-6002)
 * Fix possible divide-by-zero in HHOM (CASSANDRA-5990)
 * Allow local batchlog writes for CL.ANY (CASSANDRA-5967)
 * Upgrade metrics-core to version 2.2.0 (CASSANDRA-5947)
 * Fix CqlRecordWriter with composite keys (CASSANDRA-5949)
 * Add snitch, schema version, cluster, partitioner to JMX (CASSANDRA-5881)
 * Allow disabling SlabAllocator (CASSANDRA-5935)
 * Make user-defined compaction JMX blocking (CASSANDRA-4952)
 * Fix streaming does not transfer wrapped range (CASSANDRA-5948)
 * Fix loading index summary containing empty key (CASSANDRA-5965)
 * Correctly handle limits in CompositesSearcher (CASSANDRA-5975)
 * Pig: handle CQL collections (CASSANDRA-5867)
 * Pass the updated cf to the PRSI index() method (CASSANDRA-5999)
 * Allow empty CQL3 batches (as no-op) (CASSANDRA-5994)
 * Support null in CQL3 functions (CASSANDRA-5910)
 * Replace the deprecated MapMaker with CacheLoader (CASSANDRA-6007)
 * Add SSTableDeletingNotification to DataTracker (CASSANDRA-6010)
 * Fix snapshots in use get deleted during snapshot repair (CASSANDRA-6011)
 * Move hints and exception count to o.a.c.metrics (CASSANDRA-6017)
 * Fix memory leak in snapshot repair (CASSANDRA-6047)
 * Fix sstable2sjon for CQL3 tables (CASSANDRA-5852)


2.0.0
 * Fix thrift validation when inserting into CQL3 tables (CASSANDRA-5138)
 * Fix periodic memtable flushing behavior with clean memtables (CASSANDRA-5931)
 * Fix dateOf() function for pre-2.0 timestamp columns (CASSANDRA-5928)
 * Fix SSTable unintentionally loads BF when opened for batch (CASSANDRA-5938)
 * Add stream session progress to JMX (CASSANDRA-4757)
 * Fix NPE during CAS operation (CASSANDRA-5925)
Merged from 1.2:
 * Fix getBloomFilterDiskSpaceUsed for AlwaysPresentFilter (CASSANDRA-5900)
 * Don't announce schema version until we've loaded the changes locally
   (CASSANDRA-5904)
 * Fix to support off heap bloom filters size greater than 2 GB (CASSANDRA-5903)
 * Properly handle parsing huge map and set literals (CASSANDRA-5893)


2.0.0-rc2
 * enable vnodes by default (CASSANDRA-5869)
 * fix CAS contention timeout (CASSANDRA-5830)
 * fix HsHa to respect max frame size (CASSANDRA-4573)
 * Fix (some) 2i on composite components omissions (CASSANDRA-5851)
 * cqlsh: add DESCRIBE FULL SCHEMA variant (CASSANDRA-5880)
Merged from 1.2:
 * Correctly validate sparse composite cells in scrub (CASSANDRA-5855)
 * Add KeyCacheHitRate metric to CF metrics (CASSANDRA-5868)
 * cqlsh: add support for multiline comments (CASSANDRA-5798)
 * Handle CQL3 SELECT duplicate IN restrictions on clustering columns
   (CASSANDRA-5856)


2.0.0-rc1
 * improve DecimalSerializer performance (CASSANDRA-5837)
 * fix potential spurious wakeup in AsyncOneResponse (CASSANDRA-5690)
 * fix schema-related trigger issues (CASSANDRA-5774)
 * Better validation when accessing CQL3 table from thrift (CASSANDRA-5138)
 * Fix assertion error during repair (CASSANDRA-5801)
 * Fix range tombstone bug (CASSANDRA-5805)
 * DC-local CAS (CASSANDRA-5797)
 * Add a native_protocol_version column to the system.local table (CASSANRDA-5819)
 * Use index_interval from cassandra.yaml when upgraded (CASSANDRA-5822)
 * Fix buffer underflow on socket close (CASSANDRA-5792)
Merged from 1.2:
 * Fix reading DeletionTime from 1.1-format sstables (CASSANDRA-5814)
 * cqlsh: add collections support to COPY (CASSANDRA-5698)
 * retry important messages for any IOException (CASSANDRA-5804)
 * Allow empty IN relations in SELECT/UPDATE/DELETE statements (CASSANDRA-5626)
 * cqlsh: fix crashing on Windows due to libedit detection (CASSANDRA-5812)
 * fix bulk-loading compressed sstables (CASSANDRA-5820)
 * (Hadoop) fix quoting in CqlPagingRecordReader and CqlRecordWriter 
   (CASSANDRA-5824)
 * update default LCS sstable size to 160MB (CASSANDRA-5727)
 * Allow compacting 2Is via nodetool (CASSANDRA-5670)
 * Hex-encode non-String keys in OPP (CASSANDRA-5793)
 * nodetool history logging (CASSANDRA-5823)
 * (Hadoop) fix support for Thrift tables in CqlPagingRecordReader 
   (CASSANDRA-5752)
 * add "all time blocked" to StatusLogger output (CASSANDRA-5825)
 * Future-proof inter-major-version schema migrations (CASSANDRA-5845)
 * (Hadoop) add CqlPagingRecordReader support for ReversedType in Thrift table
   (CASSANDRA-5718)
 * Add -no-snapshot option to scrub (CASSANDRA-5891)
 * Fix to support off heap bloom filters size greater than 2 GB (CASSANDRA-5903)
 * Properly handle parsing huge map and set literals (CASSANDRA-5893)
 * Fix LCS L0 compaction may overlap in L1 (CASSANDRA-5907)
 * New sstablesplit tool to split large sstables offline (CASSANDRA-4766)
 * Fix potential deadlock in native protocol server (CASSANDRA-5926)
 * Disallow incompatible type change in CQL3 (CASSANDRA-5882)
Merged from 1.1:
 * Correctly validate sparse composite cells in scrub (CASSANDRA-5855)


2.0.0-beta2
 * Replace countPendingHints with Hints Created metric (CASSANDRA-5746)
 * Allow nodetool with no args, and with help to run without a server (CASSANDRA-5734)
 * Cleanup AbstractType/TypeSerializer classes (CASSANDRA-5744)
 * Remove unimplemented cli option schema-mwt (CASSANDRA-5754)
 * Support range tombstones in thrift (CASSANDRA-5435)
 * Normalize table-manipulating CQL3 statements' class names (CASSANDRA-5759)
 * cqlsh: add missing table options to DESCRIBE output (CASSANDRA-5749)
 * Fix assertion error during repair (CASSANDRA-5757)
 * Fix bulkloader (CASSANDRA-5542)
 * Add LZ4 compression to the native protocol (CASSANDRA-5765)
 * Fix bugs in the native protocol v2 (CASSANDRA-5770)
 * CAS on 'primary key only' table (CASSANDRA-5715)
 * Support streaming SSTables of old versions (CASSANDRA-5772)
 * Always respect protocol version in native protocol (CASSANDRA-5778)
 * Fix ConcurrentModificationException during streaming (CASSANDRA-5782)
 * Update deletion timestamp in Commit#updatesWithPaxosTime (CASSANDRA-5787)
 * Thrift cas() method crashes if input columns are not sorted (CASSANDRA-5786)
 * Order columns names correctly when querying for CAS (CASSANDRA-5788)
 * Fix streaming retry (CASSANDRA-5775)
Merged from 1.2:
 * if no seeds can be a reached a node won't start in a ring by itself (CASSANDRA-5768)
 * add cassandra.unsafesystem property (CASSANDRA-5704)
 * (Hadoop) quote identifiers in CqlPagingRecordReader (CASSANDRA-5763)
 * Add replace_node functionality for vnodes (CASSANDRA-5337)
 * Add timeout events to query traces (CASSANDRA-5520)
 * Fix serialization of the LEFT gossip value (CASSANDRA-5696)
 * Pig: support for cql3 tables (CASSANDRA-5234)
 * Fix skipping range tombstones with reverse queries (CASSANDRA-5712)
 * Expire entries out of ThriftSessionManager (CASSANDRA-5719)
 * Don't keep ancestor information in memory (CASSANDRA-5342)
 * Expose native protocol server status in nodetool info (CASSANDRA-5735)
 * Fix pathetic performance of range tombstones (CASSANDRA-5677)
 * Fix querying with an empty (impossible) range (CASSANDRA-5573)
 * cqlsh: handle CUSTOM 2i in DESCRIBE output (CASSANDRA-5760)
 * Fix minor bug in Range.intersects(Bound) (CASSANDRA-5771)
 * cqlsh: handle disabled compression in DESCRIBE output (CASSANDRA-5766)
 * Ensure all UP events are notified on the native protocol (CASSANDRA-5769)
 * Fix formatting of sstable2json with multiple -k arguments (CASSANDRA-5781)
 * Don't rely on row marker for queries in general to hide lost markers
   after TTL expires (CASSANDRA-5762)
 * Sort nodetool help output (CASSANDRA-5776)
 * Fix column expiring during 2 phases compaction (CASSANDRA-5799)
 * now() is being rejected in INSERTs when inside collections (CASSANDRA-5795)


2.0.0-beta1
 * Add support for indexing clustered columns (CASSANDRA-5125)
 * Removed on-heap row cache (CASSANDRA-5348)
 * use nanotime consistently for node-local timeouts (CASSANDRA-5581)
 * Avoid unnecessary second pass on name-based queries (CASSANDRA-5577)
 * Experimental triggers (CASSANDRA-1311)
 * JEMalloc support for off-heap allocation (CASSANDRA-3997)
 * Single-pass compaction (CASSANDRA-4180)
 * Removed token range bisection (CASSANDRA-5518)
 * Removed compatibility with pre-1.2.5 sstables and network messages
   (CASSANDRA-5511)
 * removed PBSPredictor (CASSANDRA-5455)
 * CAS support (CASSANDRA-5062, 5441, 5442, 5443, 5619, 5667)
 * Leveled compaction performs size-tiered compactions in L0 
   (CASSANDRA-5371, 5439)
 * Add yaml network topology snitch for mixed ec2/other envs (CASSANDRA-5339)
 * Log when a node is down longer than the hint window (CASSANDRA-4554)
 * Optimize tombstone creation for ExpiringColumns (CASSANDRA-4917)
 * Improve LeveledScanner work estimation (CASSANDRA-5250, 5407)
 * Replace compaction lock with runWithCompactionsDisabled (CASSANDRA-3430)
 * Change Message IDs to ints (CASSANDRA-5307)
 * Move sstable level information into the Stats component, removing the
   need for a separate Manifest file (CASSANDRA-4872)
 * avoid serializing to byte[] on commitlog append (CASSANDRA-5199)
 * make index_interval configurable per columnfamily (CASSANDRA-3961, CASSANDRA-5650)
 * add default_time_to_live (CASSANDRA-3974)
 * add memtable_flush_period_in_ms (CASSANDRA-4237)
 * replace supercolumns internally by composites (CASSANDRA-3237, 5123)
 * upgrade thrift to 0.9.0 (CASSANDRA-3719)
 * drop unnecessary keyspace parameter from user-defined compaction API 
   (CASSANDRA-5139)
 * more robust solution to incomplete compactions + counters (CASSANDRA-5151)
 * Change order of directory searching for c*.in.sh (CASSANDRA-3983)
 * Add tool to reset SSTable compaction level for LCS (CASSANDRA-5271)
 * Allow custom configuration loader (CASSANDRA-5045)
 * Remove memory emergency pressure valve logic (CASSANDRA-3534)
 * Reduce request latency with eager retry (CASSANDRA-4705)
 * cqlsh: Remove ASSUME command (CASSANDRA-5331)
 * Rebuild BF when loading sstables if bloom_filter_fp_chance
   has changed since compaction (CASSANDRA-5015)
 * remove row-level bloom filters (CASSANDRA-4885)
 * Change Kernel Page Cache skipping into row preheating (disabled by default)
   (CASSANDRA-4937)
 * Improve repair by deciding on a gcBefore before sending
   out TreeRequests (CASSANDRA-4932)
 * Add an official way to disable compactions (CASSANDRA-5074)
 * Reenable ALTER TABLE DROP with new semantics (CASSANDRA-3919)
 * Add binary protocol versioning (CASSANDRA-5436)
 * Swap THshaServer for TThreadedSelectorServer (CASSANDRA-5530)
 * Add alias support to SELECT statement (CASSANDRA-5075)
 * Don't create empty RowMutations in CommitLogReplayer (CASSANDRA-5541)
 * Use range tombstones when dropping cfs/columns from schema (CASSANDRA-5579)
 * cqlsh: drop CQL2/CQL3-beta support (CASSANDRA-5585)
 * Track max/min column names in sstables to be able to optimize slice
   queries (CASSANDRA-5514, CASSANDRA-5595, CASSANDRA-5600)
 * Binary protocol: allow batching already prepared statements (CASSANDRA-4693)
 * Allow preparing timestamp, ttl and limit in CQL3 queries (CASSANDRA-4450)
 * Support native link w/o JNA in Java7 (CASSANDRA-3734)
 * Use SASL authentication in binary protocol v2 (CASSANDRA-5545)
 * Replace Thrift HsHa with LMAX Disruptor based implementation (CASSANDRA-5582)
 * cqlsh: Add row count to SELECT output (CASSANDRA-5636)
 * Include a timestamp with all read commands to determine column expiration
   (CASSANDRA-5149)
 * Streaming 2.0 (CASSANDRA-5286, 5699)
 * Conditional create/drop ks/table/index statements in CQL3 (CASSANDRA-2737)
 * more pre-table creation property validation (CASSANDRA-5693)
 * Redesign repair messages (CASSANDRA-5426)
 * Fix ALTER RENAME post-5125 (CASSANDRA-5702)
 * Disallow renaming a 2ndary indexed column (CASSANDRA-5705)
 * Rename Table to Keyspace (CASSANDRA-5613)
 * Ensure changing column_index_size_in_kb on different nodes don't corrupt the
   sstable (CASSANDRA-5454)
 * Move resultset type information into prepare, not execute (CASSANDRA-5649)
 * Auto paging in binary protocol (CASSANDRA-4415, 5714)
 * Don't tie client side use of AbstractType to JDBC (CASSANDRA-4495)
 * Adds new TimestampType to replace DateType (CASSANDRA-5723, CASSANDRA-5729)
Merged from 1.2:
 * make starting native protocol server idempotent (CASSANDRA-5728)
 * Fix loading key cache when a saved entry is no longer valid (CASSANDRA-5706)
 * Fix serialization of the LEFT gossip value (CASSANDRA-5696)
 * cqlsh: Don't show 'null' in place of empty values (CASSANDRA-5675)
 * Race condition in detecting version on a mixed 1.1/1.2 cluster
   (CASSANDRA-5692)
 * Fix skipping range tombstones with reverse queries (CASSANDRA-5712)
 * Expire entries out of ThriftSessionManager (CASSANRDA-5719)
 * Don't keep ancestor information in memory (CASSANDRA-5342)
 * cqlsh: fix handling of semicolons inside BATCH queries (CASSANDRA-5697)


1.2.6
 * Fix tracing when operation completes before all responses arrive 
   (CASSANDRA-5668)
 * Fix cross-DC mutation forwarding (CASSANDRA-5632)
 * Reduce SSTableLoader memory usage (CASSANDRA-5555)
 * Scale hinted_handoff_throttle_in_kb to cluster size (CASSANDRA-5272)
 * (Hadoop) Add CQL3 input/output formats (CASSANDRA-4421, 5622)
 * (Hadoop) Fix InputKeyRange in CFIF (CASSANDRA-5536)
 * Fix dealing with ridiculously large max sstable sizes in LCS (CASSANDRA-5589)
 * Ignore pre-truncate hints (CASSANDRA-4655)
 * Move System.exit on OOM into a separate thread (CASSANDRA-5273)
 * Write row markers when serializing schema (CASSANDRA-5572)
 * Check only SSTables for the requested range when streaming (CASSANDRA-5569)
 * Improve batchlog replay behavior and hint ttl handling (CASSANDRA-5314)
 * Exclude localTimestamp from validation for tombstones (CASSANDRA-5398)
 * cqlsh: add custom prompt support (CASSANDRA-5539)
 * Reuse prepared statements in hot auth queries (CASSANDRA-5594)
 * cqlsh: add vertical output option (see EXPAND) (CASSANDRA-5597)
 * Add a rate limit option to stress (CASSANDRA-5004)
 * have BulkLoader ignore snapshots directories (CASSANDRA-5587) 
 * fix SnitchProperties logging context (CASSANDRA-5602)
 * Expose whether jna is enabled and memory is locked via JMX (CASSANDRA-5508)
 * cqlsh: fix COPY FROM with ReversedType (CASSANDRA-5610)
 * Allow creating CUSTOM indexes on collections (CASSANDRA-5615)
 * Evaluate now() function at execution time (CASSANDRA-5616)
 * Expose detailed read repair metrics (CASSANDRA-5618)
 * Correct blob literal + ReversedType parsing (CASSANDRA-5629)
 * Allow GPFS to prefer the internal IP like EC2MRS (CASSANDRA-5630)
 * fix help text for -tspw cassandra-cli (CASSANDRA-5643)
 * don't throw away initial causes exceptions for internode encryption issues 
   (CASSANDRA-5644)
 * Fix message spelling errors for cql select statements (CASSANDRA-5647)
 * Suppress custom exceptions thru jmx (CASSANDRA-5652)
 * Update CREATE CUSTOM INDEX syntax (CASSANDRA-5639)
 * Fix PermissionDetails.equals() method (CASSANDRA-5655)
 * Never allow partition key ranges in CQL3 without token() (CASSANDRA-5666)
 * Gossiper incorrectly drops AppState for an upgrading node (CASSANDRA-5660)
 * Connection thrashing during multi-region ec2 during upgrade, due to 
   messaging version (CASSANDRA-5669)
 * Avoid over reconnecting in EC2MRS (CASSANDRA-5678)
 * Fix ReadResponseSerializer.serializedSize() for digest reads (CASSANDRA-5476)
 * allow sstable2json on 2i CFs (CASSANDRA-5694)
Merged from 1.1:
 * Remove buggy thrift max message length option (CASSANDRA-5529)
 * Fix NPE in Pig's widerow mode (CASSANDRA-5488)
 * Add split size parameter to Pig and disable split combination (CASSANDRA-5544)


1.2.5
 * make BytesToken.toString only return hex bytes (CASSANDRA-5566)
 * Ensure that submitBackground enqueues at least one task (CASSANDRA-5554)
 * fix 2i updates with identical values and timestamps (CASSANDRA-5540)
 * fix compaction throttling bursty-ness (CASSANDRA-4316)
 * reduce memory consumption of IndexSummary (CASSANDRA-5506)
 * remove per-row column name bloom filters (CASSANDRA-5492)
 * Include fatal errors in trace events (CASSANDRA-5447)
 * Ensure that PerRowSecondaryIndex is notified of row-level deletes
   (CASSANDRA-5445)
 * Allow empty blob literals in CQL3 (CASSANDRA-5452)
 * Fix streaming RangeTombstones at column index boundary (CASSANDRA-5418)
 * Fix preparing statements when current keyspace is not set (CASSANDRA-5468)
 * Fix SemanticVersion.isSupportedBy minor/patch handling (CASSANDRA-5496)
 * Don't provide oldCfId for post-1.1 system cfs (CASSANDRA-5490)
 * Fix primary range ignores replication strategy (CASSANDRA-5424)
 * Fix shutdown of binary protocol server (CASSANDRA-5507)
 * Fix repair -snapshot not working (CASSANDRA-5512)
 * Set isRunning flag later in binary protocol server (CASSANDRA-5467)
 * Fix use of CQL3 functions with descending clustering order (CASSANDRA-5472)
 * Disallow renaming columns one at a time for thrift table in CQL3
   (CASSANDRA-5531)
 * cqlsh: add CLUSTERING ORDER BY support to DESCRIBE (CASSANDRA-5528)
 * Add custom secondary index support to CQL3 (CASSANDRA-5484)
 * Fix repair hanging silently on unexpected error (CASSANDRA-5229)
 * Fix Ec2Snitch regression introduced by CASSANDRA-5171 (CASSANDRA-5432)
 * Add nodetool enablebackup/disablebackup (CASSANDRA-5556)
 * cqlsh: fix DESCRIBE after case insensitive USE (CASSANDRA-5567)
Merged from 1.1
 * Add retry mechanism to OTC for non-droppable_verbs (CASSANDRA-5393)
 * Use allocator information to improve memtable memory usage estimate
   (CASSANDRA-5497)
 * Fix trying to load deleted row into row cache on startup (CASSANDRA-4463)
 * fsync leveled manifest to avoid corruption (CASSANDRA-5535)
 * Fix Bound intersection computation (CASSANDRA-5551)
 * sstablescrub now respects max memory size in cassandra.in.sh (CASSANDRA-5562)


1.2.4
 * Ensure that PerRowSecondaryIndex updates see the most recent values
   (CASSANDRA-5397)
 * avoid duplicate index entries ind PrecompactedRow and 
   ParallelCompactionIterable (CASSANDRA-5395)
 * remove the index entry on oldColumn when new column is a tombstone 
   (CASSANDRA-5395)
 * Change default stream throughput from 400 to 200 mbps (CASSANDRA-5036)
 * Gossiper logs DOWN for symmetry with UP (CASSANDRA-5187)
 * Fix mixing prepared statements between keyspaces (CASSANDRA-5352)
 * Fix consistency level during bootstrap - strike 3 (CASSANDRA-5354)
 * Fix transposed arguments in AlreadyExistsException (CASSANDRA-5362)
 * Improve asynchronous hint delivery (CASSANDRA-5179)
 * Fix Guava dependency version (12.0 -> 13.0.1) for Maven (CASSANDRA-5364)
 * Validate that provided CQL3 collection value are < 64K (CASSANDRA-5355)
 * Make upgradeSSTable skip current version sstables by default (CASSANDRA-5366)
 * Optimize min/max timestamp collection (CASSANDRA-5373)
 * Invalid streamId in cql binary protocol when using invalid CL 
   (CASSANDRA-5164)
 * Fix validation for IN where clauses with collections (CASSANDRA-5376)
 * Copy resultSet on count query to avoid ConcurrentModificationException 
   (CASSANDRA-5382)
 * Correctly typecheck in CQL3 even with ReversedType (CASSANDRA-5386)
 * Fix streaming compressed files when using encryption (CASSANDRA-5391)
 * cassandra-all 1.2.0 pom missing netty dependency (CASSANDRA-5392)
 * Fix writetime/ttl functions on null values (CASSANDRA-5341)
 * Fix NPE during cql3 select with token() (CASSANDRA-5404)
 * IndexHelper.skipBloomFilters won't skip non-SHA filters (CASSANDRA-5385)
 * cqlsh: Print maps ordered by key, sort sets (CASSANDRA-5413)
 * Add null syntax support in CQL3 for inserts (CASSANDRA-3783)
 * Allow unauthenticated set_keyspace() calls (CASSANDRA-5423)
 * Fix potential incremental backups race (CASSANDRA-5410)
 * Fix prepared BATCH statements with batch-level timestamps (CASSANDRA-5415)
 * Allow overriding superuser setup delay (CASSANDRA-5430)
 * cassandra-shuffle with JMX usernames and passwords (CASSANDRA-5431)
Merged from 1.1:
 * cli: Quote ks and cf names in schema output when needed (CASSANDRA-5052)
 * Fix bad default for min/max timestamp in SSTableMetadata (CASSANDRA-5372)
 * Fix cf name extraction from manifest in Directories.migrateFile() 
   (CASSANDRA-5242)
 * Support pluggable internode authentication (CASSANDRA-5401)


1.2.3
 * add check for sstable overlap within a level on startup (CASSANDRA-5327)
 * replace ipv6 colons in jmx object names (CASSANDRA-5298, 5328)
 * Avoid allocating SSTableBoundedScanner during repair when the range does 
   not intersect the sstable (CASSANDRA-5249)
 * Don't lowercase property map keys (this breaks NTS) (CASSANDRA-5292)
 * Fix composite comparator with super columns (CASSANDRA-5287)
 * Fix insufficient validation of UPDATE queries against counter cfs
   (CASSANDRA-5300)
 * Fix PropertyFileSnitch default DC/Rack behavior (CASSANDRA-5285)
 * Handle null values when executing prepared statement (CASSANDRA-5081)
 * Add netty to pom dependencies (CASSANDRA-5181)
 * Include type arguments in Thrift CQLPreparedResult (CASSANDRA-5311)
 * Fix compaction not removing columns when bf_fp_ratio is 1 (CASSANDRA-5182)
 * cli: Warn about missing CQL3 tables in schema descriptions (CASSANDRA-5309)
 * Re-enable unknown option in replication/compaction strategies option for
   backward compatibility (CASSANDRA-4795)
 * Add binary protocol support to stress (CASSANDRA-4993)
 * cqlsh: Fix COPY FROM value quoting and null handling (CASSANDRA-5305)
 * Fix repair -pr for vnodes (CASSANDRA-5329)
 * Relax CL for auth queries for non-default users (CASSANDRA-5310)
 * Fix AssertionError during repair (CASSANDRA-5245)
 * Don't announce migrations to pre-1.2 nodes (CASSANDRA-5334)
Merged from 1.1:
 * Update offline scrub for 1.0 -> 1.1 directory structure (CASSANDRA-5195)
 * add tmp flag to Descriptor hashcode (CASSANDRA-4021)
 * fix logging of "Found table data in data directories" when only system tables
   are present (CASSANDRA-5289)
 * cli: Add JMX authentication support (CASSANDRA-5080)
 * nodetool: ability to repair specific range (CASSANDRA-5280)
 * Fix possible assertion triggered in SliceFromReadCommand (CASSANDRA-5284)
 * cqlsh: Add inet type support on Windows (ipv4-only) (CASSANDRA-4801)
 * Fix race when initializing ColumnFamilyStore (CASSANDRA-5350)
 * Add UseTLAB JVM flag (CASSANDRA-5361)


1.2.2
 * fix potential for multiple concurrent compactions of the same sstables
   (CASSANDRA-5256)
 * avoid no-op caching of byte[] on commitlog append (CASSANDRA-5199)
 * fix symlinks under data dir not working (CASSANDRA-5185)
 * fix bug in compact storage metadata handling (CASSANDRA-5189)
 * Validate login for USE queries (CASSANDRA-5207)
 * cli: remove default username and password (CASSANDRA-5208)
 * configure populate_io_cache_on_flush per-CF (CASSANDRA-4694)
 * allow configuration of internode socket buffer (CASSANDRA-3378)
 * Make sstable directory picking blacklist-aware again (CASSANDRA-5193)
 * Correctly expire gossip states for edge cases (CASSANDRA-5216)
 * Improve handling of directory creation failures (CASSANDRA-5196)
 * Expose secondary indicies to the rest of nodetool (CASSANDRA-4464)
 * Binary protocol: avoid sending notification for 0.0.0.0 (CASSANDRA-5227)
 * add UseCondCardMark XX jvm settings on jdk 1.7 (CASSANDRA-4366)
 * CQL3 refactor to allow conversion function (CASSANDRA-5226)
 * Fix drop of sstables in some circumstance (CASSANDRA-5232)
 * Implement caching of authorization results (CASSANDRA-4295)
 * Add support for LZ4 compression (CASSANDRA-5038)
 * Fix missing columns in wide rows queries (CASSANDRA-5225)
 * Simplify auth setup and make system_auth ks alterable (CASSANDRA-5112)
 * Stop compactions from hanging during bootstrap (CASSANDRA-5244)
 * fix compressed streaming sending extra chunk (CASSANDRA-5105)
 * Add CQL3-based implementations of IAuthenticator and IAuthorizer
   (CASSANDRA-4898)
 * Fix timestamp-based tomstone removal logic (CASSANDRA-5248)
 * cli: Add JMX authentication support (CASSANDRA-5080)
 * Fix forceFlush behavior (CASSANDRA-5241)
 * cqlsh: Add username autocompletion (CASSANDRA-5231)
 * Fix CQL3 composite partition key error (CASSANDRA-5240)
 * Allow IN clause on last clustering key (CASSANDRA-5230)
Merged from 1.1:
 * fix start key/end token validation for wide row iteration (CASSANDRA-5168)
 * add ConfigHelper support for Thrift frame and max message sizes (CASSANDRA-5188)
 * fix nodetool repair not fail on node down (CASSANDRA-5203)
 * always collect tombstone hints (CASSANDRA-5068)
 * Fix error when sourcing file in cqlsh (CASSANDRA-5235)


1.2.1
 * stream undelivered hints on decommission (CASSANDRA-5128)
 * GossipingPropertyFileSnitch loads saved dc/rack info if needed (CASSANDRA-5133)
 * drain should flush system CFs too (CASSANDRA-4446)
 * add inter_dc_tcp_nodelay setting (CASSANDRA-5148)
 * re-allow wrapping ranges for start_token/end_token range pairitspwng (CASSANDRA-5106)
 * fix validation compaction of empty rows (CASSANDRA-5136)
 * nodetool methods to enable/disable hint storage/delivery (CASSANDRA-4750)
 * disallow bloom filter false positive chance of 0 (CASSANDRA-5013)
 * add threadpool size adjustment methods to JMXEnabledThreadPoolExecutor and 
   CompactionManagerMBean (CASSANDRA-5044)
 * fix hinting for dropped local writes (CASSANDRA-4753)
 * off-heap cache doesn't need mutable column container (CASSANDRA-5057)
 * apply disk_failure_policy to bad disks on initial directory creation 
   (CASSANDRA-4847)
 * Optimize name-based queries to use ArrayBackedSortedColumns (CASSANDRA-5043)
 * Fall back to old manifest if most recent is unparseable (CASSANDRA-5041)
 * pool [Compressed]RandomAccessReader objects on the partitioned read path
   (CASSANDRA-4942)
 * Add debug logging to list filenames processed by Directories.migrateFile 
   method (CASSANDRA-4939)
 * Expose black-listed directories via JMX (CASSANDRA-4848)
 * Log compaction merge counts (CASSANDRA-4894)
 * Minimize byte array allocation by AbstractData{Input,Output} (CASSANDRA-5090)
 * Add SSL support for the binary protocol (CASSANDRA-5031)
 * Allow non-schema system ks modification for shuffle to work (CASSANDRA-5097)
 * cqlsh: Add default limit to SELECT statements (CASSANDRA-4972)
 * cqlsh: fix DESCRIBE for 1.1 cfs in CQL3 (CASSANDRA-5101)
 * Correctly gossip with nodes >= 1.1.7 (CASSANDRA-5102)
 * Ensure CL guarantees on digest mismatch (CASSANDRA-5113)
 * Validate correctly selects on composite partition key (CASSANDRA-5122)
 * Fix exception when adding collection (CASSANDRA-5117)
 * Handle states for non-vnode clusters correctly (CASSANDRA-5127)
 * Refuse unrecognized replication and compaction strategy options (CASSANDRA-4795)
 * Pick the correct value validator in sstable2json for cql3 tables (CASSANDRA-5134)
 * Validate login for describe_keyspace, describe_keyspaces and set_keyspace
   (CASSANDRA-5144)
 * Fix inserting empty maps (CASSANDRA-5141)
 * Don't remove tokens from System table for node we know (CASSANDRA-5121)
 * fix streaming progress report for compresed files (CASSANDRA-5130)
 * Coverage analysis for low-CL queries (CASSANDRA-4858)
 * Stop interpreting dates as valid timeUUID value (CASSANDRA-4936)
 * Adds E notation for floating point numbers (CASSANDRA-4927)
 * Detect (and warn) unintentional use of the cql2 thrift methods when cql3 was
   intended (CASSANDRA-5172)
 * cli: Quote ks and cf names in schema output when needed (CASSANDRA-5052)
 * Fix cf name extraction from manifest in Directories.migrateFile() (CASSANDRA-5242)
 * Replace mistaken usage of commons-logging with slf4j (CASSANDRA-5464)
 * Ensure Jackson dependency matches lib (CASSANDRA-5126)
 * Expose droppable tombstone ratio stats over JMX (CASSANDRA-5159)
Merged from 1.1:
 * Simplify CompressedRandomAccessReader to work around JDK FD bug (CASSANDRA-5088)
 * Improve handling a changing target throttle rate mid-compaction (CASSANDRA-5087)
 * Pig: correctly decode row keys in widerow mode (CASSANDRA-5098)
 * nodetool repair command now prints progress (CASSANDRA-4767)
 * fix user defined compaction to run against 1.1 data directory (CASSANDRA-5118)
 * Fix CQL3 BATCH authorization caching (CASSANDRA-5145)
 * fix get_count returns incorrect value with TTL (CASSANDRA-5099)
 * better handling for mid-compaction failure (CASSANDRA-5137)
 * convert default marshallers list to map for better readability (CASSANDRA-5109)
 * fix ConcurrentModificationException in getBootstrapSource (CASSANDRA-5170)
 * fix sstable maxtimestamp for row deletes and pre-1.1.1 sstables (CASSANDRA-5153)
 * Fix thread growth on node removal (CASSANDRA-5175)
 * Make Ec2Region's datacenter name configurable (CASSANDRA-5155)


1.2.0
 * Disallow counters in collections (CASSANDRA-5082)
 * cqlsh: add unit tests (CASSANDRA-3920)
 * fix default bloom_filter_fp_chance for LeveledCompactionStrategy (CASSANDRA-5093)
Merged from 1.1:
 * add validation for get_range_slices with start_key and end_token (CASSANDRA-5089)


1.2.0-rc2
 * fix nodetool ownership display with vnodes (CASSANDRA-5065)
 * cqlsh: add DESCRIBE KEYSPACES command (CASSANDRA-5060)
 * Fix potential infinite loop when reloading CFS (CASSANDRA-5064)
 * Fix SimpleAuthorizer example (CASSANDRA-5072)
 * cqlsh: force CL.ONE for tracing and system.schema* queries (CASSANDRA-5070)
 * Includes cassandra-shuffle in the debian package (CASSANDRA-5058)
Merged from 1.1:
 * fix multithreaded compaction deadlock (CASSANDRA-4492)
 * fix temporarily missing schema after upgrade from pre-1.1.5 (CASSANDRA-5061)
 * Fix ALTER TABLE overriding compression options with defaults
   (CASSANDRA-4996, 5066)
 * fix specifying and altering crc_check_chance (CASSANDRA-5053)
 * fix Murmur3Partitioner ownership% calculation (CASSANDRA-5076)
 * Don't expire columns sooner than they should in 2ndary indexes (CASSANDRA-5079)


1.2-rc1
 * rename rpc_timeout settings to request_timeout (CASSANDRA-5027)
 * add BF with 0.1 FP to LCS by default (CASSANDRA-5029)
 * Fix preparing insert queries (CASSANDRA-5016)
 * Fix preparing queries with counter increment (CASSANDRA-5022)
 * Fix preparing updates with collections (CASSANDRA-5017)
 * Don't generate UUID based on other node address (CASSANDRA-5002)
 * Fix message when trying to alter a clustering key type (CASSANDRA-5012)
 * Update IAuthenticator to match the new IAuthorizer (CASSANDRA-5003)
 * Fix inserting only a key in CQL3 (CASSANDRA-5040)
 * Fix CQL3 token() function when used with strings (CASSANDRA-5050)
Merged from 1.1:
 * reduce log spam from invalid counter shards (CASSANDRA-5026)
 * Improve schema propagation performance (CASSANDRA-5025)
 * Fix for IndexHelper.IndexFor throws OOB Exception (CASSANDRA-5030)
 * cqlsh: make it possible to describe thrift CFs (CASSANDRA-4827)
 * cqlsh: fix timestamp formatting on some platforms (CASSANDRA-5046)


1.2-beta3
 * make consistency level configurable in cqlsh (CASSANDRA-4829)
 * fix cqlsh rendering of blob fields (CASSANDRA-4970)
 * fix cqlsh DESCRIBE command (CASSANDRA-4913)
 * save truncation position in system table (CASSANDRA-4906)
 * Move CompressionMetadata off-heap (CASSANDRA-4937)
 * allow CLI to GET cql3 columnfamily data (CASSANDRA-4924)
 * Fix rare race condition in getExpireTimeForEndpoint (CASSANDRA-4402)
 * acquire references to overlapping sstables during compaction so bloom filter
   doesn't get free'd prematurely (CASSANDRA-4934)
 * Don't share slice query filter in CQL3 SelectStatement (CASSANDRA-4928)
 * Separate tracing from Log4J (CASSANDRA-4861)
 * Exclude gcable tombstones from merkle-tree computation (CASSANDRA-4905)
 * Better printing of AbstractBounds for tracing (CASSANDRA-4931)
 * Optimize mostRecentTombstone check in CC.collectAllData (CASSANDRA-4883)
 * Change stream session ID to UUID to avoid collision from same node (CASSANDRA-4813)
 * Use Stats.db when bulk loading if present (CASSANDRA-4957)
 * Skip repair on system_trace and keyspaces with RF=1 (CASSANDRA-4956)
 * (cql3) Remove arbitrary SELECT limit (CASSANDRA-4918)
 * Correctly handle prepared operation on collections (CASSANDRA-4945)
 * Fix CQL3 LIMIT (CASSANDRA-4877)
 * Fix Stress for CQL3 (CASSANDRA-4979)
 * Remove cassandra specific exceptions from JMX interface (CASSANDRA-4893)
 * (CQL3) Force using ALLOW FILTERING on potentially inefficient queries (CASSANDRA-4915)
 * (cql3) Fix adding column when the table has collections (CASSANDRA-4982)
 * (cql3) Fix allowing collections with compact storage (CASSANDRA-4990)
 * (cql3) Refuse ttl/writetime function on collections (CASSANDRA-4992)
 * Replace IAuthority with new IAuthorizer (CASSANDRA-4874)
 * clqsh: fix KEY pseudocolumn escaping when describing Thrift tables
   in CQL3 mode (CASSANDRA-4955)
 * add basic authentication support for Pig CassandraStorage (CASSANDRA-3042)
 * fix CQL2 ALTER TABLE compaction_strategy_class altering (CASSANDRA-4965)
Merged from 1.1:
 * Fall back to old describe_splits if d_s_ex is not available (CASSANDRA-4803)
 * Improve error reporting when streaming ranges fail (CASSANDRA-5009)
 * Fix cqlsh timestamp formatting of timezone info (CASSANDRA-4746)
 * Fix assertion failure with leveled compaction (CASSANDRA-4799)
 * Check for null end_token in get_range_slice (CASSANDRA-4804)
 * Remove all remnants of removed nodes (CASSANDRA-4840)
 * Add aut-reloading of the log4j file in debian package (CASSANDRA-4855)
 * Fix estimated row cache entry size (CASSANDRA-4860)
 * reset getRangeSlice filter after finishing a row for get_paged_slice
   (CASSANDRA-4919)
 * expunge row cache post-truncate (CASSANDRA-4940)
 * Allow static CF definition with compact storage (CASSANDRA-4910)
 * Fix endless loop/compaction of schema_* CFs due to broken timestamps (CASSANDRA-4880)
 * Fix 'wrong class type' assertion in CounterColumn (CASSANDRA-4976)


1.2-beta2
 * fp rate of 1.0 disables BF entirely; LCS defaults to 1.0 (CASSANDRA-4876)
 * off-heap bloom filters for row keys (CASSANDRA_4865)
 * add extension point for sstable components (CASSANDRA-4049)
 * improve tracing output (CASSANDRA-4852, 4862)
 * make TRACE verb droppable (CASSANDRA-4672)
 * fix BulkLoader recognition of CQL3 columnfamilies (CASSANDRA-4755)
 * Sort commitlog segments for replay by id instead of mtime (CASSANDRA-4793)
 * Make hint delivery asynchronous (CASSANDRA-4761)
 * Pluggable Thrift transport factories for CLI and cqlsh (CASSANDRA-4609, 4610)
 * cassandra-cli: allow Double value type to be inserted to a column (CASSANDRA-4661)
 * Add ability to use custom TServerFactory implementations (CASSANDRA-4608)
 * optimize batchlog flushing to skip successful batches (CASSANDRA-4667)
 * include metadata for system keyspace itself in schema tables (CASSANDRA-4416)
 * add check to PropertyFileSnitch to verify presence of location for
   local node (CASSANDRA-4728)
 * add PBSPredictor consistency modeler (CASSANDRA-4261)
 * remove vestiges of Thrift unframed mode (CASSANDRA-4729)
 * optimize single-row PK lookups (CASSANDRA-4710)
 * adjust blockFor calculation to account for pending ranges due to node 
   movement (CASSANDRA-833)
 * Change CQL version to 3.0.0 and stop accepting 3.0.0-beta1 (CASSANDRA-4649)
 * (CQL3) Make prepared statement global instead of per connection 
   (CASSANDRA-4449)
 * Fix scrubbing of CQL3 created tables (CASSANDRA-4685)
 * (CQL3) Fix validation when using counter and regular columns in the same 
   table (CASSANDRA-4706)
 * Fix bug starting Cassandra with simple authentication (CASSANDRA-4648)
 * Add support for batchlog in CQL3 (CASSANDRA-4545, 4738)
 * Add support for multiple column family outputs in CFOF (CASSANDRA-4208)
 * Support repairing only the local DC nodes (CASSANDRA-4747)
 * Use rpc_address for binary protocol and change default port (CASSANDRA-4751)
 * Fix use of collections in prepared statements (CASSANDRA-4739)
 * Store more information into peers table (CASSANDRA-4351, 4814)
 * Configurable bucket size for size tiered compaction (CASSANDRA-4704)
 * Run leveled compaction in parallel (CASSANDRA-4310)
 * Fix potential NPE during CFS reload (CASSANDRA-4786)
 * Composite indexes may miss results (CASSANDRA-4796)
 * Move consistency level to the protocol level (CASSANDRA-4734, 4824)
 * Fix Subcolumn slice ends not respected (CASSANDRA-4826)
 * Fix Assertion error in cql3 select (CASSANDRA-4783)
 * Fix list prepend logic (CQL3) (CASSANDRA-4835)
 * Add booleans as literals in CQL3 (CASSANDRA-4776)
 * Allow renaming PK columns in CQL3 (CASSANDRA-4822)
 * Fix binary protocol NEW_NODE event (CASSANDRA-4679)
 * Fix potential infinite loop in tombstone compaction (CASSANDRA-4781)
 * Remove system tables accounting from schema (CASSANDRA-4850)
 * (cql3) Force provided columns in clustering key order in 
   'CLUSTERING ORDER BY' (CASSANDRA-4881)
 * Fix composite index bug (CASSANDRA-4884)
 * Fix short read protection for CQL3 (CASSANDRA-4882)
 * Add tracing support to the binary protocol (CASSANDRA-4699)
 * (cql3) Don't allow prepared marker inside collections (CASSANDRA-4890)
 * Re-allow order by on non-selected columns (CASSANDRA-4645)
 * Bug when composite index is created in a table having collections (CASSANDRA-4909)
 * log index scan subject in CompositesSearcher (CASSANDRA-4904)
Merged from 1.1:
 * add get[Row|Key]CacheEntries to CacheServiceMBean (CASSANDRA-4859)
 * fix get_paged_slice to wrap to next row correctly (CASSANDRA-4816)
 * fix indexing empty column values (CASSANDRA-4832)
 * allow JdbcDate to compose null Date objects (CASSANDRA-4830)
 * fix possible stackoverflow when compacting 1000s of sstables
   (CASSANDRA-4765)
 * fix wrong leveled compaction progress calculation (CASSANDRA-4807)
 * add a close() method to CRAR to prevent leaking file descriptors (CASSANDRA-4820)
 * fix potential infinite loop in get_count (CASSANDRA-4833)
 * fix compositeType.{get/from}String methods (CASSANDRA-4842)
 * (CQL) fix CREATE COLUMNFAMILY permissions check (CASSANDRA-4864)
 * Fix DynamicCompositeType same type comparison (CASSANDRA-4711)
 * Fix duplicate SSTable reference when stream session failed (CASSANDRA-3306)
 * Allow static CF definition with compact storage (CASSANDRA-4910)
 * Fix endless loop/compaction of schema_* CFs due to broken timestamps (CASSANDRA-4880)
 * Fix 'wrong class type' assertion in CounterColumn (CASSANDRA-4976)


1.2-beta1
 * add atomic_batch_mutate (CASSANDRA-4542, -4635)
 * increase default max_hint_window_in_ms to 3h (CASSANDRA-4632)
 * include message initiation time to replicas so they can more
   accurately drop timed-out requests (CASSANDRA-2858)
 * fix clientutil.jar dependencies (CASSANDRA-4566)
 * optimize WriteResponse (CASSANDRA-4548)
 * new metrics (CASSANDRA-4009)
 * redesign KEYS indexes to avoid read-before-write (CASSANDRA-2897)
 * debug tracing (CASSANDRA-1123)
 * parallelize row cache loading (CASSANDRA-4282)
 * Make compaction, flush JBOD-aware (CASSANDRA-4292)
 * run local range scans on the read stage (CASSANDRA-3687)
 * clean up ioexceptions (CASSANDRA-2116)
 * add disk_failure_policy (CASSANDRA-2118)
 * Introduce new json format with row level deletion (CASSANDRA-4054)
 * remove redundant "name" column from schema_keyspaces (CASSANDRA-4433)
 * improve "nodetool ring" handling of multi-dc clusters (CASSANDRA-3047)
 * update NTS calculateNaturalEndpoints to be O(N log N) (CASSANDRA-3881)
 * split up rpc timeout by operation type (CASSANDRA-2819)
 * rewrite key cache save/load to use only sequential i/o (CASSANDRA-3762)
 * update MS protocol with a version handshake + broadcast address id
   (CASSANDRA-4311)
 * multithreaded hint replay (CASSANDRA-4189)
 * add inter-node message compression (CASSANDRA-3127)
 * remove COPP (CASSANDRA-2479)
 * Track tombstone expiration and compact when tombstone content is
   higher than a configurable threshold, default 20% (CASSANDRA-3442, 4234)
 * update MurmurHash to version 3 (CASSANDRA-2975)
 * (CLI) track elapsed time for `delete' operation (CASSANDRA-4060)
 * (CLI) jline version is bumped to 1.0 to properly  support
   'delete' key function (CASSANDRA-4132)
 * Save IndexSummary into new SSTable 'Summary' component (CASSANDRA-2392, 4289)
 * Add support for range tombstones (CASSANDRA-3708)
 * Improve MessagingService efficiency (CASSANDRA-3617)
 * Avoid ID conflicts from concurrent schema changes (CASSANDRA-3794)
 * Set thrift HSHA server thread limit to unlimited by default (CASSANDRA-4277)
 * Avoids double serialization of CF id in RowMutation messages
   (CASSANDRA-4293)
 * stream compressed sstables directly with java nio (CASSANDRA-4297)
 * Support multiple ranges in SliceQueryFilter (CASSANDRA-3885)
 * Add column metadata to system column families (CASSANDRA-4018)
 * (cql3) Always use composite types by default (CASSANDRA-4329)
 * (cql3) Add support for set, map and list (CASSANDRA-3647)
 * Validate date type correctly (CASSANDRA-4441)
 * (cql3) Allow definitions with only a PK (CASSANDRA-4361)
 * (cql3) Add support for row key composites (CASSANDRA-4179)
 * improve DynamicEndpointSnitch by using reservoir sampling (CASSANDRA-4038)
 * (cql3) Add support for 2ndary indexes (CASSANDRA-3680)
 * (cql3) fix defining more than one PK to be invalid (CASSANDRA-4477)
 * remove schema agreement checking from all external APIs (Thrift, CQL and CQL3) (CASSANDRA-4487)
 * add Murmur3Partitioner and make it default for new installations (CASSANDRA-3772, 4621)
 * (cql3) update pseudo-map syntax to use map syntax (CASSANDRA-4497)
 * Finer grained exceptions hierarchy and provides error code with exceptions (CASSANDRA-3979)
 * Adds events push to binary protocol (CASSANDRA-4480)
 * Rewrite nodetool help (CASSANDRA-2293)
 * Make CQL3 the default for CQL (CASSANDRA-4640)
 * update stress tool to be able to use CQL3 (CASSANDRA-4406)
 * Accept all thrift update on CQL3 cf but don't expose their metadata (CASSANDRA-4377)
 * Replace Throttle with Guava's RateLimiter for HintedHandOff (CASSANDRA-4541)
 * fix counter add/get using CQL2 and CQL3 in stress tool (CASSANDRA-4633)
 * Add sstable count per level to cfstats (CASSANDRA-4537)
 * (cql3) Add ALTER KEYSPACE statement (CASSANDRA-4611)
 * (cql3) Allow defining default consistency levels (CASSANDRA-4448)
 * (cql3) Fix queries using LIMIT missing results (CASSANDRA-4579)
 * fix cross-version gossip messaging (CASSANDRA-4576)
 * added inet data type (CASSANDRA-4627)


1.1.6
 * Wait for writes on synchronous read digest mismatch (CASSANDRA-4792)
 * fix commitlog replay for nanotime-infected sstables (CASSANDRA-4782)
 * preflight check ttl for maximum of 20 years (CASSANDRA-4771)
 * (Pig) fix widerow input with single column rows (CASSANDRA-4789)
 * Fix HH to compact with correct gcBefore, which avoids wiping out
   undelivered hints (CASSANDRA-4772)
 * LCS will merge up to 32 L0 sstables as intended (CASSANDRA-4778)
 * NTS will default unconfigured DC replicas to zero (CASSANDRA-4675)
 * use default consistency level in counter validation if none is
   explicitly provide (CASSANDRA-4700)
 * Improve IAuthority interface by introducing fine-grained
   access permissions and grant/revoke commands (CASSANDRA-4490, 4644)
 * fix assumption error in CLI when updating/describing keyspace 
   (CASSANDRA-4322)
 * Adds offline sstablescrub to debian packaging (CASSANDRA-4642)
 * Automatic fixing of overlapping leveled sstables (CASSANDRA-4644)
 * fix error when using ORDER BY with extended selections (CASSANDRA-4689)
 * (CQL3) Fix validation for IN queries for non-PK cols (CASSANDRA-4709)
 * fix re-created keyspace disappering after 1.1.5 upgrade 
   (CASSANDRA-4698, 4752)
 * (CLI) display elapsed time in 2 fraction digits (CASSANDRA-3460)
 * add authentication support to sstableloader (CASSANDRA-4712)
 * Fix CQL3 'is reversed' logic (CASSANDRA-4716, 4759)
 * (CQL3) Don't return ReversedType in result set metadata (CASSANDRA-4717)
 * Backport adding AlterKeyspace statement (CASSANDRA-4611)
 * (CQL3) Correcty accept upper-case data types (CASSANDRA-4770)
 * Add binary protocol events for schema changes (CASSANDRA-4684)
Merged from 1.0:
 * Switch from NBHM to CHM in MessagingService's callback map, which
   prevents OOM in long-running instances (CASSANDRA-4708)


1.1.5
 * add SecondaryIndex.reload API (CASSANDRA-4581)
 * use millis + atomicint for commitlog segment creation instead of
   nanotime, which has issues under some hypervisors (CASSANDRA-4601)
 * fix FD leak in slice queries (CASSANDRA-4571)
 * avoid recursion in leveled compaction (CASSANDRA-4587)
 * increase stack size under Java7 to 180K
 * Log(info) schema changes (CASSANDRA-4547)
 * Change nodetool setcachecapcity to manipulate global caches (CASSANDRA-4563)
 * (cql3) fix setting compaction strategy (CASSANDRA-4597)
 * fix broken system.schema_* timestamps on system startup (CASSANDRA-4561)
 * fix wrong skip of cache saving (CASSANDRA-4533)
 * Avoid NPE when lost+found is in data dir (CASSANDRA-4572)
 * Respect five-minute flush moratorium after initial CL replay (CASSANDRA-4474)
 * Adds ntp as recommended in debian packaging (CASSANDRA-4606)
 * Configurable transport in CF Record{Reader|Writer} (CASSANDRA-4558)
 * (cql3) fix potential NPE with both equal and unequal restriction (CASSANDRA-4532)
 * (cql3) improves ORDER BY validation (CASSANDRA-4624)
 * Fix potential deadlock during counter writes (CASSANDRA-4578)
 * Fix cql error with ORDER BY when using IN (CASSANDRA-4612)
Merged from 1.0:
 * increase Xss to 160k to accomodate latest 1.6 JVMs (CASSANDRA-4602)
 * fix toString of hint destination tokens (CASSANDRA-4568)
 * Fix multiple values for CurrentLocal NodeID (CASSANDRA-4626)


1.1.4
 * fix offline scrub to catch >= out of order rows (CASSANDRA-4411)
 * fix cassandra-env.sh on RHEL and other non-dash-based systems 
   (CASSANDRA-4494)
Merged from 1.0:
 * (Hadoop) fix setting key length for old-style mapred api (CASSANDRA-4534)
 * (Hadoop) fix iterating through a resultset consisting entirely
   of tombstoned rows (CASSANDRA-4466)


1.1.3
 * (cqlsh) add COPY TO (CASSANDRA-4434)
 * munmap commitlog segments before rename (CASSANDRA-4337)
 * (JMX) rename getRangeKeySample to sampleKeyRange to avoid returning
   multi-MB results as an attribute (CASSANDRA-4452)
 * flush based on data size, not throughput; overwritten columns no 
   longer artificially inflate liveRatio (CASSANDRA-4399)
 * update default commitlog segment size to 32MB and total commitlog
   size to 32/1024 MB for 32/64 bit JVMs, respectively (CASSANDRA-4422)
 * avoid using global partitioner to estimate ranges in index sstables
   (CASSANDRA-4403)
 * restore pre-CASSANDRA-3862 approach to removing expired tombstones
   from row cache during compaction (CASSANDRA-4364)
 * (stress) support for CQL prepared statements (CASSANDRA-3633)
 * Correctly catch exception when Snappy cannot be loaded (CASSANDRA-4400)
 * (cql3) Support ORDER BY when IN condition is given in WHERE clause (CASSANDRA-4327)
 * (cql3) delete "component_index" column on DROP TABLE call (CASSANDRA-4420)
 * change nanoTime() to currentTimeInMillis() in schema related code (CASSANDRA-4432)
 * add a token generation tool (CASSANDRA-3709)
 * Fix LCS bug with sstable containing only 1 row (CASSANDRA-4411)
 * fix "Can't Modify Index Name" problem on CF update (CASSANDRA-4439)
 * Fix assertion error in getOverlappingSSTables during repair (CASSANDRA-4456)
 * fix nodetool's setcompactionthreshold command (CASSANDRA-4455)
 * Ensure compacted files are never used, to avoid counter overcount (CASSANDRA-4436)
Merged from 1.0:
 * Push the validation of secondary index values to the SecondaryIndexManager (CASSANDRA-4240)
 * allow dropping columns shadowed by not-yet-expired supercolumn or row
   tombstones in PrecompactedRow (CASSANDRA-4396)


1.1.2
 * Fix cleanup not deleting index entries (CASSANDRA-4379)
 * Use correct partitioner when saving + loading caches (CASSANDRA-4331)
 * Check schema before trying to export sstable (CASSANDRA-2760)
 * Raise a meaningful exception instead of NPE when PFS encounters
   an unconfigured node + no default (CASSANDRA-4349)
 * fix bug in sstable blacklisting with LCS (CASSANDRA-4343)
 * LCS no longer promotes tiny sstables out of L0 (CASSANDRA-4341)
 * skip tombstones during hint replay (CASSANDRA-4320)
 * fix NPE in compactionstats (CASSANDRA-4318)
 * enforce 1m min keycache for auto (CASSANDRA-4306)
 * Have DeletedColumn.isMFD always return true (CASSANDRA-4307)
 * (cql3) exeption message for ORDER BY constraints said primary filter can be
    an IN clause, which is misleading (CASSANDRA-4319)
 * (cql3) Reject (not yet supported) creation of 2ndardy indexes on tables with
   composite primary keys (CASSANDRA-4328)
 * Set JVM stack size to 160k for java 7 (CASSANDRA-4275)
 * cqlsh: add COPY command to load data from CSV flat files (CASSANDRA-4012)
 * CFMetaData.fromThrift to throw ConfigurationException upon error (CASSANDRA-4353)
 * Use CF comparator to sort indexed columns in SecondaryIndexManager
   (CASSANDRA-4365)
 * add strategy_options to the KSMetaData.toString() output (CASSANDRA-4248)
 * (cql3) fix range queries containing unqueried results (CASSANDRA-4372)
 * (cql3) allow updating column_alias types (CASSANDRA-4041)
 * (cql3) Fix deletion bug (CASSANDRA-4193)
 * Fix computation of overlapping sstable for leveled compaction (CASSANDRA-4321)
 * Improve scrub and allow to run it offline (CASSANDRA-4321)
 * Fix assertionError in StorageService.bulkLoad (CASSANDRA-4368)
 * (cqlsh) add option to authenticate to a keyspace at startup (CASSANDRA-4108)
 * (cqlsh) fix ASSUME functionality (CASSANDRA-4352)
 * Fix ColumnFamilyRecordReader to not return progress > 100% (CASSANDRA-3942)
Merged from 1.0:
 * Set gc_grace on index CF to 0 (CASSANDRA-4314)


1.1.1
 * add populate_io_cache_on_flush option (CASSANDRA-2635)
 * allow larger cache capacities than 2GB (CASSANDRA-4150)
 * add getsstables command to nodetool (CASSANDRA-4199)
 * apply parent CF compaction settings to secondary index CFs (CASSANDRA-4280)
 * preserve commitlog size cap when recycling segments at startup
   (CASSANDRA-4201)
 * (Hadoop) fix split generation regression (CASSANDRA-4259)
 * ignore min/max compactions settings in LCS, while preserving
   behavior that min=max=0 disables autocompaction (CASSANDRA-4233)
 * log number of rows read from saved cache (CASSANDRA-4249)
 * calculate exact size required for cleanup operations (CASSANDRA-1404)
 * avoid blocking additional writes during flush when the commitlog
   gets behind temporarily (CASSANDRA-1991)
 * enable caching on index CFs based on data CF cache setting (CASSANDRA-4197)
 * warn on invalid replication strategy creation options (CASSANDRA-4046)
 * remove [Freeable]Memory finalizers (CASSANDRA-4222)
 * include tombstone size in ColumnFamily.size, which can prevent OOM
   during sudden mass delete operations by yielding a nonzero liveRatio
   (CASSANDRA-3741)
 * Open 1 sstableScanner per level for leveled compaction (CASSANDRA-4142)
 * Optimize reads when row deletion timestamps allow us to restrict
   the set of sstables we check (CASSANDRA-4116)
 * add support for commitlog archiving and point-in-time recovery
   (CASSANDRA-3690)
 * avoid generating redundant compaction tasks during streaming
   (CASSANDRA-4174)
 * add -cf option to nodetool snapshot, and takeColumnFamilySnapshot to
   StorageService mbean (CASSANDRA-556)
 * optimize cleanup to drop entire sstables where possible (CASSANDRA-4079)
 * optimize truncate when autosnapshot is disabled (CASSANDRA-4153)
 * update caches to use byte[] keys to reduce memory overhead (CASSANDRA-3966)
 * add column limit to cli (CASSANDRA-3012, 4098)
 * clean up and optimize DataOutputBuffer, used by CQL compression and
   CompositeType (CASSANDRA-4072)
 * optimize commitlog checksumming (CASSANDRA-3610)
 * identify and blacklist corrupted SSTables from future compactions 
   (CASSANDRA-2261)
 * Move CfDef and KsDef validation out of thrift (CASSANDRA-4037)
 * Expose API to repair a user provided range (CASSANDRA-3912)
 * Add way to force the cassandra-cli to refresh its schema (CASSANDRA-4052)
 * Avoid having replicate on write tasks stacking up at CL.ONE (CASSANDRA-2889)
 * (cql3) Backwards compatibility for composite comparators in non-cql3-aware
   clients (CASSANDRA-4093)
 * (cql3) Fix order by for reversed queries (CASSANDRA-4160)
 * (cql3) Add ReversedType support (CASSANDRA-4004)
 * (cql3) Add timeuuid type (CASSANDRA-4194)
 * (cql3) Minor fixes (CASSANDRA-4185)
 * (cql3) Fix prepared statement in BATCH (CASSANDRA-4202)
 * (cql3) Reduce the list of reserved keywords (CASSANDRA-4186)
 * (cql3) Move max/min compaction thresholds to compaction strategy options
   (CASSANDRA-4187)
 * Fix exception during move when localhost is the only source (CASSANDRA-4200)
 * (cql3) Allow paging through non-ordered partitioner results (CASSANDRA-3771)
 * (cql3) Fix drop index (CASSANDRA-4192)
 * (cql3) Don't return range ghosts anymore (CASSANDRA-3982)
 * fix re-creating Keyspaces/ColumnFamilies with the same name as dropped
   ones (CASSANDRA-4219)
 * fix SecondaryIndex LeveledManifest save upon snapshot (CASSANDRA-4230)
 * fix missing arrayOffset in FBUtilities.hash (CASSANDRA-4250)
 * (cql3) Add name of parameters in CqlResultSet (CASSANDRA-4242)
 * (cql3) Correctly validate order by queries (CASSANDRA-4246)
 * rename stress to cassandra-stress for saner packaging (CASSANDRA-4256)
 * Fix exception on colum metadata with non-string comparator (CASSANDRA-4269)
 * Check for unknown/invalid compression options (CASSANDRA-4266)
 * (cql3) Adds simple access to column timestamp and ttl (CASSANDRA-4217)
 * (cql3) Fix range queries with secondary indexes (CASSANDRA-4257)
 * Better error messages from improper input in cli (CASSANDRA-3865)
 * Try to stop all compaction upon Keyspace or ColumnFamily drop (CASSANDRA-4221)
 * (cql3) Allow keyspace properties to contain hyphens (CASSANDRA-4278)
 * (cql3) Correctly validate keyspace access in create table (CASSANDRA-4296)
 * Avoid deadlock in migration stage (CASSANDRA-3882)
 * Take supercolumn names and deletion info into account in memtable throughput
   (CASSANDRA-4264)
 * Add back backward compatibility for old style replication factor (CASSANDRA-4294)
 * Preserve compatibility with pre-1.1 index queries (CASSANDRA-4262)
Merged from 1.0:
 * Fix super columns bug where cache is not updated (CASSANDRA-4190)
 * fix maxTimestamp to include row tombstones (CASSANDRA-4116)
 * (CLI) properly handle quotes in create/update keyspace commands (CASSANDRA-4129)
 * Avoids possible deadlock during bootstrap (CASSANDRA-4159)
 * fix stress tool that hangs forever on timeout or error (CASSANDRA-4128)
 * stress tool to return appropriate exit code on failure (CASSANDRA-4188)
 * fix compaction NPE when out of disk space and assertions disabled
   (CASSANDRA-3985)
 * synchronize LCS getEstimatedTasks to avoid CME (CASSANDRA-4255)
 * ensure unique streaming session id's (CASSANDRA-4223)
 * kick off background compaction when min/max thresholds change 
   (CASSANDRA-4279)
 * improve ability of STCS.getBuckets to deal with 100s of 1000s of
   sstables, such as when convertinb back from LCS (CASSANDRA-4287)
 * Oversize integer in CQL throws NumberFormatException (CASSANDRA-4291)
 * fix 1.0.x node join to mixed version cluster, other nodes >= 1.1 (CASSANDRA-4195)
 * Fix LCS splitting sstable base on uncompressed size (CASSANDRA-4419)
 * Push the validation of secondary index values to the SecondaryIndexManager (CASSANDRA-4240)
 * Don't purge columns during upgradesstables (CASSANDRA-4462)
 * Make cqlsh work with piping (CASSANDRA-4113)
 * Validate arguments for nodetool decommission (CASSANDRA-4061)
 * Report thrift status in nodetool info (CASSANDRA-4010)


1.1.0-final
 * average a reduced liveRatio estimate with the previous one (CASSANDRA-4065)
 * Allow KS and CF names up to 48 characters (CASSANDRA-4157)
 * fix stress build (CASSANDRA-4140)
 * add time remaining estimate to nodetool compactionstats (CASSANDRA-4167)
 * (cql) fix NPE in cql3 ALTER TABLE (CASSANDRA-4163)
 * (cql) Add support for CL.TWO and CL.THREE in CQL (CASSANDRA-4156)
 * (cql) Fix type in CQL3 ALTER TABLE preventing update (CASSANDRA-4170)
 * (cql) Throw invalid exception from CQL3 on obsolete options (CASSANDRA-4171)
 * (cqlsh) fix recognizing uppercase SELECT keyword (CASSANDRA-4161)
 * Pig: wide row support (CASSANDRA-3909)
Merged from 1.0:
 * avoid streaming empty files with bulk loader if sstablewriter errors out
   (CASSANDRA-3946)


1.1-rc1
 * Include stress tool in binary builds (CASSANDRA-4103)
 * (Hadoop) fix wide row iteration when last row read was deleted
   (CASSANDRA-4154)
 * fix read_repair_chance to really default to 0.1 in the cli (CASSANDRA-4114)
 * Adds caching and bloomFilterFpChange to CQL options (CASSANDRA-4042)
 * Adds posibility to autoconfigure size of the KeyCache (CASSANDRA-4087)
 * fix KEYS index from skipping results (CASSANDRA-3996)
 * Remove sliced_buffer_size_in_kb dead option (CASSANDRA-4076)
 * make loadNewSStable preserve sstable version (CASSANDRA-4077)
 * Respect 1.0 cache settings as much as possible when upgrading 
   (CASSANDRA-4088)
 * relax path length requirement for sstable files when upgrading on 
   non-Windows platforms (CASSANDRA-4110)
 * fix terminination of the stress.java when errors were encountered
   (CASSANDRA-4128)
 * Move CfDef and KsDef validation out of thrift (CASSANDRA-4037)
 * Fix get_paged_slice (CASSANDRA-4136)
 * CQL3: Support slice with exclusive start and stop (CASSANDRA-3785)
Merged from 1.0:
 * support PropertyFileSnitch in bulk loader (CASSANDRA-4145)
 * add auto_snapshot option allowing disabling snapshot before drop/truncate
   (CASSANDRA-3710)
 * allow short snitch names (CASSANDRA-4130)


1.1-beta2
 * rename loaded sstables to avoid conflicts with local snapshots
   (CASSANDRA-3967)
 * start hint replay as soon as FD notifies that the target is back up
   (CASSANDRA-3958)
 * avoid unproductive deserializing of cached rows during compaction
   (CASSANDRA-3921)
 * fix concurrency issues with CQL keyspace creation (CASSANDRA-3903)
 * Show Effective Owership via Nodetool ring <keyspace> (CASSANDRA-3412)
 * Update ORDER BY syntax for CQL3 (CASSANDRA-3925)
 * Fix BulkRecordWriter to not throw NPE if reducer gets no map data from Hadoop (CASSANDRA-3944)
 * Fix bug with counters in super columns (CASSANDRA-3821)
 * Remove deprecated merge_shard_chance (CASSANDRA-3940)
 * add a convenient way to reset a node's schema (CASSANDRA-2963)
 * fix for intermittent SchemaDisagreementException (CASSANDRA-3884)
 * CLI `list <CF>` to limit number of columns and their order (CASSANDRA-3012)
 * ignore deprecated KsDef/CfDef/ColumnDef fields in native schema (CASSANDRA-3963)
 * CLI to report when unsupported column_metadata pair was given (CASSANDRA-3959)
 * reincarnate removed and deprecated KsDef/CfDef attributes (CASSANDRA-3953)
 * Fix race between writes and read for cache (CASSANDRA-3862)
 * perform static initialization of StorageProxy on start-up (CASSANDRA-3797)
 * support trickling fsync() on writes (CASSANDRA-3950)
 * expose counters for unavailable/timeout exceptions given to thrift clients (CASSANDRA-3671)
 * avoid quadratic startup time in LeveledManifest (CASSANDRA-3952)
 * Add type information to new schema_ columnfamilies and remove thrift
   serialization for schema (CASSANDRA-3792)
 * add missing column validator options to the CLI help (CASSANDRA-3926)
 * skip reading saved key cache if CF's caching strategy is NONE or ROWS_ONLY (CASSANDRA-3954)
 * Unify migration code (CASSANDRA-4017)
Merged from 1.0:
 * cqlsh: guess correct version of Python for Arch Linux (CASSANDRA-4090)
 * (CLI) properly handle quotes in create/update keyspace commands (CASSANDRA-4129)
 * Avoids possible deadlock during bootstrap (CASSANDRA-4159)
 * fix stress tool that hangs forever on timeout or error (CASSANDRA-4128)
 * Fix super columns bug where cache is not updated (CASSANDRA-4190)
 * stress tool to return appropriate exit code on failure (CASSANDRA-4188)


1.0.9
 * improve index sampling performance (CASSANDRA-4023)
 * always compact away deleted hints immediately after handoff (CASSANDRA-3955)
 * delete hints from dropped ColumnFamilies on handoff instead of
   erroring out (CASSANDRA-3975)
 * add CompositeType ref to the CLI doc for create/update column family (CASSANDRA-3980)
 * Pig: support Counter ColumnFamilies (CASSANDRA-3973)
 * Pig: Composite column support (CASSANDRA-3684)
 * Avoid NPE during repair when a keyspace has no CFs (CASSANDRA-3988)
 * Fix division-by-zero error on get_slice (CASSANDRA-4000)
 * don't change manifest level for cleanup, scrub, and upgradesstables
   operations under LeveledCompactionStrategy (CASSANDRA-3989, 4112)
 * fix race leading to super columns assertion failure (CASSANDRA-3957)
 * fix NPE on invalid CQL delete command (CASSANDRA-3755)
 * allow custom types in CLI's assume command (CASSANDRA-4081)
 * fix totalBytes count for parallel compactions (CASSANDRA-3758)
 * fix intermittent NPE in get_slice (CASSANDRA-4095)
 * remove unnecessary asserts in native code interfaces (CASSANDRA-4096)
 * Validate blank keys in CQL to avoid assertion errors (CASSANDRA-3612)
 * cqlsh: fix bad decoding of some column names (CASSANDRA-4003)
 * cqlsh: fix incorrect padding with unicode chars (CASSANDRA-4033)
 * Fix EC2 snitch incorrectly reporting region (CASSANDRA-4026)
 * Shut down thrift during decommission (CASSANDRA-4086)
 * Expose nodetool cfhistograms for 2ndary indexes (CASSANDRA-4063)
Merged from 0.8:
 * Fix ConcurrentModificationException in gossiper (CASSANDRA-4019)


1.1-beta1
 * (cqlsh)
   + add SOURCE and CAPTURE commands, and --file option (CASSANDRA-3479)
   + add ALTER COLUMNFAMILY WITH (CASSANDRA-3523)
   + bundle Python dependencies with Cassandra (CASSANDRA-3507)
   + added to Debian package (CASSANDRA-3458)
   + display byte data instead of erroring out on decode failure 
     (CASSANDRA-3874)
 * add nodetool rebuild_index (CASSANDRA-3583)
 * add nodetool rangekeysample (CASSANDRA-2917)
 * Fix streaming too much data during move operations (CASSANDRA-3639)
 * Nodetool and CLI connect to localhost by default (CASSANDRA-3568)
 * Reduce memory used by primary index sample (CASSANDRA-3743)
 * (Hadoop) separate input/output configurations (CASSANDRA-3197, 3765)
 * avoid returning internal Cassandra classes over JMX (CASSANDRA-2805)
 * add row-level isolation via SnapTree (CASSANDRA-2893)
 * Optimize key count estimation when opening sstable on startup
   (CASSANDRA-2988)
 * multi-dc replication optimization supporting CL > ONE (CASSANDRA-3577)
 * add command to stop compactions (CASSANDRA-1740, 3566, 3582)
 * multithreaded streaming (CASSANDRA-3494)
 * removed in-tree redhat spec (CASSANDRA-3567)
 * "defragment" rows for name-based queries under STCS, again (CASSANDRA-2503)
 * Recycle commitlog segments for improved performance 
   (CASSANDRA-3411, 3543, 3557, 3615)
 * update size-tiered compaction to prioritize small tiers (CASSANDRA-2407)
 * add message expiration logic to OutboundTcpConnection (CASSANDRA-3005)
 * off-heap cache to use sun.misc.Unsafe instead of JNA (CASSANDRA-3271)
 * EACH_QUORUM is only supported for writes (CASSANDRA-3272)
 * replace compactionlock use in schema migration by checking CFS.isValid
   (CASSANDRA-3116)
 * recognize that "SELECT first ... *" isn't really "SELECT *" (CASSANDRA-3445)
 * Use faster bytes comparison (CASSANDRA-3434)
 * Bulk loader is no longer a fat client, (HADOOP) bulk load output format
   (CASSANDRA-3045)
 * (Hadoop) add support for KeyRange.filter
 * remove assumption that keys and token are in bijection
   (CASSANDRA-1034, 3574, 3604)
 * always remove endpoints from delevery queue in HH (CASSANDRA-3546)
 * fix race between cf flush and its 2ndary indexes flush (CASSANDRA-3547)
 * fix potential race in AES when a repair fails (CASSANDRA-3548)
 * Remove columns shadowed by a deleted container even when we cannot purge
   (CASSANDRA-3538)
 * Improve memtable slice iteration performance (CASSANDRA-3545)
 * more efficient allocation of small bloom filters (CASSANDRA-3618)
 * Use separate writer thread in SSTableSimpleUnsortedWriter (CASSANDRA-3619)
 * fsync the directory after new sstable or commitlog segment are created (CASSANDRA-3250)
 * fix minor issues reported by FindBugs (CASSANDRA-3658)
 * global key/row caches (CASSANDRA-3143, 3849)
 * optimize memtable iteration during range scan (CASSANDRA-3638)
 * introduce 'crc_check_chance' in CompressionParameters to support
   a checksum percentage checking chance similarly to read-repair (CASSANDRA-3611)
 * a way to deactivate global key/row cache on per-CF basis (CASSANDRA-3667)
 * fix LeveledCompactionStrategy broken because of generation pre-allocation
   in LeveledManifest (CASSANDRA-3691)
 * finer-grained control over data directories (CASSANDRA-2749)
 * Fix ClassCastException during hinted handoff (CASSANDRA-3694)
 * Upgrade Thrift to 0.7 (CASSANDRA-3213)
 * Make stress.java insert operation to use microseconds (CASSANDRA-3725)
 * Allows (internally) doing a range query with a limit of columns instead of
   rows (CASSANDRA-3742)
 * Allow rangeSlice queries to be start/end inclusive/exclusive (CASSANDRA-3749)
 * Fix BulkLoader to support new SSTable layout and add stream
   throttling to prevent an NPE when there is no yaml config (CASSANDRA-3752)
 * Allow concurrent schema migrations (CASSANDRA-1391, 3832)
 * Add SnapshotCommand to trigger snapshot on remote node (CASSANDRA-3721)
 * Make CFMetaData conversions to/from thrift/native schema inverses
   (CASSANDRA_3559)
 * Add initial code for CQL 3.0-beta (CASSANDRA-2474, 3781, 3753)
 * Add wide row support for ColumnFamilyInputFormat (CASSANDRA-3264)
 * Allow extending CompositeType comparator (CASSANDRA-3657)
 * Avoids over-paging during get_count (CASSANDRA-3798)
 * Add new command to rebuild a node without (repair) merkle tree calculations
   (CASSANDRA-3483, 3922)
 * respect not only row cache capacity but caching mode when
   trying to read data (CASSANDRA-3812)
 * fix system tests (CASSANDRA-3827)
 * CQL support for altering row key type in ALTER TABLE (CASSANDRA-3781)
 * turn compression on by default (CASSANDRA-3871)
 * make hexToBytes refuse invalid input (CASSANDRA-2851)
 * Make secondary indexes CF inherit compression and compaction from their
   parent CF (CASSANDRA-3877)
 * Finish cleanup up tombstone purge code (CASSANDRA-3872)
 * Avoid NPE on aboarted stream-out sessions (CASSANDRA-3904)
 * BulkRecordWriter throws NPE for counter columns (CASSANDRA-3906)
 * Support compression using BulkWriter (CASSANDRA-3907)


1.0.8
 * fix race between cleanup and flush on secondary index CFSes (CASSANDRA-3712)
 * avoid including non-queried nodes in rangeslice read repair
   (CASSANDRA-3843)
 * Only snapshot CF being compacted for snapshot_before_compaction 
   (CASSANDRA-3803)
 * Log active compactions in StatusLogger (CASSANDRA-3703)
 * Compute more accurate compaction score per level (CASSANDRA-3790)
 * Return InvalidRequest when using a keyspace that doesn't exist
   (CASSANDRA-3764)
 * disallow user modification of System keyspace (CASSANDRA-3738)
 * allow using sstable2json on secondary index data (CASSANDRA-3738)
 * (cqlsh) add DESCRIBE COLUMNFAMILIES (CASSANDRA-3586)
 * (cqlsh) format blobs correctly and use colors to improve output
   readability (CASSANDRA-3726)
 * synchronize BiMap of bootstrapping tokens (CASSANDRA-3417)
 * show index options in CLI (CASSANDRA-3809)
 * add optional socket timeout for streaming (CASSANDRA-3838)
 * fix truncate not to leave behind non-CFS backed secondary indexes
   (CASSANDRA-3844)
 * make CLI `show schema` to use output stream directly instead
   of StringBuilder (CASSANDRA-3842)
 * remove the wait on hint future during write (CASSANDRA-3870)
 * (cqlsh) ignore missing CfDef opts (CASSANDRA-3933)
 * (cqlsh) look for cqlshlib relative to realpath (CASSANDRA-3767)
 * Fix short read protection (CASSANDRA-3934)
 * Make sure infered and actual schema match (CASSANDRA-3371)
 * Fix NPE during HH delivery (CASSANDRA-3677)
 * Don't put boostrapping node in 'hibernate' status (CASSANDRA-3737)
 * Fix double quotes in windows bat files (CASSANDRA-3744)
 * Fix bad validator lookup (CASSANDRA-3789)
 * Fix soft reset in EC2MultiRegionSnitch (CASSANDRA-3835)
 * Don't leave zombie connections with THSHA thrift server (CASSANDRA-3867)
 * (cqlsh) fix deserialization of data (CASSANDRA-3874)
 * Fix removetoken force causing an inconsistent state (CASSANDRA-3876)
 * Fix ahndling of some types with Pig (CASSANDRA-3886)
 * Don't allow to drop the system keyspace (CASSANDRA-3759)
 * Make Pig deletes disabled by default and configurable (CASSANDRA-3628)
Merged from 0.8:
 * (Pig) fix CassandraStorage to use correct comparator in Super ColumnFamily
   case (CASSANDRA-3251)
 * fix thread safety issues in commitlog replay, primarily affecting
   systems with many (100s) of CF definitions (CASSANDRA-3751)
 * Fix relevant tombstone ignored with super columns (CASSANDRA-3875)


1.0.7
 * fix regression in HH page size calculation (CASSANDRA-3624)
 * retry failed stream on IOException (CASSANDRA-3686)
 * allow configuring bloom_filter_fp_chance (CASSANDRA-3497)
 * attempt hint delivery every ten minutes, or when failure detector
   notifies us that a node is back up, whichever comes first.  hint
   handoff throttle delay default changed to 1ms, from 50 (CASSANDRA-3554)
 * add nodetool setstreamthroughput (CASSANDRA-3571)
 * fix assertion when dropping a columnfamily with no sstables (CASSANDRA-3614)
 * more efficient allocation of small bloom filters (CASSANDRA-3618)
 * CLibrary.createHardLinkWithExec() to check for errors (CASSANDRA-3101)
 * Avoid creating empty and non cleaned writer during compaction (CASSANDRA-3616)
 * stop thrift service in shutdown hook so we can quiesce MessagingService
   (CASSANDRA-3335)
 * (CQL) compaction_strategy_options and compression_parameters for
   CREATE COLUMNFAMILY statement (CASSANDRA-3374)
 * Reset min/max compaction threshold when creating size tiered compaction
   strategy (CASSANDRA-3666)
 * Don't ignore IOException during compaction (CASSANDRA-3655)
 * Fix assertion error for CF with gc_grace=0 (CASSANDRA-3579)
 * Shutdown ParallelCompaction reducer executor after use (CASSANDRA-3711)
 * Avoid < 0 value for pending tasks in leveled compaction (CASSANDRA-3693)
 * (Hadoop) Support TimeUUID in Pig CassandraStorage (CASSANDRA-3327)
 * Check schema is ready before continuing boostrapping (CASSANDRA-3629)
 * Catch overflows during parsing of chunk_length_kb (CASSANDRA-3644)
 * Improve stream protocol mismatch errors (CASSANDRA-3652)
 * Avoid multiple thread doing HH to the same target (CASSANDRA-3681)
 * Add JMX property for rp_timeout_in_ms (CASSANDRA-2940)
 * Allow DynamicCompositeType to compare component of different types
   (CASSANDRA-3625)
 * Flush non-cfs backed secondary indexes (CASSANDRA-3659)
 * Secondary Indexes should report memory consumption (CASSANDRA-3155)
 * fix for SelectStatement start/end key are not set correctly
   when a key alias is involved (CASSANDRA-3700)
 * fix CLI `show schema` command insert of an extra comma in
   column_metadata (CASSANDRA-3714)
Merged from 0.8:
 * avoid logging (harmless) exception when GC takes < 1ms (CASSANDRA-3656)
 * prevent new nodes from thinking down nodes are up forever (CASSANDRA-3626)
 * use correct list of replicas for LOCAL_QUORUM reads when read repair
   is disabled (CASSANDRA-3696)
 * block on flush before compacting hints (may prevent OOM) (CASSANDRA-3733)


1.0.6
 * (CQL) fix cqlsh support for replicate_on_write (CASSANDRA-3596)
 * fix adding to leveled manifest after streaming (CASSANDRA-3536)
 * filter out unavailable cipher suites when using encryption (CASSANDRA-3178)
 * (HADOOP) add old-style api support for CFIF and CFRR (CASSANDRA-2799)
 * Support TimeUUIDType column names in Stress.java tool (CASSANDRA-3541)
 * (CQL) INSERT/UPDATE/DELETE/TRUNCATE commands should allow CF names to
   be qualified by keyspace (CASSANDRA-3419)
 * always remove endpoints from delevery queue in HH (CASSANDRA-3546)
 * fix race between cf flush and its 2ndary indexes flush (CASSANDRA-3547)
 * fix potential race in AES when a repair fails (CASSANDRA-3548)
 * fix default value validation usage in CLI SET command (CASSANDRA-3553)
 * Optimize componentsFor method for compaction and startup time
   (CASSANDRA-3532)
 * (CQL) Proper ColumnFamily metadata validation on CREATE COLUMNFAMILY 
   (CASSANDRA-3565)
 * fix compression "chunk_length_kb" option to set correct kb value for 
   thrift/avro (CASSANDRA-3558)
 * fix missing response during range slice repair (CASSANDRA-3551)
 * 'describe ring' moved from CLI to nodetool and available through JMX (CASSANDRA-3220)
 * add back partitioner to sstable metadata (CASSANDRA-3540)
 * fix NPE in get_count for counters (CASSANDRA-3601)
Merged from 0.8:
 * remove invalid assertion that table was opened before dropping it
   (CASSANDRA-3580)
 * range and index scans now only send requests to enough replicas to
   satisfy requested CL + RR (CASSANDRA-3598)
 * use cannonical host for local node in nodetool info (CASSANDRA-3556)
 * remove nonlocal DC write optimization since it only worked with
   CL.ONE or CL.LOCAL_QUORUM (CASSANDRA-3577, 3585)
 * detect misuses of CounterColumnType (CASSANDRA-3422)
 * turn off string interning in json2sstable, take 2 (CASSANDRA-2189)
 * validate compression parameters on add/update of the ColumnFamily 
   (CASSANDRA-3573)
 * Check for 0.0.0.0 is incorrect in CFIF (CASSANDRA-3584)
 * Increase vm.max_map_count in debian packaging (CASSANDRA-3563)
 * gossiper will never add itself to saved endpoints (CASSANDRA-3485)


1.0.5
 * revert CASSANDRA-3407 (see CASSANDRA-3540)
 * fix assertion error while forwarding writes to local nodes (CASSANDRA-3539)


1.0.4
 * fix self-hinting of timed out read repair updates and make hinted handoff
   less prone to OOMing a coordinator (CASSANDRA-3440)
 * expose bloom filter sizes via JMX (CASSANDRA-3495)
 * enforce RP tokens 0..2**127 (CASSANDRA-3501)
 * canonicalize paths exposed through JMX (CASSANDRA-3504)
 * fix "liveSize" stat when sstables are removed (CASSANDRA-3496)
 * add bloom filter FP rates to nodetool cfstats (CASSANDRA-3347)
 * record partitioner in sstable metadata component (CASSANDRA-3407)
 * add new upgradesstables nodetool command (CASSANDRA-3406)
 * skip --debug requirement to see common exceptions in CLI (CASSANDRA-3508)
 * fix incorrect query results due to invalid max timestamp (CASSANDRA-3510)
 * make sstableloader recognize compressed sstables (CASSANDRA-3521)
 * avoids race in OutboundTcpConnection in multi-DC setups (CASSANDRA-3530)
 * use SETLOCAL in cassandra.bat (CASSANDRA-3506)
 * fix ConcurrentModificationException in Table.all() (CASSANDRA-3529)
Merged from 0.8:
 * fix concurrence issue in the FailureDetector (CASSANDRA-3519)
 * fix array out of bounds error in counter shard removal (CASSANDRA-3514)
 * avoid dropping tombstones when they might still be needed to shadow
   data in a different sstable (CASSANDRA-2786)


1.0.3
 * revert name-based query defragmentation aka CASSANDRA-2503 (CASSANDRA-3491)
 * fix invalidate-related test failures (CASSANDRA-3437)
 * add next-gen cqlsh to bin/ (CASSANDRA-3188, 3131, 3493)
 * (CQL) fix handling of rows with no columns (CASSANDRA-3424, 3473)
 * fix querying supercolumns by name returning only a subset of
   subcolumns or old subcolumn versions (CASSANDRA-3446)
 * automatically compute sha1 sum for uncompressed data files (CASSANDRA-3456)
 * fix reading metadata/statistics component for version < h (CASSANDRA-3474)
 * add sstable forward-compatibility (CASSANDRA-3478)
 * report compression ratio in CFSMBean (CASSANDRA-3393)
 * fix incorrect size exception during streaming of counters (CASSANDRA-3481)
 * (CQL) fix for counter decrement syntax (CASSANDRA-3418)
 * Fix race introduced by CASSANDRA-2503 (CASSANDRA-3482)
 * Fix incomplete deletion of delivered hints (CASSANDRA-3466)
 * Avoid rescheduling compactions when no compaction was executed 
   (CASSANDRA-3484)
 * fix handling of the chunk_length_kb compression options (CASSANDRA-3492)
Merged from 0.8:
 * fix updating CF row_cache_provider (CASSANDRA-3414)
 * CFMetaData.convertToThrift method to set RowCacheProvider (CASSANDRA-3405)
 * acquire compactionlock during truncate (CASSANDRA-3399)
 * fix displaying cfdef entries for super columnfamilies (CASSANDRA-3415)
 * Make counter shard merging thread safe (CASSANDRA-3178)
 * Revert CASSANDRA-2855
 * Fix bug preventing the use of efficient cross-DC writes (CASSANDRA-3472)
 * `describe ring` command for CLI (CASSANDRA-3220)
 * (Hadoop) skip empty rows when entire row is requested, redux (CASSANDRA-2855)


1.0.2
 * "defragment" rows for name-based queries under STCS (CASSANDRA-2503)
 * Add timing information to cassandra-cli GET/SET/LIST queries (CASSANDRA-3326)
 * Only create one CompressionMetadata object per sstable (CASSANDRA-3427)
 * cleanup usage of StorageService.setMode() (CASSANDRA-3388)
 * Avoid large array allocation for compressed chunk offsets (CASSANDRA-3432)
 * fix DecimalType bytebuffer marshalling (CASSANDRA-3421)
 * fix bug that caused first column in per row indexes to be ignored 
   (CASSANDRA-3441)
 * add JMX call to clean (failed) repair sessions (CASSANDRA-3316)
 * fix sstableloader reference acquisition bug (CASSANDRA-3438)
 * fix estimated row size regression (CASSANDRA-3451)
 * make sure we don't return more columns than asked (CASSANDRA-3303, 3395)
Merged from 0.8:
 * acquire compactionlock during truncate (CASSANDRA-3399)
 * fix displaying cfdef entries for super columnfamilies (CASSANDRA-3415)


1.0.1
 * acquire references during index build to prevent delete problems
   on Windows (CASSANDRA-3314)
 * describe_ring should include datacenter/topology information (CASSANDRA-2882)
 * Thrift sockets are not properly buffered (CASSANDRA-3261)
 * performance improvement for bytebufferutil compare function (CASSANDRA-3286)
 * add system.versions ColumnFamily (CASSANDRA-3140)
 * reduce network copies (CASSANDRA-3333, 3373)
 * limit nodetool to 32MB of heap (CASSANDRA-3124)
 * (CQL) update parser to accept "timestamp" instead of "date" (CASSANDRA-3149)
 * Fix CLI `show schema` to include "compression_options" (CASSANDRA-3368)
 * Snapshot to include manifest under LeveledCompactionStrategy (CASSANDRA-3359)
 * (CQL) SELECT query should allow CF name to be qualified by keyspace (CASSANDRA-3130)
 * (CQL) Fix internal application error specifying 'using consistency ...'
   in lower case (CASSANDRA-3366)
 * fix Deflate compression when compression actually makes the data bigger
   (CASSANDRA-3370)
 * optimize UUIDGen to avoid lock contention on InetAddress.getLocalHost 
   (CASSANDRA-3387)
 * tolerate index being dropped mid-mutation (CASSANDRA-3334, 3313)
 * CompactionManager is now responsible for checking for new candidates
   post-task execution, enabling more consistent leveled compaction 
   (CASSANDRA-3391)
 * Cache HSHA threads (CASSANDRA-3372)
 * use CF/KS names as snapshot prefix for drop + truncate operations
   (CASSANDRA-2997)
 * Break bloom filters up to avoid heap fragmentation (CASSANDRA-2466)
 * fix cassandra hanging on jsvc stop (CASSANDRA-3302)
 * Avoid leveled compaction getting blocked on errors (CASSANDRA-3408)
 * Make reloading the compaction strategy safe (CASSANDRA-3409)
 * ignore 0.8 hints even if compaction begins before we try to purge
   them (CASSANDRA-3385)
 * remove procrun (bin\daemon) from Cassandra source tree and 
   artifacts (CASSANDRA-3331)
 * make cassandra compile under JDK7 (CASSANDRA-3275)
 * remove dependency of clientutil.jar to FBUtilities (CASSANDRA-3299)
 * avoid truncation errors by using long math on long values (CASSANDRA-3364)
 * avoid clock drift on some Windows machine (CASSANDRA-3375)
 * display cache provider in cli 'describe keyspace' command (CASSANDRA-3384)
 * fix incomplete topology information in describe_ring (CASSANDRA-3403)
 * expire dead gossip states based on time (CASSANDRA-2961)
 * improve CompactionTask extensibility (CASSANDRA-3330)
 * Allow one leveled compaction task to kick off another (CASSANDRA-3363)
 * allow encryption only between datacenters (CASSANDRA-2802)
Merged from 0.8:
 * fix truncate allowing data to be replayed post-restart (CASSANDRA-3297)
 * make iwriter final in IndexWriter to avoid NPE (CASSANDRA-2863)
 * (CQL) update grammar to require key clause in DELETE statement
   (CASSANDRA-3349)
 * (CQL) allow numeric keyspace names in USE statement (CASSANDRA-3350)
 * (Hadoop) skip empty rows when slicing the entire row (CASSANDRA-2855)
 * Fix handling of tombstone by SSTableExport/Import (CASSANDRA-3357)
 * fix ColumnIndexer to use long offsets (CASSANDRA-3358)
 * Improved CLI exceptions (CASSANDRA-3312)
 * Fix handling of tombstone by SSTableExport/Import (CASSANDRA-3357)
 * Only count compaction as active (for throttling) when they have
   successfully acquired the compaction lock (CASSANDRA-3344)
 * Display CLI version string on startup (CASSANDRA-3196)
 * (Hadoop) make CFIF try rpc_address or fallback to listen_address
   (CASSANDRA-3214)
 * (Hadoop) accept comma delimited lists of initial thrift connections
   (CASSANDRA-3185)
 * ColumnFamily min_compaction_threshold should be >= 2 (CASSANDRA-3342)
 * (Pig) add 0.8+ types and key validation type in schema (CASSANDRA-3280)
 * Fix completely removing column metadata using CLI (CASSANDRA-3126)
 * CLI `describe cluster;` output should be on separate lines for separate versions
   (CASSANDRA-3170)
 * fix changing durable_writes keyspace option during CF creation
   (CASSANDRA-3292)
 * avoid locking on update when no indexes are involved (CASSANDRA-3386)
 * fix assertionError during repair with ordered partitioners (CASSANDRA-3369)
 * correctly serialize key_validation_class for avro (CASSANDRA-3391)
 * don't expire counter tombstone after streaming (CASSANDRA-3394)
 * prevent nodes that failed to join from hanging around forever 
   (CASSANDRA-3351)
 * remove incorrect optimization from slice read path (CASSANDRA-3390)
 * Fix race in AntiEntropyService (CASSANDRA-3400)


1.0.0-final
 * close scrubbed sstable fd before deleting it (CASSANDRA-3318)
 * fix bug preventing obsolete commitlog segments from being removed
   (CASSANDRA-3269)
 * tolerate whitespace in seed CDL (CASSANDRA-3263)
 * Change default heap thresholds to max(min(1/2 ram, 1G), min(1/4 ram, 8GB))
   (CASSANDRA-3295)
 * Fix broken CompressedRandomAccessReaderTest (CASSANDRA-3298)
 * (CQL) fix type information returned for wildcard queries (CASSANDRA-3311)
 * add estimated tasks to LeveledCompactionStrategy (CASSANDRA-3322)
 * avoid including compaction cache-warming in keycache stats (CASSANDRA-3325)
 * run compaction and hinted handoff threads at MIN_PRIORITY (CASSANDRA-3308)
 * default hsha thrift server to cpu core count in rpc pool (CASSANDRA-3329)
 * add bin\daemon to binary tarball for Windows service (CASSANDRA-3331)
 * Fix places where uncompressed size of sstables was use in place of the
   compressed one (CASSANDRA-3338)
 * Fix hsha thrift server (CASSANDRA-3346)
 * Make sure repair only stream needed sstables (CASSANDRA-3345)


1.0.0-rc2
 * Log a meaningful warning when a node receives a message for a repair session
   that doesn't exist anymore (CASSANDRA-3256)
 * test for NUMA policy support as well as numactl presence (CASSANDRA-3245)
 * Fix FD leak when internode encryption is enabled (CASSANDRA-3257)
 * Remove incorrect assertion in mergeIterator (CASSANDRA-3260)
 * FBUtilities.hexToBytes(String) to throw NumberFormatException when string
   contains non-hex characters (CASSANDRA-3231)
 * Keep SimpleSnitch proximity ordering unchanged from what the Strategy
   generates, as intended (CASSANDRA-3262)
 * remove Scrub from compactionstats when finished (CASSANDRA-3255)
 * fix counter entry in jdbc TypesMap (CASSANDRA-3268)
 * fix full queue scenario for ParallelCompactionIterator (CASSANDRA-3270)
 * fix bootstrap process (CASSANDRA-3285)
 * don't try delivering hints if when there isn't any (CASSANDRA-3176)
 * CLI documentation change for ColumnFamily `compression_options` (CASSANDRA-3282)
 * ignore any CF ids sent by client for adding CF/KS (CASSANDRA-3288)
 * remove obsolete hints on first startup (CASSANDRA-3291)
 * use correct ISortedColumns for time-optimized reads (CASSANDRA-3289)
 * Evict gossip state immediately when a token is taken over by a new IP 
   (CASSANDRA-3259)


1.0.0-rc1
 * Update CQL to generate microsecond timestamps by default (CASSANDRA-3227)
 * Fix counting CFMetadata towards Memtable liveRatio (CASSANDRA-3023)
 * Kill server on wrapped OOME such as from FileChannel.map (CASSANDRA-3201)
 * remove unnecessary copy when adding to row cache (CASSANDRA-3223)
 * Log message when a full repair operation completes (CASSANDRA-3207)
 * Fix streamOutSession keeping sstables references forever if the remote end
   dies (CASSANDRA-3216)
 * Remove dynamic_snitch boolean from example configuration (defaulting to 
   true) and set default badness threshold to 0.1 (CASSANDRA-3229)
 * Base choice of random or "balanced" token on bootstrap on whether
   schema definitions were found (CASSANDRA-3219)
 * Fixes for LeveledCompactionStrategy score computation, prioritization,
   scheduling, and performance (CASSANDRA-3224, 3234)
 * parallelize sstable open at server startup (CASSANDRA-2988)
 * fix handling of exceptions writing to OutboundTcpConnection (CASSANDRA-3235)
 * Allow using quotes in "USE <keyspace>;" CLI command (CASSANDRA-3208)
 * Don't allow any cache loading exceptions to halt startup (CASSANDRA-3218)
 * Fix sstableloader --ignores option (CASSANDRA-3247)
 * File descriptor limit increased in packaging (CASSANDRA-3206)
 * Fix deadlock in commit log during flush (CASSANDRA-3253) 


1.0.0-beta1
 * removed binarymemtable (CASSANDRA-2692)
 * add commitlog_total_space_in_mb to prevent fragmented logs (CASSANDRA-2427)
 * removed commitlog_rotation_threshold_in_mb configuration (CASSANDRA-2771)
 * make AbstractBounds.normalize de-overlapp overlapping ranges (CASSANDRA-2641)
 * replace CollatingIterator, ReducingIterator with MergeIterator 
   (CASSANDRA-2062)
 * Fixed the ability to set compaction strategy in cli using create column 
   family command (CASSANDRA-2778)
 * clean up tmp files after failed compaction (CASSANDRA-2468)
 * restrict repair streaming to specific columnfamilies (CASSANDRA-2280)
 * don't bother persisting columns shadowed by a row tombstone (CASSANDRA-2589)
 * reset CF and SC deletion times after gc_grace (CASSANDRA-2317)
 * optimize away seek when compacting wide rows (CASSANDRA-2879)
 * single-pass streaming (CASSANDRA-2677, 2906, 2916, 3003)
 * use reference counting for deleting sstables instead of relying on GC
   (CASSANDRA-2521, 3179)
 * store hints as serialized mutations instead of pointers to data row
   (CASSANDRA-2045)
 * store hints in the coordinator node instead of in the closest replica 
   (CASSANDRA-2914)
 * add row_cache_keys_to_save CF option (CASSANDRA-1966)
 * check column family validity in nodetool repair (CASSANDRA-2933)
 * use lazy initialization instead of class initialization in NodeId
   (CASSANDRA-2953)
 * add paging to get_count (CASSANDRA-2894)
 * fix "short reads" in [multi]get (CASSANDRA-2643, 3157, 3192)
 * add optional compression for sstables (CASSANDRA-47, 2994, 3001, 3128)
 * add scheduler JMX metrics (CASSANDRA-2962)
 * add block level checksum for compressed data (CASSANDRA-1717)
 * make column family backed column map pluggable and introduce unsynchronized
   ArrayList backed one to speedup reads (CASSANDRA-2843, 3165, 3205)
 * refactoring of the secondary index api (CASSANDRA-2982)
 * make CL > ONE reads wait for digest reconciliation before returning
   (CASSANDRA-2494)
 * fix missing logging for some exceptions (CASSANDRA-2061)
 * refactor and optimize ColumnFamilyStore.files(...) and Descriptor.fromFilename(String)
   and few other places responsible for work with SSTable files (CASSANDRA-3040)
 * Stop reading from sstables once we know we have the most recent columns,
   for query-by-name requests (CASSANDRA-2498)
 * Add query-by-column mode to stress.java (CASSANDRA-3064)
 * Add "install" command to cassandra.bat (CASSANDRA-292)
 * clean up KSMetadata, CFMetadata from unnecessary
   Thrift<->Avro conversion methods (CASSANDRA-3032)
 * Add timeouts to client request schedulers (CASSANDRA-3079, 3096)
 * Cli to use hashes rather than array of hashes for strategy options (CASSANDRA-3081)
 * LeveledCompactionStrategy (CASSANDRA-1608, 3085, 3110, 3087, 3145, 3154, 3182)
 * Improvements of the CLI `describe` command (CASSANDRA-2630)
 * reduce window where dropped CF sstables may not be deleted (CASSANDRA-2942)
 * Expose gossip/FD info to JMX (CASSANDRA-2806)
 * Fix streaming over SSL when compressed SSTable involved (CASSANDRA-3051)
 * Add support for pluggable secondary index implementations (CASSANDRA-3078)
 * remove compaction_thread_priority setting (CASSANDRA-3104)
 * generate hints for replicas that timeout, not just replicas that are known
   to be down before starting (CASSANDRA-2034)
 * Add throttling for internode streaming (CASSANDRA-3080)
 * make the repair of a range repair all replica (CASSANDRA-2610, 3194)
 * expose the ability to repair the first range (as returned by the
   partitioner) of a node (CASSANDRA-2606)
 * Streams Compression (CASSANDRA-3015)
 * add ability to use multiple threads during a single compaction
   (CASSANDRA-2901)
 * make AbstractBounds.normalize support overlapping ranges (CASSANDRA-2641)
 * fix of the CQL count() behavior (CASSANDRA-3068)
 * use TreeMap backed column families for the SSTable simple writers
   (CASSANDRA-3148)
 * fix inconsistency of the CLI syntax when {} should be used instead of [{}]
   (CASSANDRA-3119)
 * rename CQL type names to match expected SQL behavior (CASSANDRA-3149, 3031)
 * Arena-based allocation for memtables (CASSANDRA-2252, 3162, 3163, 3168)
 * Default RR chance to 0.1 (CASSANDRA-3169)
 * Add RowLevel support to secondary index API (CASSANDRA-3147)
 * Make SerializingCacheProvider the default if JNA is available (CASSANDRA-3183)
 * Fix backwards compatibilty for CQL memtable properties (CASSANDRA-3190)
 * Add five-minute delay before starting compactions on a restarted server
   (CASSANDRA-3181)
 * Reduce copies done for intra-host messages (CASSANDRA-1788, 3144)
 * support of compaction strategy option for stress.java (CASSANDRA-3204)
 * make memtable throughput and column count thresholds no-ops (CASSANDRA-2449)
 * Return schema information along with the resultSet in CQL (CASSANDRA-2734)
 * Add new DecimalType (CASSANDRA-2883)
 * Fix assertion error in RowRepairResolver (CASSANDRA-3156)
 * Reduce unnecessary high buffer sizes (CASSANDRA-3171)
 * Pluggable compaction strategy (CASSANDRA-1610)
 * Add new broadcast_address config option (CASSANDRA-2491)


0.8.7
 * Kill server on wrapped OOME such as from FileChannel.map (CASSANDRA-3201)
 * Allow using quotes in "USE <keyspace>;" CLI command (CASSANDRA-3208)
 * Log message when a full repair operation completes (CASSANDRA-3207)
 * Don't allow any cache loading exceptions to halt startup (CASSANDRA-3218)
 * Fix sstableloader --ignores option (CASSANDRA-3247)
 * File descriptor limit increased in packaging (CASSANDRA-3206)
 * Log a meaningfull warning when a node receive a message for a repair session
   that doesn't exist anymore (CASSANDRA-3256)
 * Fix FD leak when internode encryption is enabled (CASSANDRA-3257)
 * FBUtilities.hexToBytes(String) to throw NumberFormatException when string
   contains non-hex characters (CASSANDRA-3231)
 * Keep SimpleSnitch proximity ordering unchanged from what the Strategy
   generates, as intended (CASSANDRA-3262)
 * remove Scrub from compactionstats when finished (CASSANDRA-3255)
 * Fix tool .bat files when CASSANDRA_HOME contains spaces (CASSANDRA-3258)
 * Force flush of status table when removing/updating token (CASSANDRA-3243)
 * Evict gossip state immediately when a token is taken over by a new IP (CASSANDRA-3259)
 * Fix bug where the failure detector can take too long to mark a host
   down (CASSANDRA-3273)
 * (Hadoop) allow wrapping ranges in queries (CASSANDRA-3137)
 * (Hadoop) check all interfaces for a match with split location
   before falling back to random replica (CASSANDRA-3211)
 * (Hadoop) Make Pig storage handle implements LoadMetadata (CASSANDRA-2777)
 * (Hadoop) Fix exception during PIG 'dump' (CASSANDRA-2810)
 * Fix stress COUNTER_GET option (CASSANDRA-3301)
 * Fix missing fields in CLI `show schema` output (CASSANDRA-3304)
 * Nodetool no longer leaks threads and closes JMX connections (CASSANDRA-3309)
 * fix truncate allowing data to be replayed post-restart (CASSANDRA-3297)
 * Move SimpleAuthority and SimpleAuthenticator to examples (CASSANDRA-2922)
 * Fix handling of tombstone by SSTableExport/Import (CASSANDRA-3357)
 * Fix transposition in cfHistograms (CASSANDRA-3222)
 * Allow using number as DC name when creating keyspace in CQL (CASSANDRA-3239)
 * Force flush of system table after updating/removing a token (CASSANDRA-3243)


0.8.6
 * revert CASSANDRA-2388
 * change TokenRange.endpoints back to listen/broadcast address to match
   pre-1777 behavior, and add TokenRange.rpc_endpoints instead (CASSANDRA-3187)
 * avoid trying to watch cassandra-topology.properties when loaded from jar
   (CASSANDRA-3138)
 * prevent users from creating keyspaces with LocalStrategy replication
   (CASSANDRA-3139)
 * fix CLI `show schema;` to output correct keyspace definition statement
   (CASSANDRA-3129)
 * CustomTThreadPoolServer to log TTransportException at DEBUG level
   (CASSANDRA-3142)
 * allow topology sort to work with non-unique rack names between 
   datacenters (CASSANDRA-3152)
 * Improve caching of same-version Messages on digest and repair paths
   (CASSANDRA-3158)
 * Randomize choice of first replica for counter increment (CASSANDRA-2890)
 * Fix using read_repair_chance instead of merge_shard_change (CASSANDRA-3202)
 * Avoid streaming data to nodes that already have it, on move as well as
   decommission (CASSANDRA-3041)
 * Fix divide by zero error in GCInspector (CASSANDRA-3164)
 * allow quoting of the ColumnFamily name in CLI `create column family`
   statement (CASSANDRA-3195)
 * Fix rolling upgrade from 0.7 to 0.8 problem (CASSANDRA-3166)
 * Accomodate missing encryption_options in IncomingTcpConnection.stream
   (CASSANDRA-3212)


0.8.5
 * fix NPE when encryption_options is unspecified (CASSANDRA-3007)
 * include column name in validation failure exceptions (CASSANDRA-2849)
 * make sure truncate clears out the commitlog so replay won't re-
   populate with truncated data (CASSANDRA-2950)
 * fix NPE when debug logging is enabled and dropped CF is present
   in a commitlog segment (CASSANDRA-3021)
 * fix cassandra.bat when CASSANDRA_HOME contains spaces (CASSANDRA-2952)
 * fix to SSTableSimpleUnsortedWriter bufferSize calculation (CASSANDRA-3027)
 * make cleanup and normal compaction able to skip empty rows
   (rows containing nothing but expired tombstones) (CASSANDRA-3039)
 * work around native memory leak in com.sun.management.GarbageCollectorMXBean
   (CASSANDRA-2868)
 * validate that column names in column_metadata are not equal to key_alias
   on create/update of the ColumnFamily and CQL 'ALTER' statement (CASSANDRA-3036)
 * return an InvalidRequestException if an indexed column is assigned
   a value larger than 64KB (CASSANDRA-3057)
 * fix of numeric-only and string column names handling in CLI "drop index" 
   (CASSANDRA-3054)
 * prune index scan resultset back to original request for lazy
   resultset expansion case (CASSANDRA-2964)
 * (Hadoop) fail jobs when Cassandra node has failed but TaskTracker
   has not (CASSANDRA-2388)
 * fix dynamic snitch ignoring nodes when read_repair_chance is zero
   (CASSANDRA-2662)
 * avoid retaining references to dropped CFS objects in 
   CompactionManager.estimatedCompactions (CASSANDRA-2708)
 * expose rpc timeouts per host in MessagingServiceMBean (CASSANDRA-2941)
 * avoid including cwd in classpath for deb and rpm packages (CASSANDRA-2881)
 * remove gossip state when a new IP takes over a token (CASSANDRA-3071)
 * allow sstable2json to work on index sstable files (CASSANDRA-3059)
 * always hint counters (CASSANDRA-3099)
 * fix log4j initialization in EmbeddedCassandraService (CASSANDRA-2857)
 * remove gossip state when a new IP takes over a token (CASSANDRA-3071)
 * work around native memory leak in com.sun.management.GarbageCollectorMXBean
    (CASSANDRA-2868)
 * fix UnavailableException with writes at CL.EACH_QUORM (CASSANDRA-3084)
 * fix parsing of the Keyspace and ColumnFamily names in numeric
   and string representations in CLI (CASSANDRA-3075)
 * fix corner cases in Range.differenceToFetch (CASSANDRA-3084)
 * fix ip address String representation in the ring cache (CASSANDRA-3044)
 * fix ring cache compatibility when mixing pre-0.8.4 nodes with post-
   in the same cluster (CASSANDRA-3023)
 * make repair report failure when a node participating dies (instead of
   hanging forever) (CASSANDRA-2433)
 * fix handling of the empty byte buffer by ReversedType (CASSANDRA-3111)
 * Add validation that Keyspace names are case-insensitively unique (CASSANDRA-3066)
 * catch invalid key_validation_class before instantiating UpdateColumnFamily (CASSANDRA-3102)
 * make Range and Bounds objects client-safe (CASSANDRA-3108)
 * optionally skip log4j configuration (CASSANDRA-3061)
 * bundle sstableloader with the debian package (CASSANDRA-3113)
 * don't try to build secondary indexes when there is none (CASSANDRA-3123)
 * improve SSTableSimpleUnsortedWriter speed for large rows (CASSANDRA-3122)
 * handle keyspace arguments correctly in nodetool snapshot (CASSANDRA-3038)
 * Fix SSTableImportTest on windows (CASSANDRA-3043)
 * expose compactionThroughputMbPerSec through JMX (CASSANDRA-3117)
 * log keyspace and CF of large rows being compacted


0.8.4
 * change TokenRing.endpoints to be a list of rpc addresses instead of 
   listen/broadcast addresses (CASSANDRA-1777)
 * include files-to-be-streamed in StreamInSession.getSources (CASSANDRA-2972)
 * use JAVA env var in cassandra-env.sh (CASSANDRA-2785, 2992)
 * avoid doing read for no-op replicate-on-write at CL=1 (CASSANDRA-2892)
 * refuse counter write for CL.ANY (CASSANDRA-2990)
 * switch back to only logging recent dropped messages (CASSANDRA-3004)
 * always deserialize RowMutation for counters (CASSANDRA-3006)
 * ignore saved replication_factor strategy_option for NTS (CASSANDRA-3011)
 * make sure pre-truncate CL segments are discarded (CASSANDRA-2950)


0.8.3
 * add ability to drop local reads/writes that are going to timeout
   (CASSANDRA-2943)
 * revamp token removal process, keep gossip states for 3 days (CASSANDRA-2496)
 * don't accept extra args for 0-arg nodetool commands (CASSANDRA-2740)
 * log unavailableexception details at debug level (CASSANDRA-2856)
 * expose data_dir though jmx (CASSANDRA-2770)
 * don't include tmp files as sstable when create cfs (CASSANDRA-2929)
 * log Java classpath on startup (CASSANDRA-2895)
 * keep gossipped version in sync with actual on migration coordinator 
   (CASSANDRA-2946)
 * use lazy initialization instead of class initialization in NodeId
   (CASSANDRA-2953)
 * check column family validity in nodetool repair (CASSANDRA-2933)
 * speedup bytes to hex conversions dramatically (CASSANDRA-2850)
 * Flush memtables on shutdown when durable writes are disabled 
   (CASSANDRA-2958)
 * improved POSIX compatibility of start scripts (CASsANDRA-2965)
 * add counter support to Hadoop InputFormat (CASSANDRA-2981)
 * fix bug where dirty commitlog segments were removed (and avoid keeping 
   segments with no post-flush activity permanently dirty) (CASSANDRA-2829)
 * fix throwing exception with batch mutation of counter super columns
   (CASSANDRA-2949)
 * ignore system tables during repair (CASSANDRA-2979)
 * throw exception when NTS is given replication_factor as an option
   (CASSANDRA-2960)
 * fix assertion error during compaction of counter CFs (CASSANDRA-2968)
 * avoid trying to create index names, when no index exists (CASSANDRA-2867)
 * don't sample the system table when choosing a bootstrap token
   (CASSANDRA-2825)
 * gossiper notifies of local state changes (CASSANDRA-2948)
 * add asynchronous and half-sync/half-async (hsha) thrift servers 
   (CASSANDRA-1405)
 * fix potential use of free'd native memory in SerializingCache 
   (CASSANDRA-2951)
 * prune index scan resultset back to original request for lazy
   resultset expansion case (CASSANDRA-2964)
 * (Hadoop) fail jobs when Cassandra node has failed but TaskTracker
    has not (CASSANDRA-2388)


0.8.2
 * CQL: 
   - include only one row per unique key for IN queries (CASSANDRA-2717)
   - respect client timestamp on full row deletions (CASSANDRA-2912)
 * improve thread-safety in StreamOutSession (CASSANDRA-2792)
 * allow deleting a row and updating indexed columns in it in the
   same mutation (CASSANDRA-2773)
 * Expose number of threads blocked on submitting memtable to flush
   in JMX (CASSANDRA-2817)
 * add ability to return "endpoints" to nodetool (CASSANDRA-2776)
 * Add support for multiple (comma-delimited) coordinator addresses
   to ColumnFamilyInputFormat (CASSANDRA-2807)
 * fix potential NPE while scheduling read repair for range slice
   (CASSANDRA-2823)
 * Fix race in SystemTable.getCurrentLocalNodeId (CASSANDRA-2824)
 * Correctly set default for replicate_on_write (CASSANDRA-2835)
 * improve nodetool compactionstats formatting (CASSANDRA-2844)
 * fix index-building status display (CASSANDRA-2853)
 * fix CLI perpetuating obsolete KsDef.replication_factor (CASSANDRA-2846)
 * improve cli treatment of multiline comments (CASSANDRA-2852)
 * handle row tombstones correctly in EchoedRow (CASSANDRA-2786)
 * add MessagingService.get[Recently]DroppedMessages and
   StorageService.getExceptionCount (CASSANDRA-2804)
 * fix possibility of spurious UnavailableException for LOCAL_QUORUM
   reads with dynamic snitch + read repair disabled (CASSANDRA-2870)
 * add ant-optional as dependence for the debian package (CASSANDRA-2164)
 * add option to specify limit for get_slice in the CLI (CASSANDRA-2646)
 * decrease HH page size (CASSANDRA-2832)
 * reset cli keyspace after dropping the current one (CASSANDRA-2763)
 * add KeyRange option to Hadoop inputformat (CASSANDRA-1125)
 * fix protocol versioning (CASSANDRA-2818, 2860)
 * support spaces in path to log4j configuration (CASSANDRA-2383)
 * avoid including inferred types in CF update (CASSANDRA-2809)
 * fix JMX bulkload call (CASSANDRA-2908)
 * fix updating KS with durable_writes=false (CASSANDRA-2907)
 * add simplified facade to SSTableWriter for bulk loading use
   (CASSANDRA-2911)
 * fix re-using index CF sstable names after drop/recreate (CASSANDRA-2872)
 * prepend CF to default index names (CASSANDRA-2903)
 * fix hint replay (CASSANDRA-2928)
 * Properly synchronize repair's merkle tree computation (CASSANDRA-2816)


0.8.1
 * CQL:
   - support for insert, delete in BATCH (CASSANDRA-2537)
   - support for IN to SELECT, UPDATE (CASSANDRA-2553)
   - timestamp support for INSERT, UPDATE, and BATCH (CASSANDRA-2555)
   - TTL support (CASSANDRA-2476)
   - counter support (CASSANDRA-2473)
   - ALTER COLUMNFAMILY (CASSANDRA-1709)
   - DROP INDEX (CASSANDRA-2617)
   - add SCHEMA/TABLE as aliases for KS/CF (CASSANDRA-2743)
   - server handles wait-for-schema-agreement (CASSANDRA-2756)
   - key alias support (CASSANDRA-2480)
 * add support for comparator parameters and a generic ReverseType
   (CASSANDRA-2355)
 * add CompositeType and DynamicCompositeType (CASSANDRA-2231)
 * optimize batches containing multiple updates to the same row
   (CASSANDRA-2583)
 * adjust hinted handoff page size to avoid OOM with large columns 
   (CASSANDRA-2652)
 * mark BRAF buffer invalid post-flush so we don't re-flush partial
   buffers again, especially on CL writes (CASSANDRA-2660)
 * add DROP INDEX support to CLI (CASSANDRA-2616)
 * don't perform HH to client-mode [storageproxy] nodes (CASSANDRA-2668)
 * Improve forceDeserialize/getCompactedRow encapsulation (CASSANDRA-2659)
 * Don't write CounterUpdateColumn to disk in tests (CASSANDRA-2650)
 * Add sstable bulk loading utility (CASSANDRA-1278)
 * avoid replaying hints to dropped columnfamilies (CASSANDRA-2685)
 * add placeholders for missing rows in range query pseudo-RR (CASSANDRA-2680)
 * remove no-op HHOM.renameHints (CASSANDRA-2693)
 * clone super columns to avoid modifying them during flush (CASSANDRA-2675)
 * allow writes to bypass the commitlog for certain keyspaces (CASSANDRA-2683)
 * avoid NPE when bypassing commitlog during memtable flush (CASSANDRA-2781)
 * Added support for making bootstrap retry if nodes flap (CASSANDRA-2644)
 * Added statusthrift to nodetool to report if thrift server is running (CASSANDRA-2722)
 * Fixed rows being cached if they do not exist (CASSANDRA-2723)
 * Support passing tableName and cfName to RowCacheProviders (CASSANDRA-2702)
 * close scrub file handles (CASSANDRA-2669)
 * throttle migration replay (CASSANDRA-2714)
 * optimize column serializer creation (CASSANDRA-2716)
 * Added support for making bootstrap retry if nodes flap (CASSANDRA-2644)
 * Added statusthrift to nodetool to report if thrift server is running
   (CASSANDRA-2722)
 * Fixed rows being cached if they do not exist (CASSANDRA-2723)
 * fix truncate/compaction race (CASSANDRA-2673)
 * workaround large resultsets causing large allocation retention
   by nio sockets (CASSANDRA-2654)
 * fix nodetool ring use with Ec2Snitch (CASSANDRA-2733)
 * fix removing columns and subcolumns that are supressed by a row or
   supercolumn tombstone during replica resolution (CASSANDRA-2590)
 * support sstable2json against snapshot sstables (CASSANDRA-2386)
 * remove active-pull schema requests (CASSANDRA-2715)
 * avoid marking entire list of sstables as actively being compacted
   in multithreaded compaction (CASSANDRA-2765)
 * seek back after deserializing a row to update cache with (CASSANDRA-2752)
 * avoid skipping rows in scrub for counter column family (CASSANDRA-2759)
 * fix ConcurrentModificationException in repair when dealing with 0.7 node
   (CASSANDRA-2767)
 * use threadsafe collections for StreamInSession (CASSANDRA-2766)
 * avoid infinite loop when creating merkle tree (CASSANDRA-2758)
 * avoids unmarking compacting sstable prematurely in cleanup (CASSANDRA-2769)
 * fix NPE when the commit log is bypassed (CASSANDRA-2718)
 * don't throw an exception in SS.isRPCServerRunning (CASSANDRA-2721)
 * make stress.jar executable (CASSANDRA-2744)
 * add daemon mode to java stress (CASSANDRA-2267)
 * expose the DC and rack of a node through JMX and nodetool ring (CASSANDRA-2531)
 * fix cache mbean getSize (CASSANDRA-2781)
 * Add Date, Float, Double, and Boolean types (CASSANDRA-2530)
 * Add startup flag to renew counter node id (CASSANDRA-2788)
 * add jamm agent to cassandra.bat (CASSANDRA-2787)
 * fix repair hanging if a neighbor has nothing to send (CASSANDRA-2797)
 * purge tombstone even if row is in only one sstable (CASSANDRA-2801)
 * Fix wrong purge of deleted cf during compaction (CASSANDRA-2786)
 * fix race that could result in Hadoop writer failing to throw an
   exception encountered after close() (CASSANDRA-2755)
 * fix scan wrongly throwing assertion error (CASSANDRA-2653)
 * Always use even distribution for merkle tree with RandomPartitionner
   (CASSANDRA-2841)
 * fix describeOwnership for OPP (CASSANDRA-2800)
 * ensure that string tokens do not contain commas (CASSANDRA-2762)


0.8.0-final
 * fix CQL grammar warning and cqlsh regression from CASSANDRA-2622
 * add ant generate-cql-html target (CASSANDRA-2526)
 * update CQL consistency levels (CASSANDRA-2566)
 * debian packaging fixes (CASSANDRA-2481, 2647)
 * fix UUIDType, IntegerType for direct buffers (CASSANDRA-2682, 2684)
 * switch to native Thrift for Hadoop map/reduce (CASSANDRA-2667)
 * fix StackOverflowError when building from eclipse (CASSANDRA-2687)
 * only provide replication_factor to strategy_options "help" for
   SimpleStrategy, OldNetworkTopologyStrategy (CASSANDRA-2678, 2713)
 * fix exception adding validators to non-string columns (CASSANDRA-2696)
 * avoid instantiating DatabaseDescriptor in JDBC (CASSANDRA-2694)
 * fix potential stack overflow during compaction (CASSANDRA-2626)
 * clone super columns to avoid modifying them during flush (CASSANDRA-2675)
 * reset underlying iterator in EchoedRow constructor (CASSANDRA-2653)


0.8.0-rc1
 * faster flushes and compaction from fixing excessively pessimistic 
   rebuffering in BRAF (CASSANDRA-2581)
 * fix returning null column values in the python cql driver (CASSANDRA-2593)
 * fix merkle tree splitting exiting early (CASSANDRA-2605)
 * snapshot_before_compaction directory name fix (CASSANDRA-2598)
 * Disable compaction throttling during bootstrap (CASSANDRA-2612) 
 * fix CQL treatment of > and < operators in range slices (CASSANDRA-2592)
 * fix potential double-application of counter updates on commitlog replay
   by moving replay position from header to sstable metadata (CASSANDRA-2419)
 * JDBC CQL driver exposes getColumn for access to timestamp
 * JDBC ResultSetMetadata properties added to AbstractType
 * r/m clustertool (CASSANDRA-2607)
 * add support for presenting row key as a column in CQL result sets 
   (CASSANDRA-2622)
 * Don't allow {LOCAL|EACH}_QUORUM unless strategy is NTS (CASSANDRA-2627)
 * validate keyspace strategy_options during CQL create (CASSANDRA-2624)
 * fix empty Result with secondary index when limit=1 (CASSANDRA-2628)
 * Fix regression where bootstrapping a node with no schema fails
   (CASSANDRA-2625)
 * Allow removing LocationInfo sstables (CASSANDRA-2632)
 * avoid attempting to replay mutations from dropped keyspaces (CASSANDRA-2631)
 * avoid using cached position of a key when GT is requested (CASSANDRA-2633)
 * fix counting bloom filter true positives (CASSANDRA-2637)
 * initialize local ep state prior to gossip startup if needed (CASSANDRA-2638)
 * fix counter increment lost after restart (CASSANDRA-2642)
 * add quote-escaping via backslash to CLI (CASSANDRA-2623)
 * fix pig example script (CASSANDRA-2487)
 * fix dynamic snitch race in adding latencies (CASSANDRA-2618)
 * Start/stop cassandra after more important services such as mdadm in
   debian packaging (CASSANDRA-2481)


0.8.0-beta2
 * fix NPE compacting index CFs (CASSANDRA-2528)
 * Remove checking all column families on startup for compaction candidates 
   (CASSANDRA-2444)
 * validate CQL create keyspace options (CASSANDRA-2525)
 * fix nodetool setcompactionthroughput (CASSANDRA-2550)
 * move	gossip heartbeat back to its own thread (CASSANDRA-2554)
 * validate cql TRUNCATE columnfamily before truncating (CASSANDRA-2570)
 * fix batch_mutate for mixed standard-counter mutations (CASSANDRA-2457)
 * disallow making schema changes to system keyspace (CASSANDRA-2563)
 * fix sending mutation messages multiple times (CASSANDRA-2557)
 * fix incorrect use of NBHM.size in ReadCallback that could cause
   reads to time out even when responses were received (CASSANDRA-2552)
 * trigger read repair correctly for LOCAL_QUORUM reads (CASSANDRA-2556)
 * Allow configuring the number of compaction thread (CASSANDRA-2558)
 * forceUserDefinedCompaction will attempt to compact what it is given
   even if the pessimistic estimate is that there is not enough disk space;
   automatic compactions will only compact 2 or more sstables (CASSANDRA-2575)
 * refuse to apply migrations with older timestamps than the current 
   schema (CASSANDRA-2536)
 * remove unframed Thrift transport option
 * include indexes in snapshots (CASSANDRA-2596)
 * improve ignoring of obsolete mutations in index maintenance (CASSANDRA-2401)
 * recognize attempt to drop just the index while leaving the column
   definition alone (CASSANDRA-2619)
  

0.8.0-beta1
 * remove Avro RPC support (CASSANDRA-926)
 * support for columns that act as incr/decr counters 
   (CASSANDRA-1072, 1937, 1944, 1936, 2101, 2093, 2288, 2105, 2384, 2236, 2342,
   2454)
 * CQL (CASSANDRA-1703, 1704, 1705, 1706, 1707, 1708, 1710, 1711, 1940, 
   2124, 2302, 2277, 2493)
 * avoid double RowMutation serialization on write path (CASSANDRA-1800)
 * make NetworkTopologyStrategy the default (CASSANDRA-1960)
 * configurable internode encryption (CASSANDRA-1567, 2152)
 * human readable column names in sstable2json output (CASSANDRA-1933)
 * change default JMX port to 7199 (CASSANDRA-2027)
 * backwards compatible internal messaging (CASSANDRA-1015)
 * atomic switch of memtables and sstables (CASSANDRA-2284)
 * add pluggable SeedProvider (CASSANDRA-1669)
 * Fix clustertool to not throw exception when calling get_endpoints (CASSANDRA-2437)
 * upgrade to thrift 0.6 (CASSANDRA-2412) 
 * repair works on a token range instead of full ring (CASSANDRA-2324)
 * purge tombstones from row cache (CASSANDRA-2305)
 * push replication_factor into strategy_options (CASSANDRA-1263)
 * give snapshots the same name on each node (CASSANDRA-1791)
 * remove "nodetool loadbalance" (CASSANDRA-2448)
 * multithreaded compaction (CASSANDRA-2191)
 * compaction throttling (CASSANDRA-2156)
 * add key type information and alias (CASSANDRA-2311, 2396)
 * cli no longer divides read_repair_chance by 100 (CASSANDRA-2458)
 * made CompactionInfo.getTaskType return an enum (CASSANDRA-2482)
 * add a server-wide cap on measured memtable memory usage and aggressively
   flush to keep under that threshold (CASSANDRA-2006)
 * add unified UUIDType (CASSANDRA-2233)
 * add off-heap row cache support (CASSANDRA-1969)


0.7.5
 * improvements/fixes to PIG driver (CASSANDRA-1618, CASSANDRA-2387,
   CASSANDRA-2465, CASSANDRA-2484)
 * validate index names (CASSANDRA-1761)
 * reduce contention on Table.flusherLock (CASSANDRA-1954)
 * try harder to detect failures during streaming, cleaning up temporary
   files more reliably (CASSANDRA-2088)
 * shut down server for OOM on a Thrift thread (CASSANDRA-2269)
 * fix tombstone handling in repair and sstable2json (CASSANDRA-2279)
 * preserve version when streaming data from old sstables (CASSANDRA-2283)
 * don't start repair if a neighboring node is marked as dead (CASSANDRA-2290)
 * purge tombstones from row cache (CASSANDRA-2305)
 * Avoid seeking when sstable2json exports the entire file (CASSANDRA-2318)
 * clear Built flag in system table when dropping an index (CASSANDRA-2320)
 * don't allow arbitrary argument for stress.java (CASSANDRA-2323)
 * validate values for index predicates in get_indexed_slice (CASSANDRA-2328)
 * queue secondary indexes for flush before the parent (CASSANDRA-2330)
 * allow job configuration to set the CL used in Hadoop jobs (CASSANDRA-2331)
 * add memtable_flush_queue_size defaulting to 4 (CASSANDRA-2333)
 * Allow overriding of initial_token, storage_port and rpc_port from system
   properties (CASSANDRA-2343)
 * fix comparator used for non-indexed secondary expressions in index scan
   (CASSANDRA-2347)
 * ensure size calculation and write phase of large-row compaction use
   the same threshold for TTL expiration (CASSANDRA-2349)
 * fix race when iterating CFs during add/drop (CASSANDRA-2350)
 * add ConsistencyLevel command to CLI (CASSANDRA-2354)
 * allow negative numbers in the cli (CASSANDRA-2358)
 * hard code serialVersionUID for tokens class (CASSANDRA-2361)
 * fix potential infinite loop in ByteBufferUtil.inputStream (CASSANDRA-2365)
 * fix encoding bugs in HintedHandoffManager, SystemTable when default
   charset is not UTF8 (CASSANDRA-2367)
 * avoids having removed node reappearing in Gossip (CASSANDRA-2371)
 * fix incorrect truncation of long to int when reading columns via block
   index (CASSANDRA-2376)
 * fix NPE during stream session (CASSANDRA-2377)
 * fix race condition that could leave orphaned data files when dropping CF or
   KS (CASSANDRA-2381)
 * fsync statistics component on write (CASSANDRA-2382)
 * fix duplicate results from CFS.scan (CASSANDRA-2406)
 * add IntegerType to CLI help (CASSANDRA-2414)
 * avoid caching token-only decoratedkeys (CASSANDRA-2416)
 * convert mmap assertion to if/throw so scrub can catch it (CASSANDRA-2417)
 * don't overwrite gc log (CASSANDR-2418)
 * invalidate row cache for streamed row to avoid inconsitencies
   (CASSANDRA-2420)
 * avoid copies in range/index scans (CASSANDRA-2425)
 * make sure we don't wipe data during cleanup if the node has not join
   the ring (CASSANDRA-2428)
 * Try harder to close files after compaction (CASSANDRA-2431)
 * re-set bootstrapped flag after move finishes (CASSANDRA-2435)
 * display validation_class in CLI 'describe keyspace' (CASSANDRA-2442)
 * make cleanup compactions cleanup the row cache (CASSANDRA-2451)
 * add column fields validation to scrub (CASSANDRA-2460)
 * use 64KB flush buffer instead of in_memory_compaction_limit (CASSANDRA-2463)
 * fix backslash substitutions in CLI (CASSANDRA-2492)
 * disable cache saving for system CFS (CASSANDRA-2502)
 * fixes for verifying destination availability under hinted conditions
   so UE can be thrown intead of timing out (CASSANDRA-2514)
 * fix update of validation class in column metadata (CASSANDRA-2512)
 * support LOCAL_QUORUM, EACH_QUORUM CLs outside of NTS (CASSANDRA-2516)
 * preserve version when streaming data from old sstables (CASSANDRA-2283)
 * fix backslash substitutions in CLI (CASSANDRA-2492)
 * count a row deletion as one operation towards memtable threshold 
   (CASSANDRA-2519)
 * support LOCAL_QUORUM, EACH_QUORUM CLs outside of NTS (CASSANDRA-2516)


0.7.4
 * add nodetool join command (CASSANDRA-2160)
 * fix secondary indexes on pre-existing or streamed data (CASSANDRA-2244)
 * initialize endpoint in gossiper earlier (CASSANDRA-2228)
 * add ability to write to Cassandra from Pig (CASSANDRA-1828)
 * add rpc_[min|max]_threads (CASSANDRA-2176)
 * add CL.TWO, CL.THREE (CASSANDRA-2013)
 * avoid exporting an un-requested row in sstable2json, when exporting 
   a key that does not exist (CASSANDRA-2168)
 * add incremental_backups option (CASSANDRA-1872)
 * add configurable row limit to Pig loadfunc (CASSANDRA-2276)
 * validate column values in batches as well as single-Column inserts
   (CASSANDRA-2259)
 * move sample schema from cassandra.yaml to schema-sample.txt,
   a cli scripts (CASSANDRA-2007)
 * avoid writing empty rows when scrubbing tombstoned rows (CASSANDRA-2296)
 * fix assertion error in range and index scans for CL < ALL
   (CASSANDRA-2282)
 * fix commitlog replay when flush position refers to data that didn't
   get synced before server died (CASSANDRA-2285)
 * fix fd leak in sstable2json with non-mmap'd i/o (CASSANDRA-2304)
 * reduce memory use during streaming of multiple sstables (CASSANDRA-2301)
 * purge tombstoned rows from cache after GCGraceSeconds (CASSANDRA-2305)
 * allow zero replicas in a NTS datacenter (CASSANDRA-1924)
 * make range queries respect snitch for local replicas (CASSANDRA-2286)
 * fix HH delivery when column index is larger than 2GB (CASSANDRA-2297)
 * make 2ary indexes use parent CF flush thresholds during initial build
   (CASSANDRA-2294)
 * update memtable_throughput to be a long (CASSANDRA-2158)


0.7.3
 * Keep endpoint state until aVeryLongTime (CASSANDRA-2115)
 * lower-latency read repair (CASSANDRA-2069)
 * add hinted_handoff_throttle_delay_in_ms option (CASSANDRA-2161)
 * fixes for cache save/load (CASSANDRA-2172, -2174)
 * Handle whole-row deletions in CFOutputFormat (CASSANDRA-2014)
 * Make memtable_flush_writers flush in parallel (CASSANDRA-2178)
 * Add compaction_preheat_key_cache option (CASSANDRA-2175)
 * refactor stress.py to have only one copy of the format string 
   used for creating row keys (CASSANDRA-2108)
 * validate index names for \w+ (CASSANDRA-2196)
 * Fix Cassandra cli to respect timeout if schema does not settle 
   (CASSANDRA-2187)
 * fix for compaction and cleanup writing old-format data into new-version 
   sstable (CASSANDRA-2211, -2216)
 * add nodetool scrub (CASSANDRA-2217, -2240)
 * fix sstable2json large-row pagination (CASSANDRA-2188)
 * fix EOFing on requests for the last bytes in a file (CASSANDRA-2213)
 * fix BufferedRandomAccessFile bugs (CASSANDRA-2218, -2241)
 * check for memtable flush_after_mins exceeded every 10s (CASSANDRA-2183)
 * fix cache saving on Windows (CASSANDRA-2207)
 * add validateSchemaAgreement call + synchronization to schema
   modification operations (CASSANDRA-2222)
 * fix for reversed slice queries on large rows (CASSANDRA-2212)
 * fat clients were writing local data (CASSANDRA-2223)
 * set DEFAULT_MEMTABLE_LIFETIME_IN_MINS to 24h
 * improve detection and cleanup of partially-written sstables 
   (CASSANDRA-2206)
 * fix supercolumn de/serialization when subcolumn comparator is different
   from supercolumn's (CASSANDRA-2104)
 * fix starting up on Windows when CASSANDRA_HOME contains whitespace
   (CASSANDRA-2237)
 * add [get|set][row|key]cacheSavePeriod to JMX (CASSANDRA-2100)
 * fix Hadoop ColumnFamilyOutputFormat dropping of mutations
   when batch fills up (CASSANDRA-2255)
 * move file deletions off of scheduledtasks executor (CASSANDRA-2253)


0.7.2
 * copy DecoratedKey.key when inserting into caches to avoid retaining
   a reference to the underlying buffer (CASSANDRA-2102)
 * format subcolumn names with subcomparator (CASSANDRA-2136)
 * fix column bloom filter deserialization (CASSANDRA-2165)


0.7.1
 * refactor MessageDigest creation code. (CASSANDRA-2107)
 * buffer network stack to avoid inefficient small TCP messages while avoiding
   the nagle/delayed ack problem (CASSANDRA-1896)
 * check log4j configuration for changes every 10s (CASSANDRA-1525, 1907)
 * more-efficient cross-DC replication (CASSANDRA-1530, -2051, -2138)
 * avoid polluting page cache with commitlog or sstable writes
   and seq scan operations (CASSANDRA-1470)
 * add RMI authentication options to nodetool (CASSANDRA-1921)
 * make snitches configurable at runtime (CASSANDRA-1374)
 * retry hadoop split requests on connection failure (CASSANDRA-1927)
 * implement describeOwnership for BOP, COPP (CASSANDRA-1928)
 * make read repair behave as expected for ConsistencyLevel > ONE
   (CASSANDRA-982, 2038)
 * distributed test harness (CASSANDRA-1859, 1964)
 * reduce flush lock contention (CASSANDRA-1930)
 * optimize supercolumn deserialization (CASSANDRA-1891)
 * fix CFMetaData.apply to only compare objects of the same class 
   (CASSANDRA-1962)
 * allow specifying specific SSTables to compact from JMX (CASSANDRA-1963)
 * fix race condition in MessagingService.targets (CASSANDRA-1959, 2094, 2081)
 * refuse to open sstables from a future version (CASSANDRA-1935)
 * zero-copy reads (CASSANDRA-1714)
 * fix copy bounds for word Text in wordcount demo (CASSANDRA-1993)
 * fixes for contrib/javautils (CASSANDRA-1979)
 * check more frequently for memtable expiration (CASSANDRA-2000)
 * fix writing SSTable column count statistics (CASSANDRA-1976)
 * fix streaming of multiple CFs during bootstrap (CASSANDRA-1992)
 * explicitly set JVM GC new generation size with -Xmn (CASSANDRA-1968)
 * add short options for CLI flags (CASSANDRA-1565)
 * make keyspace argument to "describe keyspace" in CLI optional
   when authenticated to keyspace already (CASSANDRA-2029)
 * added option to specify -Dcassandra.join_ring=false on startup
   to allow "warm spare" nodes or performing JMX maintenance before
   joining the ring (CASSANDRA-526)
 * log migrations at INFO (CASSANDRA-2028)
 * add CLI verbose option in file mode (CASSANDRA-2030)
 * add single-line "--" comments to CLI (CASSANDRA-2032)
 * message serialization tests (CASSANDRA-1923)
 * switch from ivy to maven-ant-tasks (CASSANDRA-2017)
 * CLI attempts to block for new schema to propagate (CASSANDRA-2044)
 * fix potential overflow in nodetool cfstats (CASSANDRA-2057)
 * add JVM shutdownhook to sync commitlog (CASSANDRA-1919)
 * allow nodes to be up without being part of  normal traffic (CASSANDRA-1951)
 * fix CLI "show keyspaces" with null options on NTS (CASSANDRA-2049)
 * fix possible ByteBuffer race conditions (CASSANDRA-2066)
 * reduce garbage generated by MessagingService to prevent load spikes
   (CASSANDRA-2058)
 * fix math in RandomPartitioner.describeOwnership (CASSANDRA-2071)
 * fix deletion of sstable non-data components (CASSANDRA-2059)
 * avoid blocking gossip while deleting handoff hints (CASSANDRA-2073)
 * ignore messages from newer versions, keep track of nodes in gossip 
   regardless of version (CASSANDRA-1970)
 * cache writing moved to CompactionManager to reduce i/o contention and
   updated to use non-cache-polluting writes (CASSANDRA-2053)
 * page through large rows when exporting to JSON (CASSANDRA-2041)
 * add flush_largest_memtables_at and reduce_cache_sizes_at options
   (CASSANDRA-2142)
 * add cli 'describe cluster' command (CASSANDRA-2127)
 * add cli support for setting username/password at 'connect' command 
   (CASSANDRA-2111)
 * add -D option to Stress.java to allow reading hosts from a file 
   (CASSANDRA-2149)
 * bound hints CF throughput between 32M and 256M (CASSANDRA-2148)
 * continue starting when invalid saved cache entries are encountered
   (CASSANDRA-2076)
 * add max_hint_window_in_ms option (CASSANDRA-1459)


0.7.0-final
 * fix offsets to ByteBuffer.get (CASSANDRA-1939)


0.7.0-rc4
 * fix cli crash after backgrounding (CASSANDRA-1875)
 * count timeouts in storageproxy latencies, and include latency 
   histograms in StorageProxyMBean (CASSANDRA-1893)
 * fix CLI get recognition of supercolumns (CASSANDRA-1899)
 * enable keepalive on intra-cluster sockets (CASSANDRA-1766)
 * count timeouts towards dynamicsnitch latencies (CASSANDRA-1905)
 * Expose index-building status in JMX + cli schema description
   (CASSANDRA-1871)
 * allow [LOCAL|EACH]_QUORUM to be used with non-NetworkTopology 
   replication Strategies
 * increased amount of index locks for faster commitlog replay
 * collect secondary index tombstones immediately (CASSANDRA-1914)
 * revert commitlog changes from #1780 (CASSANDRA-1917)
 * change RandomPartitioner min token to -1 to avoid collision w/
   tokens on actual nodes (CASSANDRA-1901)
 * examine the right nibble when validating TimeUUID (CASSANDRA-1910)
 * include secondary indexes in cleanup (CASSANDRA-1916)
 * CFS.scrubDataDirectories should also cleanup invalid secondary indexes
   (CASSANDRA-1904)
 * ability to disable/enable gossip on nodes to force them down
   (CASSANDRA-1108)


0.7.0-rc3
 * expose getNaturalEndpoints in StorageServiceMBean taking byte[]
   key; RMI cannot serialize ByteBuffer (CASSANDRA-1833)
 * infer org.apache.cassandra.locator for replication strategy classes
   when not otherwise specified
 * validation that generates less garbage (CASSANDRA-1814)
 * add TTL support to CLI (CASSANDRA-1838)
 * cli defaults to bytestype for subcomparator when creating
   column families (CASSANDRA-1835)
 * unregister index MBeans when index is dropped (CASSANDRA-1843)
 * make ByteBufferUtil.clone thread-safe (CASSANDRA-1847)
 * change exception for read requests during bootstrap from 
   InvalidRequest to Unavailable (CASSANDRA-1862)
 * respect row-level tombstones post-flush in range scans
   (CASSANDRA-1837)
 * ReadResponseResolver check digests against each other (CASSANDRA-1830)
 * return InvalidRequest when remove of subcolumn without supercolumn
   is requested (CASSANDRA-1866)
 * flush before repair (CASSANDRA-1748)
 * SSTableExport validates key order (CASSANDRA-1884)
 * large row support for SSTableExport (CASSANDRA-1867)
 * Re-cache hot keys post-compaction without hitting disk (CASSANDRA-1878)
 * manage read repair in coordinator instead of data source, to
   provide latency information to dynamic snitch (CASSANDRA-1873)


0.7.0-rc2
 * fix live-column-count of slice ranges including tombstoned supercolumn 
   with live subcolumn (CASSANDRA-1591)
 * rename o.a.c.internal.AntientropyStage -> AntiEntropyStage,
   o.a.c.request.Request_responseStage -> RequestResponseStage,
   o.a.c.internal.Internal_responseStage -> InternalResponseStage
 * add AbstractType.fromString (CASSANDRA-1767)
 * require index_type to be present when specifying index_name
   on ColumnDef (CASSANDRA-1759)
 * fix add/remove index bugs in CFMetadata (CASSANDRA-1768)
 * rebuild Strategy during system_update_keyspace (CASSANDRA-1762)
 * cli updates prompt to ... in continuation lines (CASSANDRA-1770)
 * support multiple Mutations per key in hadoop ColumnFamilyOutputFormat
   (CASSANDRA-1774)
 * improvements to Debian init script (CASSANDRA-1772)
 * use local classloader to check for version.properties (CASSANDRA-1778)
 * Validate that column names in column_metadata are valid for the
   defined comparator, and decode properly in cli (CASSANDRA-1773)
 * use cross-platform newlines in cli (CASSANDRA-1786)
 * add ExpiringColumn support to sstable import/export (CASSANDRA-1754)
 * add flush for each append to periodic commitlog mode; added
   periodic_without_flush option to disable this (CASSANDRA-1780)
 * close file handle used for post-flush truncate (CASSANDRA-1790)
 * various code cleanup (CASSANDRA-1793, -1794, -1795)
 * fix range queries against wrapped range (CASSANDRA-1781)
 * fix consistencylevel calculations for NetworkTopologyStrategy
   (CASSANDRA-1804)
 * cli support index type enum names (CASSANDRA-1810)
 * improved validation of column_metadata (CASSANDRA-1813)
 * reads at ConsistencyLevel > 1 throw UnavailableException
   immediately if insufficient live nodes exist (CASSANDRA-1803)
 * copy bytebuffers for local writes to avoid retaining the entire
   Thrift frame (CASSANDRA-1801)
 * fix NPE adding index to column w/o prior metadata (CASSANDRA-1764)
 * reduce fat client timeout (CASSANDRA-1730)
 * fix botched merge of CASSANDRA-1316


0.7.0-rc1
 * fix compaction and flush races with schema updates (CASSANDRA-1715)
 * add clustertool, config-converter, sstablekeys, and schematool 
   Windows .bat files (CASSANDRA-1723)
 * reject range queries received during bootstrap (CASSANDRA-1739)
 * fix wrapping-range queries on non-minimum token (CASSANDRA-1700)
 * add nodetool cfhistogram (CASSANDRA-1698)
 * limit repaired ranges to what the nodes have in common (CASSANDRA-1674)
 * index scan treats missing columns as not matching secondary
   expressions (CASSANDRA-1745)
 * Fix misuse of DataOutputBuffer.getData in AntiEntropyService
   (CASSANDRA-1729)
 * detect and warn when obsolete version of JNA is present (CASSANDRA-1760)
 * reduce fat client timeout (CASSANDRA-1730)
 * cleanup smallest CFs first to increase free temp space for larger ones
   (CASSANDRA-1811)
 * Update windows .bat files to work outside of main Cassandra
   directory (CASSANDRA-1713)
 * fix read repair regression from 0.6.7 (CASSANDRA-1727)
 * more-efficient read repair (CASSANDRA-1719)
 * fix hinted handoff replay (CASSANDRA-1656)
 * log type of dropped messages (CASSANDRA-1677)
 * upgrade to SLF4J 1.6.1
 * fix ByteBuffer bug in ExpiringColumn.updateDigest (CASSANDRA-1679)
 * fix IntegerType.getString (CASSANDRA-1681)
 * make -Djava.net.preferIPv4Stack=true the default (CASSANDRA-628)
 * add INTERNAL_RESPONSE verb to differentiate from responses related
   to client requests (CASSANDRA-1685)
 * log tpstats when dropping messages (CASSANDRA-1660)
 * include unreachable nodes in describeSchemaVersions (CASSANDRA-1678)
 * Avoid dropping messages off the client request path (CASSANDRA-1676)
 * fix jna errno reporting (CASSANDRA-1694)
 * add friendlier error for UnknownHostException on startup (CASSANDRA-1697)
 * include jna dependency in RPM package (CASSANDRA-1690)
 * add --skip-keys option to stress.py (CASSANDRA-1696)
 * improve cli handling of non-string keys and column names 
   (CASSANDRA-1701, -1693)
 * r/m extra subcomparator line in cli keyspaces output (CASSANDRA-1712)
 * add read repair chance to cli "show keyspaces"
 * upgrade to ConcurrentLinkedHashMap 1.1 (CASSANDRA-975)
 * fix index scan routing (CASSANDRA-1722)
 * fix tombstoning of supercolumns in range queries (CASSANDRA-1734)
 * clear endpoint cache after updating keyspace metadata (CASSANDRA-1741)
 * fix wrapping-range queries on non-minimum token (CASSANDRA-1700)
 * truncate includes secondary indexes (CASSANDRA-1747)
 * retain reference to PendingFile sstables (CASSANDRA-1749)
 * fix sstableimport regression (CASSANDRA-1753)
 * fix for bootstrap when no non-system tables are defined (CASSANDRA-1732)
 * handle replica unavailability in index scan (CASSANDRA-1755)
 * fix service initialization order deadlock (CASSANDRA-1756)
 * multi-line cli commands (CASSANDRA-1742)
 * fix race between snapshot and compaction (CASSANDRA-1736)
 * add listEndpointsPendingHints, deleteHintsForEndpoint JMX methods 
   (CASSANDRA-1551)


0.7.0-beta3
 * add strategy options to describe_keyspace output (CASSANDRA-1560)
 * log warning when using randomly generated token (CASSANDRA-1552)
 * re-organize JMX into .db, .net, .internal, .request (CASSANDRA-1217)
 * allow nodes to change IPs between restarts (CASSANDRA-1518)
 * remember ring state between restarts by default (CASSANDRA-1518)
 * flush index built flag so we can read it before log replay (CASSANDRA-1541)
 * lock row cache updates to prevent race condition (CASSANDRA-1293)
 * remove assertion causing rare (and harmless) error messages in
   commitlog (CASSANDRA-1330)
 * fix moving nodes with no keyspaces defined (CASSANDRA-1574)
 * fix unbootstrap when no data is present in a transfer range (CASSANDRA-1573)
 * take advantage of AVRO-495 to simplify our avro IDL (CASSANDRA-1436)
 * extend authorization hierarchy to column family (CASSANDRA-1554)
 * deletion support in secondary indexes (CASSANDRA-1571)
 * meaningful error message for invalid replication strategy class 
   (CASSANDRA-1566)
 * allow keyspace creation with RF > N (CASSANDRA-1428)
 * improve cli error handling (CASSANDRA-1580)
 * add cache save/load ability (CASSANDRA-1417, 1606, 1647)
 * add StorageService.getDrainProgress (CASSANDRA-1588)
 * Disallow bootstrap to an in-use token (CASSANDRA-1561)
 * Allow dynamic secondary index creation and destruction (CASSANDRA-1532)
 * log auto-guessed memtable thresholds (CASSANDRA-1595)
 * add ColumnDef support to cli (CASSANDRA-1583)
 * reduce index sample time by 75% (CASSANDRA-1572)
 * add cli support for column, strategy metadata (CASSANDRA-1578, 1612)
 * add cli support for schema modification (CASSANDRA-1584)
 * delete temp files on failed compactions (CASSANDRA-1596)
 * avoid blocking for dead nodes during removetoken (CASSANDRA-1605)
 * remove ConsistencyLevel.ZERO (CASSANDRA-1607)
 * expose in-progress compaction type in jmx (CASSANDRA-1586)
 * removed IClock & related classes from internals (CASSANDRA-1502)
 * fix removing tokens from SystemTable on decommission and removetoken
   (CASSANDRA-1609)
 * include CF metadata in cli 'show keyspaces' (CASSANDRA-1613)
 * switch from Properties to HashMap in PropertyFileSnitch to
   avoid synchronization bottleneck (CASSANDRA-1481)
 * PropertyFileSnitch configuration file renamed to 
   cassandra-topology.properties
 * add cli support for get_range_slices (CASSANDRA-1088, CASSANDRA-1619)
 * Make memtable flush thresholds per-CF instead of global 
   (CASSANDRA-1007, 1637)
 * add cli support for binary data without CfDef hints (CASSANDRA-1603)
 * fix building SSTable statistics post-stream (CASSANDRA-1620)
 * fix potential infinite loop in 2ary index queries (CASSANDRA-1623)
 * allow creating NTS keyspaces with no replicas configured (CASSANDRA-1626)
 * add jmx histogram of sstables accessed per read (CASSANDRA-1624)
 * remove system_rename_column_family and system_rename_keyspace from the
   client API until races can be fixed (CASSANDRA-1630, CASSANDRA-1585)
 * add cli sanity tests (CASSANDRA-1582)
 * update GC settings in cassandra.bat (CASSANDRA-1636)
 * cli support for index queries (CASSANDRA-1635)
 * cli support for updating schema memtable settings (CASSANDRA-1634)
 * cli --file option (CASSANDRA-1616)
 * reduce automatically chosen memtable sizes by 50% (CASSANDRA-1641)
 * move endpoint cache from snitch to strategy (CASSANDRA-1643)
 * fix commitlog recovery deleting the newly-created segment as well as
   the old ones (CASSANDRA-1644)
 * upgrade to Thrift 0.5 (CASSANDRA-1367)
 * renamed CL.DCQUORUM to LOCAL_QUORUM and DCQUORUMSYNC to EACH_QUORUM
 * cli truncate support (CASSANDRA-1653)
 * update GC settings in cassandra.bat (CASSANDRA-1636)
 * avoid logging when a node's ip/token is gossipped back to it (CASSANDRA-1666)


0.7-beta2
 * always use UTF-8 for hint keys (CASSANDRA-1439)
 * remove cassandra.yaml dependency from Hadoop and Pig (CASSADRA-1322)
 * expose CfDef metadata in describe_keyspaces (CASSANDRA-1363)
 * restore use of mmap_index_only option (CASSANDRA-1241)
 * dropping a keyspace with no column families generated an error 
   (CASSANDRA-1378)
 * rename RackAwareStrategy to OldNetworkTopologyStrategy, RackUnawareStrategy 
   to SimpleStrategy, DatacenterShardStrategy to NetworkTopologyStrategy,
   AbstractRackAwareSnitch to AbstractNetworkTopologySnitch (CASSANDRA-1392)
 * merge StorageProxy.mutate, mutateBlocking (CASSANDRA-1396)
 * faster UUIDType, LongType comparisons (CASSANDRA-1386, 1393)
 * fix setting read_repair_chance from CLI addColumnFamily (CASSANDRA-1399)
 * fix updates to indexed columns (CASSANDRA-1373)
 * fix race condition leaving to FileNotFoundException (CASSANDRA-1382)
 * fix sharded lock hash on index write path (CASSANDRA-1402)
 * add support for GT/E, LT/E in subordinate index clauses (CASSANDRA-1401)
 * cfId counter got out of sync when CFs were added (CASSANDRA-1403)
 * less chatty schema updates (CASSANDRA-1389)
 * rename column family mbeans. 'type' will now include either 
   'IndexColumnFamilies' or 'ColumnFamilies' depending on the CFS type.
   (CASSANDRA-1385)
 * disallow invalid keyspace and column family names. This includes name that
   matches a '^\w+' regex. (CASSANDRA-1377)
 * use JNA, if present, to take snapshots (CASSANDRA-1371)
 * truncate hints if starting 0.7 for the first time (CASSANDRA-1414)
 * fix FD leak in single-row slicepredicate queries (CASSANDRA-1416)
 * allow index expressions against columns that are not part of the 
   SlicePredicate (CASSANDRA-1410)
 * config-converter properly handles snitches and framed support 
   (CASSANDRA-1420)
 * remove keyspace argument from multiget_count (CASSANDRA-1422)
 * allow specifying cassandra.yaml location as (local or remote) URL
   (CASSANDRA-1126)
 * fix using DynamicEndpointSnitch with NetworkTopologyStrategy
   (CASSANDRA-1429)
 * Add CfDef.default_validation_class (CASSANDRA-891)
 * fix EstimatedHistogram.max (CASSANDRA-1413)
 * quorum read optimization (CASSANDRA-1622)
 * handle zero-length (or missing) rows during HH paging (CASSANDRA-1432)
 * include secondary indexes during schema migrations (CASSANDRA-1406)
 * fix commitlog header race during schema change (CASSANDRA-1435)
 * fix ColumnFamilyStoreMBeanIterator to use new type name (CASSANDRA-1433)
 * correct filename generated by xml->yaml converter (CASSANDRA-1419)
 * add CMSInitiatingOccupancyFraction=75 and UseCMSInitiatingOccupancyOnly
   to default JVM options
 * decrease jvm heap for cassandra-cli (CASSANDRA-1446)
 * ability to modify keyspaces and column family definitions on a live cluster
   (CASSANDRA-1285)
 * support for Hadoop Streaming [non-jvm map/reduce via stdin/out]
   (CASSANDRA-1368)
 * Move persistent sstable stats from the system table to an sstable component
   (CASSANDRA-1430)
 * remove failed bootstrap attempt from pending ranges when gossip times
   it out after 1h (CASSANDRA-1463)
 * eager-create tcp connections to other cluster members (CASSANDRA-1465)
 * enumerate stages and derive stage from message type instead of 
   transmitting separately (CASSANDRA-1465)
 * apply reversed flag during collation from different data sources
   (CASSANDRA-1450)
 * make failure to remove commitlog segment non-fatal (CASSANDRA-1348)
 * correct ordering of drain operations so CL.recover is no longer 
   necessary (CASSANDRA-1408)
 * removed keyspace from describe_splits method (CASSANDRA-1425)
 * rename check_schema_agreement to describe_schema_versions
   (CASSANDRA-1478)
 * fix QUORUM calculation for RF > 3 (CASSANDRA-1487)
 * remove tombstones during non-major compactions when bloom filter
   verifies that row does not exist in other sstables (CASSANDRA-1074)
 * nodes that coordinated a loadbalance in the past could not be seen by
   newly added nodes (CASSANDRA-1467)
 * exposed endpoint states (gossip details) via jmx (CASSANDRA-1467)
 * ensure that compacted sstables are not included when new readers are
   instantiated (CASSANDRA-1477)
 * by default, calculate heap size and memtable thresholds at runtime (CASSANDRA-1469)
 * fix races dealing with adding/dropping keyspaces and column families in
   rapid succession (CASSANDRA-1477)
 * clean up of Streaming system (CASSANDRA-1503, 1504, 1506)
 * add options to configure Thrift socket keepalive and buffer sizes (CASSANDRA-1426)
 * make contrib CassandraServiceDataCleaner recursive (CASSANDRA-1509)
 * min, max compaction threshold are configurable and persistent 
   per-ColumnFamily (CASSANDRA-1468)
 * fix replaying the last mutation in a commitlog unnecessarily 
   (CASSANDRA-1512)
 * invoke getDefaultUncaughtExceptionHandler from DTPE with the original
   exception rather than the ExecutionException wrapper (CASSANDRA-1226)
 * remove Clock from the Thrift (and Avro) API (CASSANDRA-1501)
 * Close intra-node sockets when connection is broken (CASSANDRA-1528)
 * RPM packaging spec file (CASSANDRA-786)
 * weighted request scheduler (CASSANDRA-1485)
 * treat expired columns as deleted (CASSANDRA-1539)
 * make IndexInterval configurable (CASSANDRA-1488)
 * add describe_snitch to Thrift API (CASSANDRA-1490)
 * MD5 authenticator compares plain text submitted password with MD5'd
   saved property, instead of vice versa (CASSANDRA-1447)
 * JMX MessagingService pending and completed counts (CASSANDRA-1533)
 * fix race condition processing repair responses (CASSANDRA-1511)
 * make repair blocking (CASSANDRA-1511)
 * create EndpointSnitchInfo and MBean to expose rack and DC (CASSANDRA-1491)
 * added option to contrib/word_count to output results back to Cassandra
   (CASSANDRA-1342)
 * rewrite Hadoop ColumnFamilyRecordWriter to pool connections, retry to
   multiple Cassandra nodes, and smooth impact on the Cassandra cluster
   by using smaller batch sizes (CASSANDRA-1434)
 * fix setting gc_grace_seconds via CLI (CASSANDRA-1549)
 * support TTL'd index values (CASSANDRA-1536)
 * make removetoken work like decommission (CASSANDRA-1216)
 * make cli comparator-aware and improve quote rules (CASSANDRA-1523,-1524)
 * make nodetool compact and cleanup blocking (CASSANDRA-1449)
 * add memtable, cache information to GCInspector logs (CASSANDRA-1558)
 * enable/disable HintedHandoff via JMX (CASSANDRA-1550)
 * Ignore stray files in the commit log directory (CASSANDRA-1547)
 * Disallow bootstrap to an in-use token (CASSANDRA-1561)


0.7-beta1
 * sstable versioning (CASSANDRA-389)
 * switched to slf4j logging (CASSANDRA-625)
 * add (optional) expiration time for column (CASSANDRA-699)
 * access levels for authentication/authorization (CASSANDRA-900)
 * add ReadRepairChance to CF definition (CASSANDRA-930)
 * fix heisenbug in system tests, especially common on OS X (CASSANDRA-944)
 * convert to byte[] keys internally and all public APIs (CASSANDRA-767)
 * ability to alter schema definitions on a live cluster (CASSANDRA-44)
 * renamed configuration file to cassandra.xml, and log4j.properties to
   log4j-server.properties, which must now be loaded from
   the classpath (which is how our scripts in bin/ have always done it)
   (CASSANDRA-971)
 * change get_count to require a SlicePredicate. create multi_get_count
   (CASSANDRA-744)
 * re-organized endpointsnitch implementations and added SimpleSnitch
   (CASSANDRA-994)
 * Added preload_row_cache option (CASSANDRA-946)
 * add CRC to commitlog header (CASSANDRA-999)
 * removed deprecated batch_insert and get_range_slice methods (CASSANDRA-1065)
 * add truncate thrift method (CASSANDRA-531)
 * http mini-interface using mx4j (CASSANDRA-1068)
 * optimize away copy of sliced row on memtable read path (CASSANDRA-1046)
 * replace constant-size 2GB mmaped segments and special casing for index 
   entries spanning segment boundaries, with SegmentedFile that computes 
   segments that always contain entire entries/rows (CASSANDRA-1117)
 * avoid reading large rows into memory during compaction (CASSANDRA-16)
 * added hadoop OutputFormat (CASSANDRA-1101)
 * efficient Streaming (no more anticompaction) (CASSANDRA-579)
 * split commitlog header into separate file and add size checksum to
   mutations (CASSANDRA-1179)
 * avoid allocating a new byte[] for each mutation on replay (CASSANDRA-1219)
 * revise HH schema to be per-endpoint (CASSANDRA-1142)
 * add joining/leaving status to nodetool ring (CASSANDRA-1115)
 * allow multiple repair sessions per node (CASSANDRA-1190)
 * optimize away MessagingService for local range queries (CASSANDRA-1261)
 * make framed transport the default so malformed requests can't OOM the 
   server (CASSANDRA-475)
 * significantly faster reads from row cache (CASSANDRA-1267)
 * take advantage of row cache during range queries (CASSANDRA-1302)
 * make GCGraceSeconds a per-ColumnFamily value (CASSANDRA-1276)
 * keep persistent row size and column count statistics (CASSANDRA-1155)
 * add IntegerType (CASSANDRA-1282)
 * page within a single row during hinted handoff (CASSANDRA-1327)
 * push DatacenterShardStrategy configuration into keyspace definition,
   eliminating datacenter.properties. (CASSANDRA-1066)
 * optimize forward slices starting with '' and single-index-block name 
   queries by skipping the column index (CASSANDRA-1338)
 * streaming refactor (CASSANDRA-1189)
 * faster comparison for UUID types (CASSANDRA-1043)
 * secondary index support (CASSANDRA-749 and subtasks)
 * make compaction buckets deterministic (CASSANDRA-1265)


0.6.6
 * Allow using DynamicEndpointSnitch with RackAwareStrategy (CASSANDRA-1429)
 * remove the remaining vestiges of the unfinished DatacenterShardStrategy 
   (replaced by NetworkTopologyStrategy in 0.7)
   

0.6.5
 * fix key ordering in range query results with RandomPartitioner
   and ConsistencyLevel > ONE (CASSANDRA-1145)
 * fix for range query starting with the wrong token range (CASSANDRA-1042)
 * page within a single row during hinted handoff (CASSANDRA-1327)
 * fix compilation on non-sun JDKs (CASSANDRA-1061)
 * remove String.trim() call on row keys in batch mutations (CASSANDRA-1235)
 * Log summary of dropped messages instead of spamming log (CASSANDRA-1284)
 * add dynamic endpoint snitch (CASSANDRA-981)
 * fix streaming for keyspaces with hyphens in their name (CASSANDRA-1377)
 * fix errors in hard-coded bloom filter optKPerBucket by computing it
   algorithmically (CASSANDRA-1220
 * remove message deserialization stage, and uncap read/write stages
   so slow reads/writes don't block gossip processing (CASSANDRA-1358)
 * add jmx port configuration to Debian package (CASSANDRA-1202)
 * use mlockall via JNA, if present, to prevent Linux from swapping
   out parts of the JVM (CASSANDRA-1214)


0.6.4
 * avoid queuing multiple hint deliveries for the same endpoint
   (CASSANDRA-1229)
 * better performance for and stricter checking of UTF8 column names
   (CASSANDRA-1232)
 * extend option to lower compaction priority to hinted handoff
   as well (CASSANDRA-1260)
 * log errors in gossip instead of re-throwing (CASSANDRA-1289)
 * avoid aborting commitlog replay prematurely if a flushed-but-
   not-removed commitlog segment is encountered (CASSANDRA-1297)
 * fix duplicate rows being read during mapreduce (CASSANDRA-1142)
 * failure detection wasn't closing command sockets (CASSANDRA-1221)
 * cassandra-cli.bat works on windows (CASSANDRA-1236)
 * pre-emptively drop requests that cannot be processed within RPCTimeout
   (CASSANDRA-685)
 * add ack to Binary write verb and update CassandraBulkLoader
   to wait for acks for each row (CASSANDRA-1093)
 * added describe_partitioner Thrift method (CASSANDRA-1047)
 * Hadoop jobs no longer require the Cassandra storage-conf.xml
   (CASSANDRA-1280, CASSANDRA-1047)
 * log thread pool stats when GC is excessive (CASSANDRA-1275)
 * remove gossip message size limit (CASSANDRA-1138)
 * parallelize local and remote reads during multiget, and respect snitch 
   when determining whether to do local read for CL.ONE (CASSANDRA-1317)
 * fix read repair to use requested consistency level on digest mismatch,
   rather than assuming QUORUM (CASSANDRA-1316)
 * process digest mismatch re-reads in parallel (CASSANDRA-1323)
 * switch hints CF comparator to BytesType (CASSANDRA-1274)


0.6.3
 * retry to make streaming connections up to 8 times. (CASSANDRA-1019)
 * reject describe_ring() calls on invalid keyspaces (CASSANDRA-1111)
 * fix cache size calculation for size of 100% (CASSANDRA-1129)
 * fix cache capacity only being recalculated once (CASSANDRA-1129)
 * remove hourly scan of all hints on the off chance that the gossiper
   missed a status change; instead, expose deliverHintsToEndpoint to JMX
   so it can be done manually, if necessary (CASSANDRA-1141)
 * don't reject reads at CL.ALL (CASSANDRA-1152)
 * reject deletions to supercolumns in CFs containing only standard
   columns (CASSANDRA-1139)
 * avoid preserving login information after client disconnects
   (CASSANDRA-1057)
 * prefer sun jdk to openjdk in debian init script (CASSANDRA-1174)
 * detect partioner config changes between restarts and fail fast 
   (CASSANDRA-1146)
 * use generation time to resolve node token reassignment disagreements
   (CASSANDRA-1118)
 * restructure the startup ordering of Gossiper and MessageService to avoid
   timing anomalies (CASSANDRA-1160)
 * detect incomplete commit log hearders (CASSANDRA-1119)
 * force anti-entropy service to stream files on the stream stage to avoid
   sending streams out of order (CASSANDRA-1169)
 * remove inactive stream managers after AES streams files (CASSANDRA-1169)
 * allow removing entire row through batch_mutate Deletion (CASSANDRA-1027)
 * add JMX metrics for row-level bloom filter false positives (CASSANDRA-1212)
 * added a redhat init script to contrib (CASSANDRA-1201)
 * use midpoint when bootstrapping a new machine into range with not
   much data yet instead of random token (CASSANDRA-1112)
 * kill server on OOM in executor stage as well as Thrift (CASSANDRA-1226)
 * remove opportunistic repairs, when two machines with overlapping replica
   responsibilities happen to finish major compactions of the same CF near
   the same time.  repairs are now fully manual (CASSANDRA-1190)
 * add ability to lower compaction priority (default is no change from 0.6.2)
   (CASSANDRA-1181)


0.6.2
 * fix contrib/word_count build. (CASSANDRA-992)
 * split CommitLogExecutorService into BatchCommitLogExecutorService and 
   PeriodicCommitLogExecutorService (CASSANDRA-1014)
 * add latency histograms to CFSMBean (CASSANDRA-1024)
 * make resolving timestamp ties deterministic by using value bytes
   as a tiebreaker (CASSANDRA-1039)
 * Add option to turn off Hinted Handoff (CASSANDRA-894)
 * fix windows startup (CASSANDRA-948)
 * make concurrent_reads, concurrent_writes configurable at runtime via JMX
   (CASSANDRA-1060)
 * disable GCInspector on non-Sun JVMs (CASSANDRA-1061)
 * fix tombstone handling in sstable rows with no other data (CASSANDRA-1063)
 * fix size of row in spanned index entries (CASSANDRA-1056)
 * install json2sstable, sstable2json, and sstablekeys to Debian package
 * StreamingService.StreamDestinations wouldn't empty itself after streaming
   finished (CASSANDRA-1076)
 * added Collections.shuffle(splits) before returning the splits in 
   ColumnFamilyInputFormat (CASSANDRA-1096)
 * do not recalculate cache capacity post-compaction if it's been manually 
   modified (CASSANDRA-1079)
 * better defaults for flush sorter + writer executor queue sizes
   (CASSANDRA-1100)
 * windows scripts for SSTableImport/Export (CASSANDRA-1051)
 * windows script for nodetool (CASSANDRA-1113)
 * expose PhiConvictThreshold (CASSANDRA-1053)
 * make repair of RF==1 a no-op (CASSANDRA-1090)
 * improve default JVM GC options (CASSANDRA-1014)
 * fix SlicePredicate serialization inside Hadoop jobs (CASSANDRA-1049)
 * close Thrift sockets in Hadoop ColumnFamilyRecordReader (CASSANDRA-1081)


0.6.1
 * fix NPE in sstable2json when no excluded keys are given (CASSANDRA-934)
 * keep the replica set constant throughout the read repair process
   (CASSANDRA-937)
 * allow querying getAllRanges with empty token list (CASSANDRA-933)
 * fix command line arguments inversion in clustertool (CASSANDRA-942)
 * fix race condition that could trigger a false-positive assertion
   during post-flush discard of old commitlog segments (CASSANDRA-936)
 * fix neighbor calculation for anti-entropy repair (CASSANDRA-924)
 * perform repair even for small entropy differences (CASSANDRA-924)
 * Use hostnames in CFInputFormat to allow Hadoop's naive string-based
   locality comparisons to work (CASSANDRA-955)
 * cache read-only BufferedRandomAccessFile length to avoid
   3 system calls per invocation (CASSANDRA-950)
 * nodes with IPv6 (and no IPv4) addresses could not join cluster
   (CASSANDRA-969)
 * Retrieve the correct number of undeleted columns, if any, from
   a supercolumn in a row that had been deleted previously (CASSANDRA-920)
 * fix index scans that cross the 2GB mmap boundaries for both mmap
   and standard i/o modes (CASSANDRA-866)
 * expose drain via nodetool (CASSANDRA-978)


0.6.0-RC1
 * JMX drain to flush memtables and run through commit log (CASSANDRA-880)
 * Bootstrapping can skip ranges under the right conditions (CASSANDRA-902)
 * fix merging row versions in range_slice for CL > ONE (CASSANDRA-884)
 * default write ConsistencyLeven chaned from ZERO to ONE
 * fix for index entries spanning mmap buffer boundaries (CASSANDRA-857)
 * use lexical comparison if time part of TimeUUIDs are the same 
   (CASSANDRA-907)
 * bound read, mutation, and response stages to fix possible OOM
   during log replay (CASSANDRA-885)
 * Use microseconds-since-epoch (UTC) in cli, instead of milliseconds
 * Treat batch_mutate Deletion with null supercolumn as "apply this predicate 
   to top level supercolumns" (CASSANDRA-834)
 * Streaming destination nodes do not update their JMX status (CASSANDRA-916)
 * Fix internal RPC timeout calculation (CASSANDRA-911)
 * Added Pig loadfunc to contrib/pig (CASSANDRA-910)


0.6.0-beta3
 * fix compaction bucketing bug (CASSANDRA-814)
 * update windows batch file (CASSANDRA-824)
 * deprecate KeysCachedFraction configuration directive in favor
   of KeysCached; move to unified-per-CF key cache (CASSANDRA-801)
 * add invalidateRowCache to ColumnFamilyStoreMBean (CASSANDRA-761)
 * send Handoff hints to natural locations to reduce load on
   remaining nodes in a failure scenario (CASSANDRA-822)
 * Add RowWarningThresholdInMB configuration option to warn before very 
   large rows get big enough to threaten node stability, and -x option to
   be able to remove them with sstable2json if the warning is unheeded
   until it's too late (CASSANDRA-843)
 * Add logging of GC activity (CASSANDRA-813)
 * fix ConcurrentModificationException in commitlog discard (CASSANDRA-853)
 * Fix hardcoded row count in Hadoop RecordReader (CASSANDRA-837)
 * Add a jmx status to the streaming service and change several DEBUG
   messages to INFO (CASSANDRA-845)
 * fix classpath in cassandra-cli.bat for Windows (CASSANDRA-858)
 * allow re-specifying host, port to cassandra-cli if invalid ones
   are first tried (CASSANDRA-867)
 * fix race condition handling rpc timeout in the coordinator
   (CASSANDRA-864)
 * Remove CalloutLocation and StagingFileDirectory from storage-conf files 
   since those settings are no longer used (CASSANDRA-878)
 * Parse a long from RowWarningThresholdInMB instead of an int (CASSANDRA-882)
 * Remove obsolete ControlPort code from DatabaseDescriptor (CASSANDRA-886)
 * move skipBytes side effect out of assert (CASSANDRA-899)
 * add "double getLoad" to StorageServiceMBean (CASSANDRA-898)
 * track row stats per CF at compaction time (CASSANDRA-870)
 * disallow CommitLogDirectory matching a DataFileDirectory (CASSANDRA-888)
 * default key cache size is 200k entries, changed from 10% (CASSANDRA-863)
 * add -Dcassandra-foreground=yes to cassandra.bat
 * exit if cluster name is changed unexpectedly (CASSANDRA-769)


0.6.0-beta1/beta2
 * add batch_mutate thrift command, deprecating batch_insert (CASSANDRA-336)
 * remove get_key_range Thrift API, deprecated in 0.5 (CASSANDRA-710)
 * add optional login() Thrift call for authentication (CASSANDRA-547)
 * support fat clients using gossiper and StorageProxy to perform
   replication in-process [jvm-only] (CASSANDRA-535)
 * support mmapped I/O for reads, on by default on 64bit JVMs 
   (CASSANDRA-408, CASSANDRA-669)
 * improve insert concurrency, particularly during Hinted Handoff
   (CASSANDRA-658)
 * faster network code (CASSANDRA-675)
 * stress.py moved to contrib (CASSANDRA-635)
 * row caching [must be explicitly enabled per-CF in config] (CASSANDRA-678)
 * present a useful measure of compaction progress in JMX (CASSANDRA-599)
 * add bin/sstablekeys (CASSNADRA-679)
 * add ConsistencyLevel.ANY (CASSANDRA-687)
 * make removetoken remove nodes from gossip entirely (CASSANDRA-644)
 * add ability to set cache sizes at runtime (CASSANDRA-708)
 * report latency and cache hit rate statistics with lifetime totals
   instead of average over the last minute (CASSANDRA-702)
 * support get_range_slice for RandomPartitioner (CASSANDRA-745)
 * per-keyspace replication factory and replication strategy (CASSANDRA-620)
 * track latency in microseconds (CASSANDRA-733)
 * add describe_ Thrift methods, deprecating get_string_property and 
   get_string_list_property
 * jmx interface for tracking operation mode and streams in general.
   (CASSANDRA-709)
 * keep memtables in sorted order to improve range query performance
   (CASSANDRA-799)
 * use while loop instead of recursion when trimming sstables compaction list 
   to avoid blowing stack in pathological cases (CASSANDRA-804)
 * basic Hadoop map/reduce support (CASSANDRA-342)


0.5.1
 * ensure all files for an sstable are streamed to the same directory.
   (CASSANDRA-716)
 * more accurate load estimate for bootstrapping (CASSANDRA-762)
 * tolerate dead or unavailable bootstrap target on write (CASSANDRA-731)
 * allow larger numbers of keys (> 140M) in a sstable bloom filter
   (CASSANDRA-790)
 * include jvm argument improvements from CASSANDRA-504 in debian package
 * change streaming chunk size to 32MB to accomodate Windows XP limitations
   (was 64MB) (CASSANDRA-795)
 * fix get_range_slice returning results in the wrong order (CASSANDRA-781)
 

0.5.0 final
 * avoid attempting to delete temporary bootstrap files twice (CASSANDRA-681)
 * fix bogus NaN in nodeprobe cfstats output (CASSANDRA-646)
 * provide a policy for dealing with single thread executors w/ a full queue
   (CASSANDRA-694)
 * optimize inner read in MessagingService, vastly improving multiple-node
   performance (CASSANDRA-675)
 * wait for table flush before streaming data back to a bootstrapping node.
   (CASSANDRA-696)
 * keep track of bootstrapping sources by table so that bootstrapping doesn't 
   give the indication of finishing early (CASSANDRA-673)


0.5.0 RC3
 * commit the correct version of the patch for CASSANDRA-663


0.5.0 RC2 (unreleased)
 * fix bugs in converting get_range_slice results to Thrift 
   (CASSANDRA-647, CASSANDRA-649)
 * expose java.util.concurrent.TimeoutException in StorageProxy methods
   (CASSANDRA-600)
 * TcpConnectionManager was holding on to disconnected connections, 
   giving the false indication they were being used. (CASSANDRA-651)
 * Remove duplicated write. (CASSANDRA-662)
 * Abort bootstrap if IP is already in the token ring (CASSANDRA-663)
 * increase default commitlog sync period, and wait for last sync to 
   finish before submitting another (CASSANDRA-668)


0.5.0 RC1
 * Fix potential NPE in get_range_slice (CASSANDRA-623)
 * add CRC32 to commitlog entries (CASSANDRA-605)
 * fix data streaming on windows (CASSANDRA-630)
 * GC compacted sstables after cleanup and compaction (CASSANDRA-621)
 * Speed up anti-entropy validation (CASSANDRA-629)
 * Fix anti-entropy assertion error (CASSANDRA-639)
 * Fix pending range conflicts when bootstapping or moving
   multiple nodes at once (CASSANDRA-603)
 * Handle obsolete gossip related to node movement in the case where
   one or more nodes is down when the movement occurs (CASSANDRA-572)
 * Include dead nodes in gossip to avoid a variety of problems
   and fix HH to removed nodes (CASSANDRA-634)
 * return an InvalidRequestException for mal-formed SlicePredicates
   (CASSANDRA-643)
 * fix bug determining closest neighbor for use in multiple datacenters
   (CASSANDRA-648)
 * Vast improvements in anticompaction speed (CASSANDRA-607)
 * Speed up log replay and writes by avoiding redundant serializations
   (CASSANDRA-652)


0.5.0 beta 2
 * Bootstrap improvements (several tickets)
 * add nodeprobe repair anti-entropy feature (CASSANDRA-193, CASSANDRA-520)
 * fix possibility of partition when many nodes restart at once
   in clusters with multiple seeds (CASSANDRA-150)
 * fix NPE in get_range_slice when no data is found (CASSANDRA-578)
 * fix potential NPE in hinted handoff (CASSANDRA-585)
 * fix cleanup of local "system" keyspace (CASSANDRA-576)
 * improve computation of cluster load balance (CASSANDRA-554)
 * added super column read/write, column count, and column/row delete to
   cassandra-cli (CASSANDRA-567, CASSANDRA-594)
 * fix returning live subcolumns of deleted supercolumns (CASSANDRA-583)
 * respect JAVA_HOME in bin/ scripts (several tickets)
 * add StorageService.initClient for fat clients on the JVM (CASSANDRA-535)
   (see contrib/client_only for an example of use)
 * make consistency_level functional in get_range_slice (CASSANDRA-568)
 * optimize key deserialization for RandomPartitioner (CASSANDRA-581)
 * avoid GCing tombstones except on major compaction (CASSANDRA-604)
 * increase failure conviction threshold, resulting in less nodes
   incorrectly (and temporarily) marked as down (CASSANDRA-610)
 * respect memtable thresholds during log replay (CASSANDRA-609)
 * support ConsistencyLevel.ALL on read (CASSANDRA-584)
 * add nodeprobe removetoken command (CASSANDRA-564)


0.5.0 beta
 * Allow multiple simultaneous flushes, improving flush throughput 
   on multicore systems (CASSANDRA-401)
 * Split up locks to improve write and read throughput on multicore systems
   (CASSANDRA-444, CASSANDRA-414)
 * More efficient use of memory during compaction (CASSANDRA-436)
 * autobootstrap option: when enabled, all non-seed nodes will attempt
   to bootstrap when started, until bootstrap successfully
   completes. -b option is removed.  (CASSANDRA-438)
 * Unless a token is manually specified in the configuration xml,
   a bootstraping node will use a token that gives it half the
   keys from the most-heavily-loaded node in the cluster,
   instead of generating a random token. 
   (CASSANDRA-385, CASSANDRA-517)
 * Miscellaneous bootstrap fixes (several tickets)
 * Ability to change a node's token even after it has data on it
   (CASSANDRA-541)
 * Ability to decommission a live node from the ring (CASSANDRA-435)
 * Semi-automatic loadbalancing via nodeprobe (CASSANDRA-192)
 * Add ability to set compaction thresholds at runtime via
   JMX / nodeprobe.  (CASSANDRA-465)
 * Add "comment" field to ColumnFamily definition. (CASSANDRA-481)
 * Additional JMX metrics (CASSANDRA-482)
 * JSON based export and import tools (several tickets)
 * Hinted Handoff fixes (several tickets)
 * Add key cache to improve read performance (CASSANDRA-423)
 * Simplified construction of custom ReplicationStrategy classes
   (CASSANDRA-497)
 * Graphical application (Swing) for ring integrity verification and 
   visualization was added to contrib (CASSANDRA-252)
 * Add DCQUORUM, DCQUORUMSYNC consistency levels and corresponding
   ReplicationStrategy / EndpointSnitch classes.  Experimental.
   (CASSANDRA-492)
 * Web client interface added to contrib (CASSANDRA-457)
 * More-efficient flush for Random, CollatedOPP partitioners 
   for normal writes (CASSANDRA-446) and bulk load (CASSANDRA-420)
 * Add MemtableFlushAfterMinutes, a global replacement for the old 
   per-CF FlushPeriodInMinutes setting (CASSANDRA-463)
 * optimizations to slice reading (CASSANDRA-350) and supercolumn
   queries (CASSANDRA-510)
 * force binding to given listenaddress for nodes with multiple
   interfaces (CASSANDRA-546)
 * stress.py benchmarking tool improvements (several tickets)
 * optimized replica placement code (CASSANDRA-525)
 * faster log replay on restart (CASSANDRA-539, CASSANDRA-540)
 * optimized local-node writes (CASSANDRA-558)
 * added get_range_slice, deprecating get_key_range (CASSANDRA-344)
 * expose TimedOutException to thrift (CASSANDRA-563)
 

0.4.2
 * Add validation disallowing null keys (CASSANDRA-486)
 * Fix race conditions in TCPConnectionManager (CASSANDRA-487)
 * Fix using non-utf8-aware comparison as a sanity check.
   (CASSANDRA-493)
 * Improve default garbage collector options (CASSANDRA-504)
 * Add "nodeprobe flush" (CASSANDRA-505)
 * remove NotFoundException from get_slice throws list (CASSANDRA-518)
 * fix get (not get_slice) of entire supercolumn (CASSANDRA-508)
 * fix null token during bootstrap (CASSANDRA-501)


0.4.1
 * Fix FlushPeriod columnfamily configuration regression
   (CASSANDRA-455)
 * Fix long column name support (CASSANDRA-460)
 * Fix for serializing a row that only contains tombstones
   (CASSANDRA-458)
 * Fix for discarding unneeded commitlog segments (CASSANDRA-459)
 * Add SnapshotBeforeCompaction configuration option (CASSANDRA-426)
 * Fix compaction abort under insufficient disk space (CASSANDRA-473)
 * Fix reading subcolumn slice from tombstoned CF (CASSANDRA-484)
 * Fix race condition in RVH causing occasional NPE (CASSANDRA-478)


0.4.0
 * fix get_key_range problems when a node is down (CASSANDRA-440)
   and add UnavailableException to more Thrift methods
 * Add example EndPointSnitch contrib code (several tickets)


0.4.0 RC2
 * fix SSTable generation clash during compaction (CASSANDRA-418)
 * reject method calls with null parameters (CASSANDRA-308)
 * properly order ranges in nodeprobe output (CASSANDRA-421)
 * fix logging of certain errors on executor threads (CASSANDRA-425)


0.4.0 RC1
 * Bootstrap feature is live; use -b on startup (several tickets)
 * Added multiget api (CASSANDRA-70)
 * fix Deadlock with SelectorManager.doProcess and TcpConnection.write
   (CASSANDRA-392)
 * remove key cache b/c of concurrency bugs in third-party
   CLHM library (CASSANDRA-405)
 * update non-major compaction logic to use two threshold values
   (CASSANDRA-407)
 * add periodic / batch commitlog sync modes (several tickets)
 * inline BatchMutation into batch_insert params (CASSANDRA-403)
 * allow setting the logging level at runtime via mbean (CASSANDRA-402)
 * change default comparator to BytesType (CASSANDRA-400)
 * add forwards-compatible ConsistencyLevel parameter to get_key_range
   (CASSANDRA-322)
 * r/m special case of blocking for local destination when writing with 
   ConsistencyLevel.ZERO (CASSANDRA-399)
 * Fixes to make BinaryMemtable [bulk load interface] useful (CASSANDRA-337);
   see contrib/bmt_example for an example of using it.
 * More JMX properties added (several tickets)
 * Thrift changes (several tickets)
    - Merged _super get methods with the normal ones; return values
      are now of ColumnOrSuperColumn.
    - Similarly, merged batch_insert_super into batch_insert.



0.4.0 beta
 * On-disk data format has changed to allow billions of keys/rows per
   node instead of only millions
 * Multi-keyspace support
 * Scan all sstables for all queries to avoid situations where
   different types of operation on the same ColumnFamily could
   disagree on what data was present
 * Snapshot support via JMX
 * Thrift API has changed a _lot_:
    - removed time-sorted CFs; instead, user-defined comparators
      may be defined on the column names, which are now byte arrays.
      Default comparators are provided for UTF8, Bytes, Ascii, Long (i64),
      and UUID types.
    - removed colon-delimited strings in thrift api in favor of explicit
      structs such as ColumnPath, ColumnParent, etc.  Also normalized
      thrift struct and argument naming.
    - Added columnFamily argument to get_key_range.
    - Change signature of get_slice to accept starting and ending
      columns as well as an offset.  (This allows use of indexes.)
      Added "ascending" flag to allow reasonably-efficient reverse
      scans as well.  Removed get_slice_by_range as redundant.
    - get_key_range operates on one CF at a time
    - changed `block` boolean on insert methods to ConsistencyLevel enum,
      with options of NONE, ONE, QUORUM, and ALL.
    - added similar consistency_level parameter to read methods
    - column-name-set slice with no names given now returns zero columns
      instead of all of them.  ("all" can run your server out of memory.
      use a range-based slice with a high max column count instead.)
 * Removed the web interface. Node information can now be obtained by 
   using the newly introduced nodeprobe utility.
 * More JMX stats
 * Remove magic values from internals (e.g. special key to indicate
   when to flush memtables)
 * Rename configuration "table" to "keyspace"
 * Moved to crash-only design; no more shutdown (just kill the process)
 * Lots of bug fixes

Full list of issues resolved in 0.4 is at https://issues.apache.org/jira/secure/IssueNavigator.jspa?reset=true&&pid=12310865&fixfor=12313862&resolution=1&sorter/field=issuekey&sorter/order=DESC


0.3.0 RC3
 * Fix potential deadlock under load in TCPConnection.
   (CASSANDRA-220)


0.3.0 RC2
 * Fix possible data loss when server is stopped after replaying
   log but before new inserts force memtable flush.
   (CASSANDRA-204)
 * Added BUGS file


0.3.0 RC1
 * Range queries on keys, including user-defined key collation
 * Remove support
 * Workarounds for a weird bug in JDK select/register that seems
   particularly common on VM environments. Cassandra should deploy
   fine on EC2 now
 * Much improved infrastructure: the beginnings of a decent test suite
   ("ant test" for unit tests; "nosetests" for system tests), code
   coverage reporting, etc.
 * Expanded node status reporting via JMX
 * Improved error reporting/logging on both server and client
 * Reduced memory footprint in default configuration
 * Combined blocking and non-blocking versions of insert APIs
 * Added FlushPeriodInMinutes configuration parameter to force
   flushing of infrequently-updated ColumnFamilies<|MERGE_RESOLUTION|>--- conflicted
+++ resolved
@@ -18,14 +18,7 @@
  * Updated trigger example (CASSANDRA-10257)
 Merged from 2.2:
  * Verify tables in pseudo-system keyspaces at startup (CASSANDRA-10761)
-<<<<<<< HEAD
  * Fix IllegalArgumentException in DataOutputBuffer.reallocate for large buffers (CASSANDRA-10592)
-=======
-Merged from 2.1:
- * Fix Stress profile parsing on Windows (CASSANDRA-10808)
-
-2.2.4
->>>>>>> 7e3e1191
  * Show CQL help in cqlsh in web browser (CASSANDRA-7225)
  * Serialize on disk the proper SSTable compression ratio (CASSANDRA-10775)
  * Reject index queries while the index is building (CASSANDRA-8505)
@@ -36,6 +29,7 @@
  * (Hadoop) fix splits calculation (CASSANDRA-10640)
  * (Hadoop) ensure that Cluster instances are always closed (CASSANDRA-10058)
 Merged from 2.1:
+ * Fix Stress profile parsing on Windows (CASSANDRA-10808)
  * Fix incremental repair hang when replica is down (CASSANDRA-10288)
  * Optimize the way we check if a token is repaired in anticompaction (CASSANDRA-10768)
  * Add proper error handling to stream receiver (CASSANDRA-10774)
