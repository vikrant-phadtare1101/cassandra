<<<<<<< HEAD
3.8
 * Faster streaming (CASSANDRA-9766)
=======
3.7
Merged from 2.2:
 * cqlsh: correctly handle non-ascii chars in error messages (CASSANDRA-11626)
>>>>>>> 58d3b9a9

3.6
 * Enhanced Compaction Logging (CASSANDRA-10805)
 * Make prepared statement cache size configurable (CASSANDRA-11555)
 * Integrated JMX authentication and authorization (CASSANDRA-10091)
 * Add units to stress ouput (CASSANDRA-11352)
 * Fix PER PARTITION LIMIT for single and multi partitions queries (CASSANDRA-11603)
 * Add uncompressed chunk cache for RandomAccessReader (CASSANDRA-5863)
 * Clarify ClusteringPrefix hierarchy (CASSANDRA-11213)
 * Always perform collision check before joining ring (CASSANDRA-10134)
 * SSTableWriter output discrepancy (CASSANDRA-11646)
 * Fix potential timeout in NativeTransportService.testConcurrentDestroys (CASSANDRA-10756)
 * Support large partitions on the 3.0 sstable format (CASSANDRA-11206)
 * Add support to rebuild from specific range (CASSANDRA-10406)
 * Optimize the overlapping lookup by calculating all the
   bounds in advance (CASSANDRA-11571)
 * Support json/yaml output in noetool tablestats (CASSANDRA-5977)
 * (stress) Add datacenter option to -node options (CASSANDRA-11591)
 * Fix handling of empty slices (CASSANDRA-11513)
 * Make number of cores used by cqlsh COPY visible to testing code (CASSANDRA-11437)
 * Allow filtering on clustering columns for queries without secondary indexes (CASSANDRA-11310)
 * Refactor Restriction hierarchy (CASSANDRA-11354)
 * Eliminate allocations in R/W path (CASSANDRA-11421)
 * Update Netty to 4.0.36 (CASSANDRA-11567)
 * Fix PER PARTITION LIMIT for queries requiring post-query ordering (CASSANDRA-11556)
 * Allow instantiation of UDTs and tuples in UDFs (CASSANDRA-10818)
 * Support UDT in CQLSSTableWriter (CASSANDRA-10624)
 * Support for non-frozen user-defined types, updating
   individual fields of user-defined types (CASSANDRA-7423)
 * Make LZ4 compression level configurable (CASSANDRA-11051)
 * Allow per-partition LIMIT clause in CQL (CASSANDRA-7017)
 * Make custom filtering more extensible with UserExpression (CASSANDRA-11295)
 * Improve field-checking and error reporting in cassandra.yaml (CASSANDRA-10649)
 * Print CAS stats in nodetool proxyhistograms (CASSANDRA-11507)
 * More user friendly error when providing an invalid token to nodetool (CASSANDRA-9348)
 * Add static column support to SASI index (CASSANDRA-11183)
 * Support EQ/PREFIX queries in SASI CONTAINS mode without tokenization (CASSANDRA-11434)
 * Support LIKE operator in prepared statements (CASSANDRA-11456)
 * Add a command to see if a Materialized View has finished building (CASSANDRA-9967)
 * Log endpoint and port associated with streaming operation (CASSANDRA-8777)
 * Print sensible units for all log messages (CASSANDRA-9692)
 * Upgrade Netty to version 4.0.34 (CASSANDRA-11096)
 * Break the CQL grammar into separate Parser and Lexer (CASSANDRA-11372)
 * Compress only inter-dc traffic by default (CASSANDRA-8888)
 * Add metrics to track write amplification (CASSANDRA-11420)
 * cassandra-stress: cannot handle "value-less" tables (CASSANDRA-7739)
 * Add/drop multiple columns in one ALTER TABLE statement (CASSANDRA-10411)
 * Add require_endpoint_verification opt for internode encryption (CASSANDRA-9220)
 * Add auto import java.util for UDF code block (CASSANDRA-11392)
 * Add --hex-format option to nodetool getsstables (CASSANDRA-11337)
 * sstablemetadata should print sstable min/max token (CASSANDRA-7159)
 * Do not wrap CassandraException in TriggerExecutor (CASSANDRA-9421)
 * COPY TO should have higher double precision (CASSANDRA-11255)
 * Stress should exit with non-zero status after failure (CASSANDRA-10340)
 * Add client to cqlsh SHOW_SESSION (CASSANDRA-8958)
 * Fix nodetool tablestats keyspace level metrics (CASSANDRA-11226)
 * Store repair options in parent_repair_history (CASSANDRA-11244)
 * Print current leveling in sstableofflinerelevel (CASSANDRA-9588)
 * Change repair message for keyspaces with RF 1 (CASSANDRA-11203)
 * Remove hard-coded SSL cipher suites and protocols (CASSANDRA-10508)
 * Improve concurrency in CompactionStrategyManager (CASSANDRA-10099)
 * (cqlsh) interpret CQL type for formatting blobs (CASSANDRA-11274)
 * Refuse to start and print txn log information in case of disk
   corruption (CASSANDRA-10112)
 * Resolve some eclipse-warnings (CASSANDRA-11086)
 * (cqlsh) Show static columns in a different color (CASSANDRA-11059)
 * Allow to remove TTLs on table with default_time_to_live (CASSANDRA-11207)
Merged from 3.0:
 * Disallow creating view with a static column (CASSANDRA-11602)
 * Reduce the amount of object allocations caused by the getFunctions methods (CASSANDRA-11593)
 * Potential error replaying commitlog with smallint/tinyint/date/time types (CASSANDRA-11618)
 * Fix queries with filtering on counter columns (CASSANDRA-11629)
 * Improve tombstone printing in sstabledump (CASSANDRA-11655)
 * Fix paging for range queries where all clustering columns are specified (CASSANDRA-11669)
 * Don't require HEAP_NEW_SIZE to be set when using G1 (CASSANDRA-11600)
 * Fix sstabledump not showing cells after tombstone marker (CASSANDRA-11654)
 * Ignore all LocalStrategy keyspaces for streaming and other related
   operations (CASSANDRA-11627)
 * Ensure columnfilter covers indexed columns for thrift 2i queries (CASSANDRA-11523)
 * Only open one sstable scanner per sstable (CASSANDRA-11412)
 * Option to specify ProtocolVersion in cassandra-stress (CASSANDRA-11410)
 * ArithmeticException in avgFunctionForDecimal (CASSANDRA-11485)
 * LogAwareFileLister should only use OLD sstable files in current folder to determine disk consistency (CASSANDRA-11470)
 * Notify indexers of expired rows during compaction (CASSANDRA-11329)
 * Properly respond with ProtocolError when a v1/v2 native protocol
   header is received (CASSANDRA-11464)
 * Validate that num_tokens and initial_token are consistent with one another (CASSANDRA-10120)
Merged from 2.2:
 * Exit JVM if JMX server fails to startup (CASSANDRA-11540)
 * Produce a heap dump when exiting on OOM (CASSANDRA-9861)
 * Restore ability to filter on clustering columns when using a 2i (CASSANDRA-11510)
 * JSON datetime formatting needs timezone (CASSANDRA-11137)
 * Fix is_dense recalculation for Thrift-updated tables (CASSANDRA-11502)
 * Remove unnescessary file existence check during anticompaction (CASSANDRA-11660)
 * Add missing files to debian packages (CASSANDRA-11642)
 * Avoid calling Iterables::concat in loops during ModificationStatement::getFunctions (CASSANDRA-11621)
 * cqlsh: COPY FROM should use regular inserts for single statement batches and
   report errors correctly if workers processes crash on initialization (CASSANDRA-11474)
 * Always close cluster with connection in CqlRecordWriter (CASSANDRA-11553)
 * Allow only DISTINCT queries with partition keys restrictions (CASSANDRA-11339)
 * CqlConfigHelper no longer requires both a keystore and truststore to work (CASSANDRA-11532)
 * Make deprecated repair methods backward-compatible with previous notification service (CASSANDRA-11430)
 * IncomingStreamingConnection version check message wrong (CASSANDRA-11462)
Merged from 2.1:
 * cqlsh COPY FROM fails for null values with non-prepared statements (CASSANDRA-11631)
 * Make cython optional in pylib/setup.py (CASSANDRA-11630)
 * Change order of directory searching for cassandra.in.sh to favor local one (CASSANDRA-11628)
 * cqlsh COPY FROM fails with []{} chars in UDT/tuple fields/values (CASSANDRA-11633)
 * clqsh: COPY FROM throws TypeError with Cython extensions enabled (CASSANDRA-11574)
 * cqlsh: COPY FROM ignores NULL values in conversion (CASSANDRA-11549)
 * Validate levels when building LeveledScanner to avoid overlaps with orphaned sstables (CASSANDRA-9935)


3.5
 * StaticTokenTreeBuilder should respect posibility of duplicate tokens (CASSANDRA-11525)
 * Correctly fix potential assertion error during compaction (CASSANDRA-11353)
 * Avoid index segment stitching in RAM which lead to OOM on big SSTable files (CASSANDRA-11383)
 * Fix clustering and row filters for LIKE queries on clustering columns (CASSANDRA-11397)
Merged from 3.0:
 * Fix rare NPE on schema upgrade from 2.x to 3.x (CASSANDRA-10943)
 * Improve backoff policy for cqlsh COPY FROM (CASSANDRA-11320)
 * Improve IF NOT EXISTS check in CREATE INDEX (CASSANDRA-11131)
 * Upgrade ohc to 0.4.3
 * Enable SO_REUSEADDR for JMX RMI server sockets (CASSANDRA-11093)
 * Allocate merkletrees with the correct size (CASSANDRA-11390)
 * Support streaming pre-3.0 sstables (CASSANDRA-10990)
 * Add backpressure to compressed or encrypted commit log (CASSANDRA-10971)
 * SSTableExport supports secondary index tables (CASSANDRA-11330)
 * Fix sstabledump to include missing info in debug output (CASSANDRA-11321)
 * Establish and implement canonical bulk reading workload(s) (CASSANDRA-10331)
 * Fix paging for IN queries on tables without clustering columns (CASSANDRA-11208)
 * Remove recursive call from CompositesSearcher (CASSANDRA-11304)
 * Fix filtering on non-primary key columns for queries without index (CASSANDRA-6377)
 * Fix sstableloader fail when using materialized view (CASSANDRA-11275)
Merged from 2.2:
 * DatabaseDescriptor should log stacktrace in case of Eception during seed provider creation (CASSANDRA-11312)
 * Use canonical path for directory in SSTable descriptor (CASSANDRA-10587)
 * Add cassandra-stress keystore option (CASSANDRA-9325)
 * Dont mark sstables as repairing with sub range repairs (CASSANDRA-11451)
 * Notify when sstables change after cancelling compaction (CASSANDRA-11373)
 * cqlsh: COPY FROM should check that explicit column names are valid (CASSANDRA-11333)
 * Add -Dcassandra.start_gossip startup option (CASSANDRA-10809)
 * Fix UTF8Validator.validate() for modified UTF-8 (CASSANDRA-10748)
 * Clarify that now() function is calculated on the coordinator node in CQL documentation (CASSANDRA-10900)
 * Fix bloom filter sizing with LCS (CASSANDRA-11344)
 * (cqlsh) Fix error when result is 0 rows with EXPAND ON (CASSANDRA-11092)
 * Add missing newline at end of bin/cqlsh (CASSANDRA-11325)
 * Unresolved hostname leads to replace being ignored (CASSANDRA-11210)
 * Only log yaml config once, at startup (CASSANDRA-11217)
 * Reference leak with parallel repairs on the same table (CASSANDRA-11215)
Merged from 2.1:
 * Add a -j parameter to scrub/cleanup/upgradesstables to state how
   many threads to use (CASSANDRA-11179)
 * COPY FROM on large datasets: fix progress report and debug performance (CASSANDRA-11053)
 * InvalidateKeys should have a weak ref to key cache (CASSANDRA-11176)


3.4
 * (cqlsh) add cqlshrc option to always connect using ssl (CASSANDRA-10458)
 * Cleanup a few resource warnings (CASSANDRA-11085)
 * Allow custom tracing implementations (CASSANDRA-10392)
 * Extract LoaderOptions to be able to be used from outside (CASSANDRA-10637)
 * fix OnDiskIndexTest to properly treat empty ranges (CASSANDRA-11205)
 * fix TrackerTest to handle new notifications (CASSANDRA-11178)
 * add SASI validation for partitioner and complex columns (CASSANDRA-11169)
 * Add caching of encrypted credentials in PasswordAuthenticator (CASSANDRA-7715)
 * fix SASI memtable switching on flush (CASSANDRA-11159)
 * Remove duplicate offline compaction tracking (CASSANDRA-11148)
 * fix EQ semantics of analyzed SASI indexes (CASSANDRA-11130)
 * Support long name output for nodetool commands (CASSANDRA-7950)
 * Encrypted hints (CASSANDRA-11040)
 * SASI index options validation (CASSANDRA-11136)
 * Optimize disk seek using min/max column name meta data when the LIMIT clause is used
   (CASSANDRA-8180)
 * Add LIKE support to CQL3 (CASSANDRA-11067)
 * Generic Java UDF types (CASSANDRA-10819)
 * cqlsh: Include sub-second precision in timestamps by default (CASSANDRA-10428)
 * Set javac encoding to utf-8 (CASSANDRA-11077)
 * Integrate SASI index into Cassandra (CASSANDRA-10661)
 * Add --skip-flush option to nodetool snapshot
 * Skip values for non-queried columns (CASSANDRA-10657)
 * Add support for secondary indexes on static columns (CASSANDRA-8103)
 * CommitLogUpgradeTestMaker creates broken commit logs (CASSANDRA-11051)
 * Add metric for number of dropped mutations (CASSANDRA-10866)
 * Simplify row cache invalidation code (CASSANDRA-10396)
 * Support user-defined compaction through nodetool (CASSANDRA-10660)
 * Stripe view locks by key and table ID to reduce contention (CASSANDRA-10981)
 * Add nodetool gettimeout and settimeout commands (CASSANDRA-10953)
 * Add 3.0 metadata to sstablemetadata output (CASSANDRA-10838)
Merged from 3.0:
 * MV should only query complex columns included in the view (CASSANDRA-11069)
 * Failed aggregate creation breaks server permanently (CASSANDRA-11064)
 * Add sstabledump tool (CASSANDRA-7464)
 * Introduce backpressure for hints (CASSANDRA-10972)
 * Fix ClusteringPrefix not being able to read tombstone range boundaries (CASSANDRA-11158)
 * Prevent logging in sandboxed state (CASSANDRA-11033)
 * Disallow drop/alter operations of UDTs used by UDAs (CASSANDRA-10721)
 * Add query time validation method on Index (CASSANDRA-11043)
 * Avoid potential AssertionError in mixed version cluster (CASSANDRA-11128)
 * Properly handle hinted handoff after topology changes (CASSANDRA-5902)
 * AssertionError when listing sstable files on inconsistent disk state (CASSANDRA-11156)
 * Fix wrong rack counting and invalid conditions check for TokenAllocation
   (CASSANDRA-11139)
 * Avoid creating empty hint files (CASSANDRA-11090)
 * Fix leak detection strong reference loop using weak reference (CASSANDRA-11120)
 * Configurie BatchlogManager to stop delayed tasks on shutdown (CASSANDRA-11062)
 * Hadoop integration is incompatible with Cassandra Driver 3.0.0 (CASSANDRA-11001)
 * Add dropped_columns to the list of schema table so it gets handled
   properly (CASSANDRA-11050)
 * Fix NPE when using forceRepairRangeAsync without DC (CASSANDRA-11239)
Merged from 2.2:
 * Preserve order for preferred SSL cipher suites (CASSANDRA-11164)
 * Range.compareTo() violates the contract of Comparable (CASSANDRA-11216)
 * Avoid NPE when serializing ErrorMessage with null message (CASSANDRA-11167)
 * Replacing an aggregate with a new version doesn't reset INITCOND (CASSANDRA-10840)
 * (cqlsh) cqlsh cannot be called through symlink (CASSANDRA-11037)
 * fix ohc and java-driver pom dependencies in build.xml (CASSANDRA-10793)
 * Protect from keyspace dropped during repair (CASSANDRA-11065)
 * Handle adding fields to a UDT in SELECT JSON and toJson() (CASSANDRA-11146)
 * Better error message for cleanup (CASSANDRA-10991)
 * cqlsh pg-style-strings broken if line ends with ';' (CASSANDRA-11123)
 * Always persist upsampled index summaries (CASSANDRA-10512)
 * (cqlsh) Fix inconsistent auto-complete (CASSANDRA-10733)
 * Make SELECT JSON and toJson() threadsafe (CASSANDRA-11048)
 * Fix SELECT on tuple relations for mixed ASC/DESC clustering order (CASSANDRA-7281)
 * Use cloned TokenMetadata in size estimates to avoid race against membership check
   (CASSANDRA-10736)
 * (cqlsh) Support utf-8/cp65001 encoding on Windows (CASSANDRA-11030)
 * Fix paging on DISTINCT queries repeats result when first row in partition changes
   (CASSANDRA-10010)
 * (cqlsh) Support timezone conversion using pytz (CASSANDRA-10397)
 * cqlsh: change default encoding to UTF-8 (CASSANDRA-11124)
Merged from 2.1:
 * Checking if an unlogged batch is local is inefficient (CASSANDRA-11529)
 * Fix out-of-space error treatment in memtable flushing (CASSANDRA-11448).
 * Don't do defragmentation if reading from repaired sstables (CASSANDRA-10342)
 * Fix streaming_socket_timeout_in_ms not enforced (CASSANDRA-11286)
 * Avoid dropping message too quickly due to missing unit conversion (CASSANDRA-11302)
 * Don't remove FailureDetector history on removeEndpoint (CASSANDRA-10371)
 * Only notify if repair status changed (CASSANDRA-11172)
 * Use logback setting for 'cassandra -v' command (CASSANDRA-10767)
 * Fix sstableloader to unthrottle streaming by default (CASSANDRA-9714)
 * Fix incorrect warning in 'nodetool status' (CASSANDRA-10176)
 * Properly release sstable ref when doing offline scrub (CASSANDRA-10697)
 * Improve nodetool status performance for large cluster (CASSANDRA-7238)
 * Gossiper#isEnabled is not thread safe (CASSANDRA-11116)
 * Avoid major compaction mixing repaired and unrepaired sstables in DTCS (CASSANDRA-11113)
 * Make it clear what DTCS timestamp_resolution is used for (CASSANDRA-11041)
 * (cqlsh) Display milliseconds when datetime overflows (CASSANDRA-10625)


3.3
 * Avoid infinite loop if owned range is smaller than number of
   data dirs (CASSANDRA-11034)
 * Avoid bootstrap hanging when existing nodes have no data to stream (CASSANDRA-11010)
Merged from 3.0:
 * Remove double initialization of newly added tables (CASSANDRA-11027)
 * Filter keys searcher results by target range (CASSANDRA-11104)
 * Fix deserialization of legacy read commands (CASSANDRA-11087)
 * Fix incorrect computation of deletion time in sstable metadata (CASSANDRA-11102)
 * Avoid memory leak when collecting sstable metadata (CASSANDRA-11026)
 * Mutations do not block for completion under view lock contention (CASSANDRA-10779)
 * Invalidate legacy schema tables when unloading them (CASSANDRA-11071)
 * (cqlsh) handle INSERT and UPDATE statements with LWT conditions correctly
   (CASSANDRA-11003)
 * Fix DISTINCT queries in mixed version clusters (CASSANDRA-10762)
 * Migrate build status for indexes along with legacy schema (CASSANDRA-11046)
 * Ensure SSTables for legacy KEYS indexes can be read (CASSANDRA-11045)
 * Added support for IBM zSystems architecture (CASSANDRA-11054)
 * Update CQL documentation (CASSANDRA-10899)
 * Check the column name, not cell name, for dropped columns when reading
   legacy sstables (CASSANDRA-11018)
 * Don't attempt to index clustering values of static rows (CASSANDRA-11021)
 * Remove checksum files after replaying hints (CASSANDRA-10947)
 * Support passing base table metadata to custom 2i validation (CASSANDRA-10924)
 * Ensure stale index entries are purged during reads (CASSANDRA-11013)
 * (cqlsh) Also apply --connect-timeout to control connection
   timeout (CASSANDRA-10959)
 * Fix AssertionError when removing from list using UPDATE (CASSANDRA-10954)
 * Fix UnsupportedOperationException when reading old sstable with range
   tombstone (CASSANDRA-10743)
 * MV should use the maximum timestamp of the primary key (CASSANDRA-10910)
 * Fix potential assertion error during compaction (CASSANDRA-10944)
Merged from 2.2:
 * maxPurgeableTimestamp needs to check memtables too (CASSANDRA-9949)
 * Apply change to compaction throughput in real time (CASSANDRA-10025)
 * (cqlsh) encode input correctly when saving history
 * Fix potential NPE on ORDER BY queries with IN (CASSANDRA-10955)
 * Start L0 STCS-compactions even if there is a L0 -> L1 compaction
   going (CASSANDRA-10979)
 * Make UUID LSB unique per process (CASSANDRA-7925)
 * Avoid NPE when performing sstable tasks (scrub etc.) (CASSANDRA-10980)
 * Make sure client gets tombstone overwhelmed warning (CASSANDRA-9465)
 * Fix error streaming section more than 2GB (CASSANDRA-10961)
 * Histogram buckets exposed in jmx are sorted incorrectly (CASSANDRA-10975)
 * Enable GC logging by default (CASSANDRA-10140)
 * Optimize pending range computation (CASSANDRA-9258)
 * Skip commit log and saved cache directories in SSTable version startup check (CASSANDRA-10902)
 * drop/alter user should be case sensitive (CASSANDRA-10817)
Merged from 2.1:
 * test_bulk_round_trip_blogposts is failing occasionally (CASSANDRA-10938)
 * Fix isJoined return true only after becoming cluster member (CASANDRA-11007)
 * Fix bad gossip generation seen in long-running clusters (CASSANDRA-10969)
 * Avoid NPE when incremental repair fails (CASSANDRA-10909)
 * Unmark sstables compacting once they are done in cleanup/scrub/upgradesstables (CASSANDRA-10829)
 * Allow simultaneous bootstrapping with strict consistency when no vnodes are used (CASSANDRA-11005)
 * Log a message when major compaction does not result in a single file (CASSANDRA-10847)
 * (cqlsh) fix cqlsh_copy_tests when vnodes are disabled (CASSANDRA-10997)
 * (cqlsh) Add request timeout option to cqlsh (CASSANDRA-10686)
 * Avoid AssertionError while submitting hint with LWT (CASSANDRA-10477)
 * If CompactionMetadata is not in stats file, use index summary instead (CASSANDRA-10676)
 * Retry sending gossip syn multiple times during shadow round (CASSANDRA-8072)
 * Fix pending range calculation during moves (CASSANDRA-10887)
 * Sane default (200Mbps) for inter-DC streaming througput (CASSANDRA-8708)



3.2
 * Make sure tokens don't exist in several data directories (CASSANDRA-6696)
 * Add requireAuthorization method to IAuthorizer (CASSANDRA-10852)
 * Move static JVM options to conf/jvm.options file (CASSANDRA-10494)
 * Fix CassandraVersion to accept x.y version string (CASSANDRA-10931)
 * Add forceUserDefinedCleanup to allow more flexible cleanup (CASSANDRA-10708)
 * (cqlsh) allow setting TTL with COPY (CASSANDRA-9494)
 * Fix counting of received sstables in streaming (CASSANDRA-10949)
 * Implement hints compression (CASSANDRA-9428)
 * Fix potential assertion error when reading static columns (CASSANDRA-10903)
 * Fix EstimatedHistogram creation in nodetool tablehistograms (CASSANDRA-10859)
 * Establish bootstrap stream sessions sequentially (CASSANDRA-6992)
 * Sort compactionhistory output by timestamp (CASSANDRA-10464)
 * More efficient BTree removal (CASSANDRA-9991)
 * Make tablehistograms accept the same syntax as tablestats (CASSANDRA-10149)
 * Group pending compactions based on table (CASSANDRA-10718)
 * Add compressor name in sstablemetadata output (CASSANDRA-9879)
 * Fix type casting for counter columns (CASSANDRA-10824)
 * Prevent running Cassandra as root (CASSANDRA-8142)
 * bound maximum in-flight commit log replay mutation bytes to 64 megabytes (CASSANDRA-8639)
 * Normalize all scripts (CASSANDRA-10679)
 * Make compression ratio much more accurate (CASSANDRA-10225)
 * Optimize building of Clustering object when only one is created (CASSANDRA-10409)
 * Make index building pluggable (CASSANDRA-10681)
 * Add sstable flush observer (CASSANDRA-10678)
 * Improve NTS endpoints calculation (CASSANDRA-10200)
 * Improve performance of the folderSize function (CASSANDRA-10677)
 * Add support for type casting in selection clause (CASSANDRA-10310)
 * Added graphing option to cassandra-stress (CASSANDRA-7918)
 * Abort in-progress queries that time out (CASSANDRA-7392)
 * Add transparent data encryption core classes (CASSANDRA-9945)
Merged from 3.0:
 * Better handling of SSL connection errors inter-node (CASSANDRA-10816)
 * Avoid NoSuchElementException when executing empty batch (CASSANDRA-10711)
 * Avoid building PartitionUpdate in toString (CASSANDRA-10897)
 * Reduce heap spent when receiving many SSTables (CASSANDRA-10797)
 * Add back support for 3rd party auth providers to bulk loader (CASSANDRA-10873)
 * Eliminate the dependency on jgrapht for UDT resolution (CASSANDRA-10653)
 * (Hadoop) Close Clusters and Sessions in Hadoop Input/Output classes (CASSANDRA-10837)
 * Fix sstableloader not working with upper case keyspace name (CASSANDRA-10806)
Merged from 2.2:
 * jemalloc detection fails due to quoting issues in regexv (CASSANDRA-10946)
 * (cqlsh) show correct column names for empty result sets (CASSANDRA-9813)
 * Add new types to Stress (CASSANDRA-9556)
 * Add property to allow listening on broadcast interface (CASSANDRA-9748)
Merged from 2.1:
 * Match cassandra-loader options in COPY FROM (CASSANDRA-9303)
 * Fix binding to any address in CqlBulkRecordWriter (CASSANDRA-9309)
 * cqlsh fails to decode utf-8 characters for text typed columns (CASSANDRA-10875)
 * Log error when stream session fails (CASSANDRA-9294)
 * Fix bugs in commit log archiving startup behavior (CASSANDRA-10593)
 * (cqlsh) further optimise COPY FROM (CASSANDRA-9302)
 * Allow CREATE TABLE WITH ID (CASSANDRA-9179)
 * Make Stress compiles within eclipse (CASSANDRA-10807)
 * Cassandra Daemon should print JVM arguments (CASSANDRA-10764)
 * Allow cancellation of index summary redistribution (CASSANDRA-8805)


3.1.1
Merged from 3.0:
  * Fix upgrade data loss due to range tombstone deleting more data than then should
    (CASSANDRA-10822)


3.1
Merged from 3.0:
 * Avoid MV race during node decommission (CASSANDRA-10674)
 * Disable reloading of GossipingPropertyFileSnitch (CASSANDRA-9474)
 * Handle single-column deletions correction in materialized views
   when the column is part of the view primary key (CASSANDRA-10796)
 * Fix issue with datadir migration on upgrade (CASSANDRA-10788)
 * Fix bug with range tombstones on reverse queries and test coverage for
   AbstractBTreePartition (CASSANDRA-10059)
 * Remove 64k limit on collection elements (CASSANDRA-10374)
 * Remove unclear Indexer.indexes() method (CASSANDRA-10690)
 * Fix NPE on stream read error (CASSANDRA-10771)
 * Normalize cqlsh DESC output (CASSANDRA-10431)
 * Rejects partition range deletions when columns are specified (CASSANDRA-10739)
 * Fix error when saving cached key for old format sstable (CASSANDRA-10778)
 * Invalidate prepared statements on DROP INDEX (CASSANDRA-10758)
 * Fix SELECT statement with IN restrictions on partition key,
   ORDER BY and LIMIT (CASSANDRA-10729)
 * Improve stress performance over 1k threads (CASSANDRA-7217)
 * Wait for migration responses to complete before bootstrapping (CASSANDRA-10731)
 * Unable to create a function with argument of type Inet (CASSANDRA-10741)
 * Fix backward incompatibiliy in CqlInputFormat (CASSANDRA-10717)
 * Correctly preserve deletion info on updated rows when notifying indexers
   of single-row deletions (CASSANDRA-10694)
 * Notify indexers of partition delete during cleanup (CASSANDRA-10685)
 * Keep the file open in trySkipCache (CASSANDRA-10669)
 * Updated trigger example (CASSANDRA-10257)
Merged from 2.2:
 * Verify tables in pseudo-system keyspaces at startup (CASSANDRA-10761)
 * Fix IllegalArgumentException in DataOutputBuffer.reallocate for large buffers (CASSANDRA-10592)
 * Show CQL help in cqlsh in web browser (CASSANDRA-7225)
 * Serialize on disk the proper SSTable compression ratio (CASSANDRA-10775)
 * Reject index queries while the index is building (CASSANDRA-8505)
 * CQL.textile syntax incorrectly includes optional keyspace for aggregate SFUNC and FINALFUNC (CASSANDRA-10747)
 * Fix JSON update with prepared statements (CASSANDRA-10631)
 * Don't do anticompaction after subrange repair (CASSANDRA-10422)
 * Fix SimpleDateType type compatibility (CASSANDRA-10027)
 * (Hadoop) fix splits calculation (CASSANDRA-10640)
 * (Hadoop) ensure that Cluster instances are always closed (CASSANDRA-10058)
Merged from 2.1:
 * Fix Stress profile parsing on Windows (CASSANDRA-10808)
 * Fix incremental repair hang when replica is down (CASSANDRA-10288)
 * Optimize the way we check if a token is repaired in anticompaction (CASSANDRA-10768)
 * Add proper error handling to stream receiver (CASSANDRA-10774)
 * Warn or fail when changing cluster topology live (CASSANDRA-10243)
 * Status command in debian/ubuntu init script doesn't work (CASSANDRA-10213)
 * Some DROP ... IF EXISTS incorrectly result in exceptions on non-existing KS (CASSANDRA-10658)
 * DeletionTime.compareTo wrong in rare cases (CASSANDRA-10749)
 * Force encoding when computing statement ids (CASSANDRA-10755)
 * Properly reject counters as map keys (CASSANDRA-10760)
 * Fix the sstable-needs-cleanup check (CASSANDRA-10740)
 * (cqlsh) Print column names before COPY operation (CASSANDRA-8935)
 * Fix CompressedInputStream for proper cleanup (CASSANDRA-10012)
 * (cqlsh) Support counters in COPY commands (CASSANDRA-9043)
 * Try next replica if not possible to connect to primary replica on
   ColumnFamilyRecordReader (CASSANDRA-2388)
 * Limit window size in DTCS (CASSANDRA-10280)
 * sstableloader does not use MAX_HEAP_SIZE env parameter (CASSANDRA-10188)
 * (cqlsh) Improve COPY TO performance and error handling (CASSANDRA-9304)
 * Create compression chunk for sending file only (CASSANDRA-10680)
 * Forbid compact clustering column type changes in ALTER TABLE (CASSANDRA-8879)
 * Reject incremental repair with subrange repair (CASSANDRA-10422)
 * Add a nodetool command to refresh size_estimates (CASSANDRA-9579)
 * Invalidate cache after stream receive task is completed (CASSANDRA-10341)
 * Reject counter writes in CQLSSTableWriter (CASSANDRA-10258)
 * Remove superfluous COUNTER_MUTATION stage mapping (CASSANDRA-10605)


3.0
 * Fix AssertionError while flushing memtable due to materialized views
   incorrectly inserting empty rows (CASSANDRA-10614)
 * Store UDA initcond as CQL literal in the schema table, instead of a blob (CASSANDRA-10650)
 * Don't use -1 for the position of partition key in schema (CASSANDRA-10491)
 * Fix distinct queries in mixed version cluster (CASSANDRA-10573)
 * Skip sstable on clustering in names query (CASSANDRA-10571)
 * Remove value skipping as it breaks read-repair (CASSANDRA-10655)
 * Fix bootstrapping with MVs (CASSANDRA-10621)
 * Make sure EACH_QUORUM reads are using NTS (CASSANDRA-10584)
 * Fix MV replica filtering for non-NetworkTopologyStrategy (CASSANDRA-10634)
 * (Hadoop) fix CIF describeSplits() not handling 0 size estimates (CASSANDRA-10600)
 * Fix reading of legacy sstables (CASSANDRA-10590)
 * Use CQL type names in schema metadata tables (CASSANDRA-10365)
 * Guard batchlog replay against integer division by zero (CASSANDRA-9223)
 * Fix bug when adding a column to thrift with the same name than a primary key (CASSANDRA-10608)
 * Add client address argument to IAuthenticator::newSaslNegotiator (CASSANDRA-8068)
 * Fix implementation of LegacyLayout.LegacyBoundComparator (CASSANDRA-10602)
 * Don't use 'names query' read path for counters (CASSANDRA-10572)
 * Fix backward compatibility for counters (CASSANDRA-10470)
 * Remove memory_allocator paramter from cassandra.yaml (CASSANDRA-10581,10628)
 * Execute the metadata reload task of all registered indexes on CFS::reload (CASSANDRA-10604)
 * Fix thrift cas operations with defined columns (CASSANDRA-10576)
 * Fix PartitionUpdate.operationCount()for updates with static column operations (CASSANDRA-10606)
 * Fix thrift get() queries with defined columns (CASSANDRA-10586)
 * Fix marking of indexes as built and removed (CASSANDRA-10601)
 * Skip initialization of non-registered 2i instances, remove Index::getIndexName (CASSANDRA-10595)
 * Fix batches on multiple tables (CASSANDRA-10554)
 * Ensure compaction options are validated when updating KeyspaceMetadata (CASSANDRA-10569)
 * Flatten Iterator Transformation Hierarchy (CASSANDRA-9975)
 * Remove token generator (CASSANDRA-5261)
 * RolesCache should not be created for any authenticator that does not requireAuthentication (CASSANDRA-10562)
 * Fix LogTransaction checking only a single directory for files (CASSANDRA-10421)
 * Fix handling of range tombstones when reading old format sstables (CASSANDRA-10360)
 * Aggregate with Initial Condition fails with C* 3.0 (CASSANDRA-10367)
Merged from 2.2:
 * (cqlsh) show partial trace if incomplete after max_trace_wait (CASSANDRA-7645)
 * Use most up-to-date version of schema for system tables (CASSANDRA-10652)
 * Deprecate memory_allocator in cassandra.yaml (CASSANDRA-10581,10628)
 * Expose phi values from failure detector via JMX and tweak debug
   and trace logging (CASSANDRA-9526)
 * Fix IllegalArgumentException in DataOutputBuffer.reallocate for large buffers (CASSANDRA-10592)
Merged from 2.1:
 * Shutdown compaction in drain to prevent leak (CASSANDRA-10079)
 * (cqlsh) fix COPY using wrong variable name for time_format (CASSANDRA-10633)
 * Do not run SizeEstimatesRecorder if a node is not a member of the ring (CASSANDRA-9912)
 * Improve handling of dead nodes in gossip (CASSANDRA-10298)
 * Fix logback-tools.xml incorrectly configured for outputing to System.err
   (CASSANDRA-9937)
 * Fix streaming to catch exception so retry not fail (CASSANDRA-10557)
 * Add validation method to PerRowSecondaryIndex (CASSANDRA-10092)
 * Support encrypted and plain traffic on the same port (CASSANDRA-10559)
 * Do STCS in DTCS windows (CASSANDRA-10276)
 * Avoid repetition of JVM_OPTS in debian package (CASSANDRA-10251)
 * Fix potential NPE from handling result of SIM.highestSelectivityIndex (CASSANDRA-10550)
 * Fix paging issues with partitions containing only static columns data (CASSANDRA-10381)
 * Fix conditions on static columns (CASSANDRA-10264)
 * AssertionError: attempted to delete non-existing file CommitLog (CASSANDRA-10377)
 * Fix sorting for queries with an IN condition on partition key columns (CASSANDRA-10363)


3.0-rc2
 * Fix SELECT DISTINCT queries between 2.2.2 nodes and 3.0 nodes (CASSANDRA-10473)
 * Remove circular references in SegmentedFile (CASSANDRA-10543)
 * Ensure validation of indexed values only occurs once per-partition (CASSANDRA-10536)
 * Fix handling of static columns for range tombstones in thrift (CASSANDRA-10174)
 * Support empty ColumnFilter for backward compatility on empty IN (CASSANDRA-10471)
 * Remove Pig support (CASSANDRA-10542)
 * Fix LogFile throws Exception when assertion is disabled (CASSANDRA-10522)
 * Revert CASSANDRA-7486, make CMS default GC, move GC config to
   conf/jvm.options (CASSANDRA-10403)
 * Fix TeeingAppender causing some logs to be truncated/empty (CASSANDRA-10447)
 * Allow EACH_QUORUM for reads (CASSANDRA-9602)
 * Fix potential ClassCastException while upgrading (CASSANDRA-10468)
 * Fix NPE in MVs on update (CASSANDRA-10503)
 * Only include modified cell data in indexing deltas (CASSANDRA-10438)
 * Do not load keyspace when creating sstable writer (CASSANDRA-10443)
 * If node is not yet gossiping write all MV updates to batchlog only (CASSANDRA-10413)
 * Re-populate token metadata after commit log recovery (CASSANDRA-10293)
 * Provide additional metrics for materialized views (CASSANDRA-10323)
 * Flush system schema tables after local schema changes (CASSANDRA-10429)
Merged from 2.2:
 * Reduce contention getting instances of CompositeType (CASSANDRA-10433)
 * Fix the regression when using LIMIT with aggregates (CASSANDRA-10487)
 * Avoid NoClassDefFoundError during DataDescriptor initialization on windows (CASSANDRA-10412)
 * Preserve case of quoted Role & User names (CASSANDRA-10394)
 * cqlsh pg-style-strings broken (CASSANDRA-10484)
 * cqlsh prompt includes name of keyspace after failed `use` statement (CASSANDRA-10369)
Merged from 2.1:
 * (cqlsh) Distinguish negative and positive infinity in output (CASSANDRA-10523)
 * (cqlsh) allow custom time_format for COPY TO (CASSANDRA-8970)
 * Don't allow startup if the node's rack has changed (CASSANDRA-10242)
 * (cqlsh) show partial trace if incomplete after max_trace_wait (CASSANDRA-7645)
 * Allow LOCAL_JMX to be easily overridden (CASSANDRA-10275)
 * Mark nodes as dead even if they've already left (CASSANDRA-10205)


3.0.0-rc1
 * Fix mixed version read request compatibility for compact static tables
   (CASSANDRA-10373)
 * Fix paging of DISTINCT with static and IN (CASSANDRA-10354)
 * Allow MATERIALIZED VIEW's SELECT statement to restrict primary key
   columns (CASSANDRA-9664)
 * Move crc_check_chance out of compression options (CASSANDRA-9839)
 * Fix descending iteration past end of BTreeSearchIterator (CASSANDRA-10301)
 * Transfer hints to a different node on decommission (CASSANDRA-10198)
 * Check partition keys for CAS operations during stmt validation (CASSANDRA-10338)
 * Add custom query expressions to SELECT (CASSANDRA-10217)
 * Fix minor bugs in MV handling (CASSANDRA-10362)
 * Allow custom indexes with 0,1 or multiple target columns (CASSANDRA-10124)
 * Improve MV schema representation (CASSANDRA-9921)
 * Add flag to enable/disable coordinator batchlog for MV writes (CASSANDRA-10230)
 * Update cqlsh COPY for new internal driver serialization interface (CASSANDRA-10318)
 * Give index implementations more control over rebuild operations (CASSANDRA-10312)
 * Update index file format (CASSANDRA-10314)
 * Add "shadowable" row tombstones to deal with mv timestamp issues (CASSANDRA-10261)
 * CFS.loadNewSSTables() broken for pre-3.0 sstables
 * Cache selected index in read command to reduce lookups (CASSANDRA-10215)
 * Small optimizations of sstable index serialization (CASSANDRA-10232)
 * Support for both encrypted and unencrypted native transport connections (CASSANDRA-9590)
Merged from 2.2:
 * Configurable page size in cqlsh (CASSANDRA-9855)
 * Defer default role manager setup until all nodes are on 2.2+ (CASSANDRA-9761)
 * Handle missing RoleManager in config after upgrade to 2.2 (CASSANDRA-10209)
Merged from 2.1:
 * Bulk Loader API could not tolerate even node failure (CASSANDRA-10347)
 * Avoid misleading pushed notifications when multiple nodes
   share an rpc_address (CASSANDRA-10052)
 * Fix dropping undroppable when message queue is full (CASSANDRA-10113)
 * Fix potential ClassCastException during paging (CASSANDRA-10352)
 * Prevent ALTER TYPE from creating circular references (CASSANDRA-10339)
 * Fix cache handling of 2i and base tables (CASSANDRA-10155, 10359)
 * Fix NPE in nodetool compactionhistory (CASSANDRA-9758)
 * (Pig) support BulkOutputFormat as a URL parameter (CASSANDRA-7410)
 * BATCH statement is broken in cqlsh (CASSANDRA-10272)
 * (cqlsh) Make cqlsh PEP8 Compliant (CASSANDRA-10066)
 * (cqlsh) Fix error when starting cqlsh with --debug (CASSANDRA-10282)
 * Scrub, Cleanup and Upgrade do not unmark compacting until all operations
   have completed, regardless of the occurence of exceptions (CASSANDRA-10274)


3.0.0-beta2
 * Fix columns returned by AbstractBtreePartitions (CASSANDRA-10220)
 * Fix backward compatibility issue due to AbstractBounds serialization bug (CASSANDRA-9857)
 * Fix startup error when upgrading nodes (CASSANDRA-10136)
 * Base table PRIMARY KEY can be assumed to be NOT NULL in MV creation (CASSANDRA-10147)
 * Improve batchlog write patch (CASSANDRA-9673)
 * Re-apply MaterializedView updates on commitlog replay (CASSANDRA-10164)
 * Require AbstractType.isByteOrderComparable declaration in constructor (CASSANDRA-9901)
 * Avoid digest mismatch on upgrade to 3.0 (CASSANDRA-9554)
 * Fix Materialized View builder when adding multiple MVs (CASSANDRA-10156)
 * Choose better poolingOptions for protocol v4 in cassandra-stress (CASSANDRA-10182)
 * Fix LWW bug affecting Materialized Views (CASSANDRA-10197)
 * Ensures frozen sets and maps are always sorted (CASSANDRA-10162)
 * Don't deadlock when flushing CFS backed custom indexes (CASSANDRA-10181)
 * Fix double flushing of secondary index tables (CASSANDRA-10180)
 * Fix incorrect handling of range tombstones in thrift (CASSANDRA-10046)
 * Only use batchlog when paired materialized view replica is remote (CASSANDRA-10061)
 * Reuse TemporalRow when updating multiple MaterializedViews (CASSANDRA-10060)
 * Validate gc_grace_seconds for batchlog writes and MVs (CASSANDRA-9917)
 * Fix sstablerepairedset (CASSANDRA-10132)
Merged from 2.2:
 * Cancel transaction for sstables we wont redistribute index summary
   for (CASSANDRA-10270)
 * Retry snapshot deletion after compaction and gc on Windows (CASSANDRA-10222)
 * Fix failure to start with space in directory path on Windows (CASSANDRA-10239)
 * Fix repair hang when snapshot failed (CASSANDRA-10057)
 * Fall back to 1/4 commitlog volume for commitlog_total_space on small disks
   (CASSANDRA-10199)
Merged from 2.1:
 * Added configurable warning threshold for GC duration (CASSANDRA-8907)
 * Fix handling of streaming EOF (CASSANDRA-10206)
 * Only check KeyCache when it is enabled
 * Change streaming_socket_timeout_in_ms default to 1 hour (CASSANDRA-8611)
 * (cqlsh) update list of CQL keywords (CASSANDRA-9232)
 * Add nodetool gettraceprobability command (CASSANDRA-10234)
Merged from 2.0:
 * Fix rare race where older gossip states can be shadowed (CASSANDRA-10366)
 * Fix consolidating racks violating the RF contract (CASSANDRA-10238)
 * Disallow decommission when node is in drained state (CASSANDRA-8741)


2.2.1
 * Fix race during construction of commit log (CASSANDRA-10049)
 * Fix LeveledCompactionStrategyTest (CASSANDRA-9757)
 * Fix broken UnbufferedDataOutputStreamPlus.writeUTF (CASSANDRA-10203)
 * (cqlsh) default load-from-file encoding to utf-8 (CASSANDRA-9898)
 * Avoid returning Permission.NONE when failing to query users table (CASSANDRA-10168)
 * (cqlsh) add CLEAR command (CASSANDRA-10086)
 * Support string literals as Role names for compatibility (CASSANDRA-10135)
Merged from 2.1:
 * Only check KeyCache when it is enabled
 * Change streaming_socket_timeout_in_ms default to 1 hour (CASSANDRA-8611)
 * (cqlsh) update list of CQL keywords (CASSANDRA-9232)


3.0.0-beta1
 * Redesign secondary index API (CASSANDRA-9459, 7771, 9041)
 * Fix throwing ReadFailure instead of ReadTimeout on range queries (CASSANDRA-10125)
 * Rewrite hinted handoff (CASSANDRA-6230)
 * Fix query on static compact tables (CASSANDRA-10093)
 * Fix race during construction of commit log (CASSANDRA-10049)
 * Add option to only purge repaired tombstones (CASSANDRA-6434)
 * Change authorization handling for MVs (CASSANDRA-9927)
 * Add custom JMX enabled executor for UDF sandbox (CASSANDRA-10026)
 * Fix row deletion bug for Materialized Views (CASSANDRA-10014)
 * Support mixed-version clusters with Cassandra 2.1 and 2.2 (CASSANDRA-9704)
 * Fix multiple slices on RowSearchers (CASSANDRA-10002)
 * Fix bug in merging of collections (CASSANDRA-10001)
 * Optimize batchlog replay to avoid full scans (CASSANDRA-7237)
 * Repair improvements when using vnodes (CASSANDRA-5220)
 * Disable scripted UDFs by default (CASSANDRA-9889)
 * Bytecode inspection for Java-UDFs (CASSANDRA-9890)
 * Use byte to serialize MT hash length (CASSANDRA-9792)
 * Replace usage of Adler32 with CRC32 (CASSANDRA-8684)
 * Fix migration to new format from 2.1 SSTable (CASSANDRA-10006)
 * SequentialWriter should extend BufferedDataOutputStreamPlus (CASSANDRA-9500)
 * Use the same repairedAt timestamp within incremental repair session (CASSANDRA-9111)
Merged from 2.2:
 * Allow count(*) and count(1) to be use as normal aggregation (CASSANDRA-10114)
 * An NPE is thrown if the column name is unknown for an IN relation (CASSANDRA-10043)
 * Apply commit_failure_policy to more errors on startup (CASSANDRA-9749)
 * Fix histogram overflow exception (CASSANDRA-9973)
 * Route gossip messages over dedicated socket (CASSANDRA-9237)
 * Add checksum to saved cache files (CASSANDRA-9265)
 * Log warning when using an aggregate without partition key (CASSANDRA-9737)
Merged from 2.1:
 * (cqlsh) Allow encoding to be set through command line (CASSANDRA-10004)
 * Add new JMX methods to change local compaction strategy (CASSANDRA-9965)
 * Write hints for paxos commits (CASSANDRA-7342)
 * (cqlsh) Fix timestamps before 1970 on Windows, always
   use UTC for timestamp display (CASSANDRA-10000)
 * (cqlsh) Avoid overwriting new config file with old config
   when both exist (CASSANDRA-9777)
 * Release snapshot selfRef when doing snapshot repair (CASSANDRA-9998)
 * Cannot replace token does not exist - DN node removed as Fat Client (CASSANDRA-9871)
Merged from 2.0:
 * Don't cast expected bf size to an int (CASSANDRA-9959)
 * Make getFullyExpiredSSTables less expensive (CASSANDRA-9882)


3.0.0-alpha1
 * Implement proper sandboxing for UDFs (CASSANDRA-9402)
 * Simplify (and unify) cleanup of compaction leftovers (CASSANDRA-7066)
 * Allow extra schema definitions in cassandra-stress yaml (CASSANDRA-9850)
 * Metrics should use up to date nomenclature (CASSANDRA-9448)
 * Change CREATE/ALTER TABLE syntax for compression (CASSANDRA-8384)
 * Cleanup crc and adler code for java 8 (CASSANDRA-9650)
 * Storage engine refactor (CASSANDRA-8099, 9743, 9746, 9759, 9781, 9808, 9825,
   9848, 9705, 9859, 9867, 9874, 9828, 9801)
 * Update Guava to 18.0 (CASSANDRA-9653)
 * Bloom filter false positive ratio is not honoured (CASSANDRA-8413)
 * New option for cassandra-stress to leave a ratio of columns null (CASSANDRA-9522)
 * Change hinted_handoff_enabled yaml setting, JMX (CASSANDRA-9035)
 * Add algorithmic token allocation (CASSANDRA-7032)
 * Add nodetool command to replay batchlog (CASSANDRA-9547)
 * Make file buffer cache independent of paths being read (CASSANDRA-8897)
 * Remove deprecated legacy Hadoop code (CASSANDRA-9353)
 * Decommissioned nodes will not rejoin the cluster (CASSANDRA-8801)
 * Change gossip stabilization to use endpoit size (CASSANDRA-9401)
 * Change default garbage collector to G1 (CASSANDRA-7486)
 * Populate TokenMetadata early during startup (CASSANDRA-9317)
 * Undeprecate cache recentHitRate (CASSANDRA-6591)
 * Add support for selectively varint encoding fields (CASSANDRA-9499, 9865)
 * Materialized Views (CASSANDRA-6477)
Merged from 2.2:
 * Avoid grouping sstables for anticompaction with DTCS (CASSANDRA-9900)
 * UDF / UDA execution time in trace (CASSANDRA-9723)
 * Fix broken internode SSL (CASSANDRA-9884)
Merged from 2.1:
 * Add new JMX methods to change local compaction strategy (CASSANDRA-9965)
 * Fix handling of enable/disable autocompaction (CASSANDRA-9899)
 * Add consistency level to tracing ouput (CASSANDRA-9827)
 * Remove repair snapshot leftover on startup (CASSANDRA-7357)
 * Use random nodes for batch log when only 2 racks (CASSANDRA-8735)
 * Ensure atomicity inside thrift and stream session (CASSANDRA-7757)
 * Fix nodetool info error when the node is not joined (CASSANDRA-9031)
Merged from 2.0:
 * Log when messages are dropped due to cross_node_timeout (CASSANDRA-9793)
 * Don't track hotness when opening from snapshot for validation (CASSANDRA-9382)


2.2.0
 * Allow the selection of columns together with aggregates (CASSANDRA-9767)
 * Fix cqlsh copy methods and other windows specific issues (CASSANDRA-9795)
 * Don't wrap byte arrays in SequentialWriter (CASSANDRA-9797)
 * sum() and avg() functions missing for smallint and tinyint types (CASSANDRA-9671)
 * Revert CASSANDRA-9542 (allow native functions in UDA) (CASSANDRA-9771)
Merged from 2.1:
 * Fix MarshalException when upgrading superColumn family (CASSANDRA-9582)
 * Fix broken logging for "empty" flushes in Memtable (CASSANDRA-9837)
 * Handle corrupt files on startup (CASSANDRA-9686)
 * Fix clientutil jar and tests (CASSANDRA-9760)
 * (cqlsh) Allow the SSL protocol version to be specified through the
    config file or environment variables (CASSANDRA-9544)
Merged from 2.0:
 * Add tool to find why expired sstables are not getting dropped (CASSANDRA-10015)
 * Remove erroneous pending HH tasks from tpstats/jmx (CASSANDRA-9129)
 * Don't cast expected bf size to an int (CASSANDRA-9959)
 * checkForEndpointCollision fails for legitimate collisions (CASSANDRA-9765)
 * Complete CASSANDRA-8448 fix (CASSANDRA-9519)
 * Don't include auth credentials in debug log (CASSANDRA-9682)
 * Can't transition from write survey to normal mode (CASSANDRA-9740)
 * Scrub (recover) sstables even when -Index.db is missing (CASSANDRA-9591)
 * Fix growing pending background compaction (CASSANDRA-9662)


2.2.0-rc2
 * Re-enable memory-mapped I/O on Windows (CASSANDRA-9658)
 * Warn when an extra-large partition is compacted (CASSANDRA-9643)
 * (cqlsh) Allow setting the initial connection timeout (CASSANDRA-9601)
 * BulkLoader has --transport-factory option but does not use it (CASSANDRA-9675)
 * Allow JMX over SSL directly from nodetool (CASSANDRA-9090)
 * Update cqlsh for UDFs (CASSANDRA-7556)
 * Change Windows kernel default timer resolution (CASSANDRA-9634)
 * Deprected sstable2json and json2sstable (CASSANDRA-9618)
 * Allow native functions in user-defined aggregates (CASSANDRA-9542)
 * Don't repair system_distributed by default (CASSANDRA-9621)
 * Fix mixing min, max, and count aggregates for blob type (CASSANRA-9622)
 * Rename class for DATE type in Java driver (CASSANDRA-9563)
 * Duplicate compilation of UDFs on coordinator (CASSANDRA-9475)
 * Fix connection leak in CqlRecordWriter (CASSANDRA-9576)
 * Mlockall before opening system sstables & remove boot_without_jna option (CASSANDRA-9573)
 * Add functions to convert timeuuid to date or time, deprecate dateOf and unixTimestampOf (CASSANDRA-9229)
 * Make sure we cancel non-compacting sstables from LifecycleTransaction (CASSANDRA-9566)
 * Fix deprecated repair JMX API (CASSANDRA-9570)
 * Add logback metrics (CASSANDRA-9378)
 * Update and refactor ant test/test-compression to run the tests in parallel (CASSANDRA-9583)
 * Fix upgrading to new directory for secondary index (CASSANDRA-9687)
Merged from 2.1:
 * (cqlsh) Fix bad check for CQL compatibility when DESCRIBE'ing
   COMPACT STORAGE tables with no clustering columns
 * Eliminate strong self-reference chains in sstable ref tidiers (CASSANDRA-9656)
 * Ensure StreamSession uses canonical sstable reader instances (CASSANDRA-9700) 
 * Ensure memtable book keeping is not corrupted in the event we shrink usage (CASSANDRA-9681)
 * Update internal python driver for cqlsh (CASSANDRA-9064)
 * Fix IndexOutOfBoundsException when inserting tuple with too many
   elements using the string literal notation (CASSANDRA-9559)
 * Enable describe on indices (CASSANDRA-7814)
 * Fix incorrect result for IN queries where column not found (CASSANDRA-9540)
 * ColumnFamilyStore.selectAndReference may block during compaction (CASSANDRA-9637)
 * Fix bug in cardinality check when compacting (CASSANDRA-9580)
 * Fix memory leak in Ref due to ConcurrentLinkedQueue.remove() behaviour (CASSANDRA-9549)
 * Make rebuild only run one at a time (CASSANDRA-9119)
Merged from 2.0:
 * Avoid NPE in AuthSuccess#decode (CASSANDRA-9727)
 * Add listen_address to system.local (CASSANDRA-9603)
 * Bug fixes to resultset metadata construction (CASSANDRA-9636)
 * Fix setting 'durable_writes' in ALTER KEYSPACE (CASSANDRA-9560)
 * Avoids ballot clash in Paxos (CASSANDRA-9649)
 * Improve trace messages for RR (CASSANDRA-9479)
 * Fix suboptimal secondary index selection when restricted
   clustering column is also indexed (CASSANDRA-9631)
 * (cqlsh) Add min_threshold to DTCS option autocomplete (CASSANDRA-9385)
 * Fix error message when attempting to create an index on a column
   in a COMPACT STORAGE table with clustering columns (CASSANDRA-9527)
 * 'WITH WITH' in alter keyspace statements causes NPE (CASSANDRA-9565)
 * Expose some internals of SelectStatement for inspection (CASSANDRA-9532)
 * ArrivalWindow should use primitives (CASSANDRA-9496)
 * Periodically submit background compaction tasks (CASSANDRA-9592)
 * Set HAS_MORE_PAGES flag to false when PagingState is null (CASSANDRA-9571)


2.2.0-rc1
 * Compressed commit log should measure compressed space used (CASSANDRA-9095)
 * Fix comparison bug in CassandraRoleManager#collectRoles (CASSANDRA-9551)
 * Add tinyint,smallint,time,date support for UDFs (CASSANDRA-9400)
 * Deprecates SSTableSimpleWriter and SSTableSimpleUnsortedWriter (CASSANDRA-9546)
 * Empty INITCOND treated as null in aggregate (CASSANDRA-9457)
 * Remove use of Cell in Thrift MapReduce classes (CASSANDRA-8609)
 * Integrate pre-release Java Driver 2.2-rc1, custom build (CASSANDRA-9493)
 * Clean up gossiper logic for old versions (CASSANDRA-9370)
 * Fix custom payload coding/decoding to match the spec (CASSANDRA-9515)
 * ant test-all results incomplete when parsed (CASSANDRA-9463)
 * Disallow frozen<> types in function arguments and return types for
   clarity (CASSANDRA-9411)
 * Static Analysis to warn on unsafe use of Autocloseable instances (CASSANDRA-9431)
 * Update commitlog archiving examples now that commitlog segments are
   not recycled (CASSANDRA-9350)
 * Extend Transactional API to sstable lifecycle management (CASSANDRA-8568)
 * (cqlsh) Add support for native protocol 4 (CASSANDRA-9399)
 * Ensure that UDF and UDAs are keyspace-isolated (CASSANDRA-9409)
 * Revert CASSANDRA-7807 (tracing completion client notifications) (CASSANDRA-9429)
 * Add ability to stop compaction by ID (CASSANDRA-7207)
 * Let CassandraVersion handle SNAPSHOT version (CASSANDRA-9438)
Merged from 2.1:
 * (cqlsh) Fix using COPY through SOURCE or -f (CASSANDRA-9083)
 * Fix occasional lack of `system` keyspace in schema tables (CASSANDRA-8487)
 * Use ProtocolError code instead of ServerError code for native protocol
   error responses to unsupported protocol versions (CASSANDRA-9451)
 * Default commitlog_sync_batch_window_in_ms changed to 2ms (CASSANDRA-9504)
 * Fix empty partition assertion in unsorted sstable writing tools (CASSANDRA-9071)
 * Ensure truncate without snapshot cannot produce corrupt responses (CASSANDRA-9388) 
 * Consistent error message when a table mixes counter and non-counter
   columns (CASSANDRA-9492)
 * Avoid getting unreadable keys during anticompaction (CASSANDRA-9508)
 * (cqlsh) Better float precision by default (CASSANDRA-9224)
 * Improve estimated row count (CASSANDRA-9107)
 * Optimize range tombstone memory footprint (CASSANDRA-8603)
 * Use configured gcgs in anticompaction (CASSANDRA-9397)
Merged from 2.0:
 * Don't accumulate more range than necessary in RangeTombstone.Tracker (CASSANDRA-9486)
 * Add broadcast and rpc addresses to system.local (CASSANDRA-9436)
 * Always mark sstable suspect when corrupted (CASSANDRA-9478)
 * Add database users and permissions to CQL3 documentation (CASSANDRA-7558)
 * Allow JVM_OPTS to be passed to standalone tools (CASSANDRA-5969)
 * Fix bad condition in RangeTombstoneList (CASSANDRA-9485)
 * Fix potential StackOverflow when setting CrcCheckChance over JMX (CASSANDRA-9488)
 * Fix null static columns in pages after the first, paged reversed
   queries (CASSANDRA-8502)
 * Fix counting cache serialization in request metrics (CASSANDRA-9466)
 * Add option not to validate atoms during scrub (CASSANDRA-9406)


2.2.0-beta1
 * Introduce Transactional API for internal state changes (CASSANDRA-8984)
 * Add a flag in cassandra.yaml to enable UDFs (CASSANDRA-9404)
 * Better support of null for UDF (CASSANDRA-8374)
 * Use ecj instead of javassist for UDFs (CASSANDRA-8241)
 * faster async logback configuration for tests (CASSANDRA-9376)
 * Add `smallint` and `tinyint` data types (CASSANDRA-8951)
 * Avoid thrift schema creation when native driver is used in stress tool (CASSANDRA-9374)
 * Make Functions.declared thread-safe
 * Add client warnings to native protocol v4 (CASSANDRA-8930)
 * Allow roles cache to be invalidated (CASSANDRA-8967)
 * Upgrade Snappy (CASSANDRA-9063)
 * Don't start Thrift rpc by default (CASSANDRA-9319)
 * Only stream from unrepaired sstables with incremental repair (CASSANDRA-8267)
 * Aggregate UDFs allow SFUNC return type to differ from STYPE if FFUNC specified (CASSANDRA-9321)
 * Remove Thrift dependencies in bundled tools (CASSANDRA-8358)
 * Disable memory mapping of hsperfdata file for JVM statistics (CASSANDRA-9242)
 * Add pre-startup checks to detect potential incompatibilities (CASSANDRA-8049)
 * Distinguish between null and unset in protocol v4 (CASSANDRA-7304)
 * Add user/role permissions for user-defined functions (CASSANDRA-7557)
 * Allow cassandra config to be updated to restart daemon without unloading classes (CASSANDRA-9046)
 * Don't initialize compaction writer before checking if iter is empty (CASSANDRA-9117)
 * Don't execute any functions at prepare-time (CASSANDRA-9037)
 * Share file handles between all instances of a SegmentedFile (CASSANDRA-8893)
 * Make it possible to major compact LCS (CASSANDRA-7272)
 * Make FunctionExecutionException extend RequestExecutionException
   (CASSANDRA-9055)
 * Add support for SELECT JSON, INSERT JSON syntax and new toJson(), fromJson()
   functions (CASSANDRA-7970)
 * Optimise max purgeable timestamp calculation in compaction (CASSANDRA-8920)
 * Constrain internode message buffer sizes, and improve IO class hierarchy (CASSANDRA-8670) 
 * New tool added to validate all sstables in a node (CASSANDRA-5791)
 * Push notification when tracing completes for an operation (CASSANDRA-7807)
 * Delay "node up" and "node added" notifications until native protocol server is started (CASSANDRA-8236)
 * Compressed Commit Log (CASSANDRA-6809)
 * Optimise IntervalTree (CASSANDRA-8988)
 * Add a key-value payload for third party usage (CASSANDRA-8553, 9212)
 * Bump metrics-reporter-config dependency for metrics 3.0 (CASSANDRA-8149)
 * Partition intra-cluster message streams by size, not type (CASSANDRA-8789)
 * Add WriteFailureException to native protocol, notify coordinator of
   write failures (CASSANDRA-8592)
 * Convert SequentialWriter to nio (CASSANDRA-8709)
 * Add role based access control (CASSANDRA-7653, 8650, 7216, 8760, 8849, 8761, 8850)
 * Record client ip address in tracing sessions (CASSANDRA-8162)
 * Indicate partition key columns in response metadata for prepared
   statements (CASSANDRA-7660)
 * Merge UUIDType and TimeUUIDType parse logic (CASSANDRA-8759)
 * Avoid memory allocation when searching index summary (CASSANDRA-8793)
 * Optimise (Time)?UUIDType Comparisons (CASSANDRA-8730)
 * Make CRC32Ex into a separate maven dependency (CASSANDRA-8836)
 * Use preloaded jemalloc w/ Unsafe (CASSANDRA-8714, 9197)
 * Avoid accessing partitioner through StorageProxy (CASSANDRA-8244, 8268)
 * Upgrade Metrics library and remove depricated metrics (CASSANDRA-5657)
 * Serializing Row cache alternative, fully off heap (CASSANDRA-7438)
 * Duplicate rows returned when in clause has repeated values (CASSANDRA-6706)
 * Make CassandraException unchecked, extend RuntimeException (CASSANDRA-8560)
 * Support direct buffer decompression for reads (CASSANDRA-8464)
 * DirectByteBuffer compatible LZ4 methods (CASSANDRA-7039)
 * Group sstables for anticompaction correctly (CASSANDRA-8578)
 * Add ReadFailureException to native protocol, respond
   immediately when replicas encounter errors while handling
   a read request (CASSANDRA-7886)
 * Switch CommitLogSegment from RandomAccessFile to nio (CASSANDRA-8308)
 * Allow mixing token and partition key restrictions (CASSANDRA-7016)
 * Support index key/value entries on map collections (CASSANDRA-8473)
 * Modernize schema tables (CASSANDRA-8261)
 * Support for user-defined aggregation functions (CASSANDRA-8053)
 * Fix NPE in SelectStatement with empty IN values (CASSANDRA-8419)
 * Refactor SelectStatement, return IN results in natural order instead
   of IN value list order and ignore duplicate values in partition key IN restrictions (CASSANDRA-7981)
 * Support UDTs, tuples, and collections in user-defined
   functions (CASSANDRA-7563)
 * Fix aggregate fn results on empty selection, result column name,
   and cqlsh parsing (CASSANDRA-8229)
 * Mark sstables as repaired after full repair (CASSANDRA-7586)
 * Extend Descriptor to include a format value and refactor reader/writer
   APIs (CASSANDRA-7443)
 * Integrate JMH for microbenchmarks (CASSANDRA-8151)
 * Keep sstable levels when bootstrapping (CASSANDRA-7460)
 * Add Sigar library and perform basic OS settings check on startup (CASSANDRA-7838)
 * Support for aggregation functions (CASSANDRA-4914)
 * Remove cassandra-cli (CASSANDRA-7920)
 * Accept dollar quoted strings in CQL (CASSANDRA-7769)
 * Make assassinate a first class command (CASSANDRA-7935)
 * Support IN clause on any partition key column (CASSANDRA-7855)
 * Support IN clause on any clustering column (CASSANDRA-4762)
 * Improve compaction logging (CASSANDRA-7818)
 * Remove YamlFileNetworkTopologySnitch (CASSANDRA-7917)
 * Do anticompaction in groups (CASSANDRA-6851)
 * Support user-defined functions (CASSANDRA-7395, 7526, 7562, 7740, 7781, 7929,
   7924, 7812, 8063, 7813, 7708)
 * Permit configurable timestamps with cassandra-stress (CASSANDRA-7416)
 * Move sstable RandomAccessReader to nio2, which allows using the
   FILE_SHARE_DELETE flag on Windows (CASSANDRA-4050)
 * Remove CQL2 (CASSANDRA-5918)
 * Optimize fetching multiple cells by name (CASSANDRA-6933)
 * Allow compilation in java 8 (CASSANDRA-7028)
 * Make incremental repair default (CASSANDRA-7250)
 * Enable code coverage thru JaCoCo (CASSANDRA-7226)
 * Switch external naming of 'column families' to 'tables' (CASSANDRA-4369) 
 * Shorten SSTable path (CASSANDRA-6962)
 * Use unsafe mutations for most unit tests (CASSANDRA-6969)
 * Fix race condition during calculation of pending ranges (CASSANDRA-7390)
 * Fail on very large batch sizes (CASSANDRA-8011)
 * Improve concurrency of repair (CASSANDRA-6455, 8208, 9145)
 * Select optimal CRC32 implementation at runtime (CASSANDRA-8614)
 * Evaluate MurmurHash of Token once per query (CASSANDRA-7096)
 * Generalize progress reporting (CASSANDRA-8901)
 * Resumable bootstrap streaming (CASSANDRA-8838, CASSANDRA-8942)
 * Allow scrub for secondary index (CASSANDRA-5174)
 * Save repair data to system table (CASSANDRA-5839)
 * fix nodetool names that reference column families (CASSANDRA-8872)
 Merged from 2.1:
 * Warn on misuse of unlogged batches (CASSANDRA-9282)
 * Failure detector detects and ignores local pauses (CASSANDRA-9183)
 * Add utility class to support for rate limiting a given log statement (CASSANDRA-9029)
 * Add missing consistency levels to cassandra-stess (CASSANDRA-9361)
 * Fix commitlog getCompletedTasks to not increment (CASSANDRA-9339)
 * Fix for harmless exceptions logged as ERROR (CASSANDRA-8564)
 * Delete processed sstables in sstablesplit/sstableupgrade (CASSANDRA-8606)
 * Improve sstable exclusion from partition tombstones (CASSANDRA-9298)
 * Validate the indexed column rather than the cell's contents for 2i (CASSANDRA-9057)
 * Add support for top-k custom 2i queries (CASSANDRA-8717)
 * Fix error when dropping table during compaction (CASSANDRA-9251)
 * cassandra-stress supports validation operations over user profiles (CASSANDRA-8773)
 * Add support for rate limiting log messages (CASSANDRA-9029)
 * Log the partition key with tombstone warnings (CASSANDRA-8561)
 * Reduce runWithCompactionsDisabled poll interval to 1ms (CASSANDRA-9271)
 * Fix PITR commitlog replay (CASSANDRA-9195)
 * GCInspector logs very different times (CASSANDRA-9124)
 * Fix deleting from an empty list (CASSANDRA-9198)
 * Update tuple and collection types that use a user-defined type when that UDT
   is modified (CASSANDRA-9148, CASSANDRA-9192)
 * Use higher timeout for prepair and snapshot in repair (CASSANDRA-9261)
 * Fix anticompaction blocking ANTI_ENTROPY stage (CASSANDRA-9151)
 * Repair waits for anticompaction to finish (CASSANDRA-9097)
 * Fix streaming not holding ref when stream error (CASSANDRA-9295)
 * Fix canonical view returning early opened SSTables (CASSANDRA-9396)
Merged from 2.0:
 * (cqlsh) Add LOGIN command to switch users (CASSANDRA-7212)
 * Clone SliceQueryFilter in AbstractReadCommand implementations (CASSANDRA-8940)
 * Push correct protocol notification for DROP INDEX (CASSANDRA-9310)
 * token-generator - generated tokens too long (CASSANDRA-9300)
 * Fix counting of tombstones for TombstoneOverwhelmingException (CASSANDRA-9299)
 * Fix ReconnectableSnitch reconnecting to peers during upgrade (CASSANDRA-6702)
 * Include keyspace and table name in error log for collections over the size
   limit (CASSANDRA-9286)
 * Avoid potential overlap in LCS with single-partition sstables (CASSANDRA-9322)
 * Log warning message when a table is queried before the schema has fully
   propagated (CASSANDRA-9136)
 * Overload SecondaryIndex#indexes to accept the column definition (CASSANDRA-9314)
 * (cqlsh) Add SERIAL and LOCAL_SERIAL consistency levels (CASSANDRA-8051)
 * Fix index selection during rebuild with certain table layouts (CASSANDRA-9281)
 * Fix partition-level-delete-only workload accounting (CASSANDRA-9194)
 * Allow scrub to handle corrupted compressed chunks (CASSANDRA-9140)
 * Fix assertion error when resetlocalschema is run during repair (CASSANDRA-9249)
 * Disable single sstable tombstone compactions for DTCS by default (CASSANDRA-9234)
 * IncomingTcpConnection thread is not named (CASSANDRA-9262)
 * Close incoming connections when MessagingService is stopped (CASSANDRA-9238)
 * Fix streaming hang when retrying (CASSANDRA-9132)


2.1.5
 * Re-add deprecated cold_reads_to_omit param for backwards compat (CASSANDRA-9203)
 * Make anticompaction visible in compactionstats (CASSANDRA-9098)
 * Improve nodetool getendpoints documentation about the partition
   key parameter (CASSANDRA-6458)
 * Don't check other keyspaces for schema changes when an user-defined
   type is altered (CASSANDRA-9187)
 * Add generate-idea-files target to build.xml (CASSANDRA-9123)
 * Allow takeColumnFamilySnapshot to take a list of tables (CASSANDRA-8348)
 * Limit major sstable operations to their canonical representation (CASSANDRA-8669)
 * cqlsh: Add tests for INSERT and UPDATE tab completion (CASSANDRA-9125)
 * cqlsh: quote column names when needed in COPY FROM inserts (CASSANDRA-9080)
 * Do not load read meter for offline operations (CASSANDRA-9082)
 * cqlsh: Make CompositeType data readable (CASSANDRA-8919)
 * cqlsh: Fix display of triggers (CASSANDRA-9081)
 * Fix NullPointerException when deleting or setting an element by index on
   a null list collection (CASSANDRA-9077)
 * Buffer bloom filter serialization (CASSANDRA-9066)
 * Fix anti-compaction target bloom filter size (CASSANDRA-9060)
 * Make FROZEN and TUPLE unreserved keywords in CQL (CASSANDRA-9047)
 * Prevent AssertionError from SizeEstimatesRecorder (CASSANDRA-9034)
 * Avoid overwriting index summaries for sstables with an older format that
   does not support downsampling; rebuild summaries on startup when this
   is detected (CASSANDRA-8993)
 * Fix potential data loss in CompressedSequentialWriter (CASSANDRA-8949)
 * Make PasswordAuthenticator number of hashing rounds configurable (CASSANDRA-8085)
 * Fix AssertionError when binding nested collections in DELETE (CASSANDRA-8900)
 * Check for overlap with non-early sstables in LCS (CASSANDRA-8739)
 * Only calculate max purgable timestamp if we have to (CASSANDRA-8914)
 * (cqlsh) Greatly improve performance of COPY FROM (CASSANDRA-8225)
 * IndexSummary effectiveIndexInterval is now a guideline, not a rule (CASSANDRA-8993)
 * Use correct bounds for page cache eviction of compressed files (CASSANDRA-8746)
 * SSTableScanner enforces its bounds (CASSANDRA-8946)
 * Cleanup cell equality (CASSANDRA-8947)
 * Introduce intra-cluster message coalescing (CASSANDRA-8692)
 * DatabaseDescriptor throws NPE when rpc_interface is used (CASSANDRA-8839)
 * Don't check if an sstable is live for offline compactions (CASSANDRA-8841)
 * Don't set clientMode in SSTableLoader (CASSANDRA-8238)
 * Fix SSTableRewriter with disabled early open (CASSANDRA-8535)
 * Fix cassandra-stress so it respects the CL passed in user mode (CASSANDRA-8948)
 * Fix rare NPE in ColumnDefinition#hasIndexOption() (CASSANDRA-8786)
 * cassandra-stress reports per-operation statistics, plus misc (CASSANDRA-8769)
 * Add SimpleDate (cql date) and Time (cql time) types (CASSANDRA-7523)
 * Use long for key count in cfstats (CASSANDRA-8913)
 * Make SSTableRewriter.abort() more robust to failure (CASSANDRA-8832)
 * Remove cold_reads_to_omit from STCS (CASSANDRA-8860)
 * Make EstimatedHistogram#percentile() use ceil instead of floor (CASSANDRA-8883)
 * Fix top partitions reporting wrong cardinality (CASSANDRA-8834)
 * Fix rare NPE in KeyCacheSerializer (CASSANDRA-8067)
 * Pick sstables for validation as late as possible inc repairs (CASSANDRA-8366)
 * Fix commitlog getPendingTasks to not increment (CASSANDRA-8862)
 * Fix parallelism adjustment in range and secondary index queries
   when the first fetch does not satisfy the limit (CASSANDRA-8856)
 * Check if the filtered sstables is non-empty in STCS (CASSANDRA-8843)
 * Upgrade java-driver used for cassandra-stress (CASSANDRA-8842)
 * Fix CommitLog.forceRecycleAllSegments() memory access error (CASSANDRA-8812)
 * Improve assertions in Memory (CASSANDRA-8792)
 * Fix SSTableRewriter cleanup (CASSANDRA-8802)
 * Introduce SafeMemory for CompressionMetadata.Writer (CASSANDRA-8758)
 * 'nodetool info' prints exception against older node (CASSANDRA-8796)
 * Ensure SSTableReader.last corresponds exactly with the file end (CASSANDRA-8750)
 * Make SSTableWriter.openEarly more robust and obvious (CASSANDRA-8747)
 * Enforce SSTableReader.first/last (CASSANDRA-8744)
 * Cleanup SegmentedFile API (CASSANDRA-8749)
 * Avoid overlap with early compaction replacement (CASSANDRA-8683)
 * Safer Resource Management++ (CASSANDRA-8707)
 * Write partition size estimates into a system table (CASSANDRA-7688)
 * cqlsh: Fix keys() and full() collection indexes in DESCRIBE output
   (CASSANDRA-8154)
 * Show progress of streaming in nodetool netstats (CASSANDRA-8886)
 * IndexSummaryBuilder utilises offheap memory, and shares data between
   each IndexSummary opened from it (CASSANDRA-8757)
 * markCompacting only succeeds if the exact SSTableReader instances being 
   marked are in the live set (CASSANDRA-8689)
 * cassandra-stress support for varint (CASSANDRA-8882)
 * Fix Adler32 digest for compressed sstables (CASSANDRA-8778)
 * Add nodetool statushandoff/statusbackup (CASSANDRA-8912)
 * Use stdout for progress and stats in sstableloader (CASSANDRA-8982)
 * Correctly identify 2i datadir from older versions (CASSANDRA-9116)
Merged from 2.0:
 * Ignore gossip SYNs after shutdown (CASSANDRA-9238)
 * Avoid overflow when calculating max sstable size in LCS (CASSANDRA-9235)
 * Make sstable blacklisting work with compression (CASSANDRA-9138)
 * Do not attempt to rebuild indexes if no index accepts any column (CASSANDRA-9196)
 * Don't initiate snitch reconnection for dead states (CASSANDRA-7292)
 * Fix ArrayIndexOutOfBoundsException in CQLSSTableWriter (CASSANDRA-8978)
 * Add shutdown gossip state to prevent timeouts during rolling restarts (CASSANDRA-8336)
 * Fix running with java.net.preferIPv6Addresses=true (CASSANDRA-9137)
 * Fix failed bootstrap/replace attempts being persisted in system.peers (CASSANDRA-9180)
 * Flush system.IndexInfo after marking index built (CASSANDRA-9128)
 * Fix updates to min/max_compaction_threshold through cassandra-cli
   (CASSANDRA-8102)
 * Don't include tmp files when doing offline relevel (CASSANDRA-9088)
 * Use the proper CAS WriteType when finishing a previous round during Paxos
   preparation (CASSANDRA-8672)
 * Avoid race in cancelling compactions (CASSANDRA-9070)
 * More aggressive check for expired sstables in DTCS (CASSANDRA-8359)
 * Fix ignored index_interval change in ALTER TABLE statements (CASSANDRA-7976)
 * Do more aggressive compaction in old time windows in DTCS (CASSANDRA-8360)
 * java.lang.AssertionError when reading saved cache (CASSANDRA-8740)
 * "disk full" when running cleanup (CASSANDRA-9036)
 * Lower logging level from ERROR to DEBUG when a scheduled schema pull
   cannot be completed due to a node being down (CASSANDRA-9032)
 * Fix MOVED_NODE client event (CASSANDRA-8516)
 * Allow overriding MAX_OUTSTANDING_REPLAY_COUNT (CASSANDRA-7533)
 * Fix malformed JMX ObjectName containing IPv6 addresses (CASSANDRA-9027)
 * (cqlsh) Allow increasing CSV field size limit through
   cqlshrc config option (CASSANDRA-8934)
 * Stop logging range tombstones when exceeding the threshold
   (CASSANDRA-8559)
 * Fix NullPointerException when nodetool getendpoints is run
   against invalid keyspaces or tables (CASSANDRA-8950)
 * Allow specifying the tmp dir (CASSANDRA-7712)
 * Improve compaction estimated tasks estimation (CASSANDRA-8904)
 * Fix duplicate up/down messages sent to native clients (CASSANDRA-7816)
 * Expose commit log archive status via JMX (CASSANDRA-8734)
 * Provide better exceptions for invalid replication strategy parameters
   (CASSANDRA-8909)
 * Fix regression in mixed single and multi-column relation support for
   SELECT statements (CASSANDRA-8613)
 * Add ability to limit number of native connections (CASSANDRA-8086)
 * Fix CQLSSTableWriter throwing exception and spawning threads
   (CASSANDRA-8808)
 * Fix MT mismatch between empty and GC-able data (CASSANDRA-8979)
 * Fix incorrect validation when snapshotting single table (CASSANDRA-8056)
 * Add offline tool to relevel sstables (CASSANDRA-8301)
 * Preserve stream ID for more protocol errors (CASSANDRA-8848)
 * Fix combining token() function with multi-column relations on
   clustering columns (CASSANDRA-8797)
 * Make CFS.markReferenced() resistant to bad refcounting (CASSANDRA-8829)
 * Fix StreamTransferTask abort/complete bad refcounting (CASSANDRA-8815)
 * Fix AssertionError when querying a DESC clustering ordered
   table with ASC ordering and paging (CASSANDRA-8767)
 * AssertionError: "Memory was freed" when running cleanup (CASSANDRA-8716)
 * Make it possible to set max_sstable_age to fractional days (CASSANDRA-8406)
 * Fix some multi-column relations with indexes on some clustering
   columns (CASSANDRA-8275)
 * Fix memory leak in SSTableSimple*Writer and SSTableReader.validate()
   (CASSANDRA-8748)
 * Throw OOM if allocating memory fails to return a valid pointer (CASSANDRA-8726)
 * Fix SSTableSimpleUnsortedWriter ConcurrentModificationException (CASSANDRA-8619)
 * 'nodetool info' prints exception against older node (CASSANDRA-8796)
 * Ensure SSTableSimpleUnsortedWriter.close() terminates if
   disk writer has crashed (CASSANDRA-8807)


2.1.4
 * Bind JMX to localhost unless explicitly configured otherwise (CASSANDRA-9085)


2.1.3
 * Fix HSHA/offheap_objects corruption (CASSANDRA-8719)
 * Upgrade libthrift to 0.9.2 (CASSANDRA-8685)
 * Don't use the shared ref in sstableloader (CASSANDRA-8704)
 * Purge internal prepared statements if related tables or
   keyspaces are dropped (CASSANDRA-8693)
 * (cqlsh) Handle unicode BOM at start of files (CASSANDRA-8638)
 * Stop compactions before exiting offline tools (CASSANDRA-8623)
 * Update tools/stress/README.txt to match current behaviour (CASSANDRA-7933)
 * Fix schema from Thrift conversion with empty metadata (CASSANDRA-8695)
 * Safer Resource Management (CASSANDRA-7705)
 * Make sure we compact highly overlapping cold sstables with
   STCS (CASSANDRA-8635)
 * rpc_interface and listen_interface generate NPE on startup when specified
   interface doesn't exist (CASSANDRA-8677)
 * Fix ArrayIndexOutOfBoundsException in nodetool cfhistograms (CASSANDRA-8514)
 * Switch from yammer metrics for nodetool cf/proxy histograms (CASSANDRA-8662)
 * Make sure we don't add tmplink files to the compaction
   strategy (CASSANDRA-8580)
 * (cqlsh) Handle maps with blob keys (CASSANDRA-8372)
 * (cqlsh) Handle DynamicCompositeType schemas correctly (CASSANDRA-8563)
 * Duplicate rows returned when in clause has repeated values (CASSANDRA-6706)
 * Add tooling to detect hot partitions (CASSANDRA-7974)
 * Fix cassandra-stress user-mode truncation of partition generation (CASSANDRA-8608)
 * Only stream from unrepaired sstables during inc repair (CASSANDRA-8267)
 * Don't allow starting multiple inc repairs on the same sstables (CASSANDRA-8316)
 * Invalidate prepared BATCH statements when related tables
   or keyspaces are dropped (CASSANDRA-8652)
 * Fix missing results in secondary index queries on collections
   with ALLOW FILTERING (CASSANDRA-8421)
 * Expose EstimatedHistogram metrics for range slices (CASSANDRA-8627)
 * (cqlsh) Escape clqshrc passwords properly (CASSANDRA-8618)
 * Fix NPE when passing wrong argument in ALTER TABLE statement (CASSANDRA-8355)
 * Pig: Refactor and deprecate CqlStorage (CASSANDRA-8599)
 * Don't reuse the same cleanup strategy for all sstables (CASSANDRA-8537)
 * Fix case-sensitivity of index name on CREATE and DROP INDEX
   statements (CASSANDRA-8365)
 * Better detection/logging for corruption in compressed sstables (CASSANDRA-8192)
 * Use the correct repairedAt value when closing writer (CASSANDRA-8570)
 * (cqlsh) Handle a schema mismatch being detected on startup (CASSANDRA-8512)
 * Properly calculate expected write size during compaction (CASSANDRA-8532)
 * Invalidate affected prepared statements when a table's columns
   are altered (CASSANDRA-7910)
 * Stress - user defined writes should populate sequentally (CASSANDRA-8524)
 * Fix regression in SSTableRewriter causing some rows to become unreadable 
   during compaction (CASSANDRA-8429)
 * Run major compactions for repaired/unrepaired in parallel (CASSANDRA-8510)
 * (cqlsh) Fix compression options in DESCRIBE TABLE output when compression
   is disabled (CASSANDRA-8288)
 * (cqlsh) Fix DESCRIBE output after keyspaces are altered (CASSANDRA-7623)
 * Make sure we set lastCompactedKey correctly (CASSANDRA-8463)
 * (cqlsh) Fix output of CONSISTENCY command (CASSANDRA-8507)
 * (cqlsh) Fixed the handling of LIST statements (CASSANDRA-8370)
 * Make sstablescrub check leveled manifest again (CASSANDRA-8432)
 * Check first/last keys in sstable when giving out positions (CASSANDRA-8458)
 * Disable mmap on Windows (CASSANDRA-6993)
 * Add missing ConsistencyLevels to cassandra-stress (CASSANDRA-8253)
 * Add auth support to cassandra-stress (CASSANDRA-7985)
 * Fix ArrayIndexOutOfBoundsException when generating error message
   for some CQL syntax errors (CASSANDRA-8455)
 * Scale memtable slab allocation logarithmically (CASSANDRA-7882)
 * cassandra-stress simultaneous inserts over same seed (CASSANDRA-7964)
 * Reduce cassandra-stress sampling memory requirements (CASSANDRA-7926)
 * Ensure memtable flush cannot expire commit log entries from its future (CASSANDRA-8383)
 * Make read "defrag" async to reclaim memtables (CASSANDRA-8459)
 * Remove tmplink files for offline compactions (CASSANDRA-8321)
 * Reduce maxHintsInProgress (CASSANDRA-8415)
 * BTree updates may call provided update function twice (CASSANDRA-8018)
 * Release sstable references after anticompaction (CASSANDRA-8386)
 * Handle abort() in SSTableRewriter properly (CASSANDRA-8320)
 * Centralize shared executors (CASSANDRA-8055)
 * Fix filtering for CONTAINS (KEY) relations on frozen collection
   clustering columns when the query is restricted to a single
   partition (CASSANDRA-8203)
 * Do more aggressive entire-sstable TTL expiry checks (CASSANDRA-8243)
 * Add more log info if readMeter is null (CASSANDRA-8238)
 * add check of the system wall clock time at startup (CASSANDRA-8305)
 * Support for frozen collections (CASSANDRA-7859)
 * Fix overflow on histogram computation (CASSANDRA-8028)
 * Have paxos reuse the timestamp generation of normal queries (CASSANDRA-7801)
 * Fix incremental repair not remove parent session on remote (CASSANDRA-8291)
 * Improve JBOD disk utilization (CASSANDRA-7386)
 * Log failed host when preparing incremental repair (CASSANDRA-8228)
 * Force config client mode in CQLSSTableWriter (CASSANDRA-8281)
 * Fix sstableupgrade throws exception (CASSANDRA-8688)
 * Fix hang when repairing empty keyspace (CASSANDRA-8694)
Merged from 2.0:
 * Fix IllegalArgumentException in dynamic snitch (CASSANDRA-8448)
 * Add support for UPDATE ... IF EXISTS (CASSANDRA-8610)
 * Fix reversal of list prepends (CASSANDRA-8733)
 * Prevent non-zero default_time_to_live on tables with counters
   (CASSANDRA-8678)
 * Fix SSTableSimpleUnsortedWriter ConcurrentModificationException
   (CASSANDRA-8619)
 * Round up time deltas lower than 1ms in BulkLoader (CASSANDRA-8645)
 * Add batch remove iterator to ABSC (CASSANDRA-8414, 8666)
 * Round up time deltas lower than 1ms in BulkLoader (CASSANDRA-8645)
 * Fix isClientMode check in Keyspace (CASSANDRA-8687)
 * Use more efficient slice size for querying internal secondary
   index tables (CASSANDRA-8550)
 * Fix potentially returning deleted rows with range tombstone (CASSANDRA-8558)
 * Check for available disk space before starting a compaction (CASSANDRA-8562)
 * Fix DISTINCT queries with LIMITs or paging when some partitions
   contain only tombstones (CASSANDRA-8490)
 * Introduce background cache refreshing to permissions cache
   (CASSANDRA-8194)
 * Fix race condition in StreamTransferTask that could lead to
   infinite loops and premature sstable deletion (CASSANDRA-7704)
 * Add an extra version check to MigrationTask (CASSANDRA-8462)
 * Ensure SSTableWriter cleans up properly after failure (CASSANDRA-8499)
 * Increase bf true positive count on key cache hit (CASSANDRA-8525)
 * Move MeteredFlusher to its own thread (CASSANDRA-8485)
 * Fix non-distinct results in DISTNCT queries on static columns when
   paging is enabled (CASSANDRA-8087)
 * Move all hints related tasks to hints internal executor (CASSANDRA-8285)
 * Fix paging for multi-partition IN queries (CASSANDRA-8408)
 * Fix MOVED_NODE topology event never being emitted when a node
   moves its token (CASSANDRA-8373)
 * Fix validation of indexes in COMPACT tables (CASSANDRA-8156)
 * Avoid StackOverflowError when a large list of IN values
   is used for a clustering column (CASSANDRA-8410)
 * Fix NPE when writetime() or ttl() calls are wrapped by
   another function call (CASSANDRA-8451)
 * Fix NPE after dropping a keyspace (CASSANDRA-8332)
 * Fix error message on read repair timeouts (CASSANDRA-7947)
 * Default DTCS base_time_seconds changed to 60 (CASSANDRA-8417)
 * Refuse Paxos operation with more than one pending endpoint (CASSANDRA-8346, 8640)
 * Throw correct exception when trying to bind a keyspace or table
   name (CASSANDRA-6952)
 * Make HHOM.compact synchronized (CASSANDRA-8416)
 * cancel latency-sampling task when CF is dropped (CASSANDRA-8401)
 * don't block SocketThread for MessagingService (CASSANDRA-8188)
 * Increase quarantine delay on replacement (CASSANDRA-8260)
 * Expose off-heap memory usage stats (CASSANDRA-7897)
 * Ignore Paxos commits for truncated tables (CASSANDRA-7538)
 * Validate size of indexed column values (CASSANDRA-8280)
 * Make LCS split compaction results over all data directories (CASSANDRA-8329)
 * Fix some failing queries that use multi-column relations
   on COMPACT STORAGE tables (CASSANDRA-8264)
 * Fix InvalidRequestException with ORDER BY (CASSANDRA-8286)
 * Disable SSLv3 for POODLE (CASSANDRA-8265)
 * Fix millisecond timestamps in Tracing (CASSANDRA-8297)
 * Include keyspace name in error message when there are insufficient
   live nodes to stream from (CASSANDRA-8221)
 * Avoid overlap in L1 when L0 contains many nonoverlapping
   sstables (CASSANDRA-8211)
 * Improve PropertyFileSnitch logging (CASSANDRA-8183)
 * Add DC-aware sequential repair (CASSANDRA-8193)
 * Use live sstables in snapshot repair if possible (CASSANDRA-8312)
 * Fix hints serialized size calculation (CASSANDRA-8587)


2.1.2
 * (cqlsh) parse_for_table_meta errors out on queries with undefined
   grammars (CASSANDRA-8262)
 * (cqlsh) Fix SELECT ... TOKEN() function broken in C* 2.1.1 (CASSANDRA-8258)
 * Fix Cassandra crash when running on JDK8 update 40 (CASSANDRA-8209)
 * Optimize partitioner tokens (CASSANDRA-8230)
 * Improve compaction of repaired/unrepaired sstables (CASSANDRA-8004)
 * Make cache serializers pluggable (CASSANDRA-8096)
 * Fix issues with CONTAINS (KEY) queries on secondary indexes
   (CASSANDRA-8147)
 * Fix read-rate tracking of sstables for some queries (CASSANDRA-8239)
 * Fix default timestamp in QueryOptions (CASSANDRA-8246)
 * Set socket timeout when reading remote version (CASSANDRA-8188)
 * Refactor how we track live size (CASSANDRA-7852)
 * Make sure unfinished compaction files are removed (CASSANDRA-8124)
 * Fix shutdown when run as Windows service (CASSANDRA-8136)
 * Fix DESCRIBE TABLE with custom indexes (CASSANDRA-8031)
 * Fix race in RecoveryManagerTest (CASSANDRA-8176)
 * Avoid IllegalArgumentException while sorting sstables in
   IndexSummaryManager (CASSANDRA-8182)
 * Shutdown JVM on file descriptor exhaustion (CASSANDRA-7579)
 * Add 'die' policy for commit log and disk failure (CASSANDRA-7927)
 * Fix installing as service on Windows (CASSANDRA-8115)
 * Fix CREATE TABLE for CQL2 (CASSANDRA-8144)
 * Avoid boxing in ColumnStats min/max trackers (CASSANDRA-8109)
Merged from 2.0:
 * Correctly handle non-text column names in cql3 (CASSANDRA-8178)
 * Fix deletion for indexes on primary key columns (CASSANDRA-8206)
 * Add 'nodetool statusgossip' (CASSANDRA-8125)
 * Improve client notification that nodes are ready for requests (CASSANDRA-7510)
 * Handle negative timestamp in writetime method (CASSANDRA-8139)
 * Pig: Remove errant LIMIT clause in CqlNativeStorage (CASSANDRA-8166)
 * Throw ConfigurationException when hsha is used with the default
   rpc_max_threads setting of 'unlimited' (CASSANDRA-8116)
 * Allow concurrent writing of the same table in the same JVM using
   CQLSSTableWriter (CASSANDRA-7463)
 * Fix totalDiskSpaceUsed calculation (CASSANDRA-8205)


2.1.1
 * Fix spin loop in AtomicSortedColumns (CASSANDRA-7546)
 * Dont notify when replacing tmplink files (CASSANDRA-8157)
 * Fix validation with multiple CONTAINS clause (CASSANDRA-8131)
 * Fix validation of collections in TriggerExecutor (CASSANDRA-8146)
 * Fix IllegalArgumentException when a list of IN values containing tuples
   is passed as a single arg to a prepared statement with the v1 or v2
   protocol (CASSANDRA-8062)
 * Fix ClassCastException in DISTINCT query on static columns with
   query paging (CASSANDRA-8108)
 * Fix NPE on null nested UDT inside a set (CASSANDRA-8105)
 * Fix exception when querying secondary index on set items or map keys
   when some clustering columns are specified (CASSANDRA-8073)
 * Send proper error response when there is an error during native
   protocol message decode (CASSANDRA-8118)
 * Gossip should ignore generation numbers too far in the future (CASSANDRA-8113)
 * Fix NPE when creating a table with frozen sets, lists (CASSANDRA-8104)
 * Fix high memory use due to tracking reads on incrementally opened sstable
   readers (CASSANDRA-8066)
 * Fix EXECUTE request with skipMetadata=false returning no metadata
   (CASSANDRA-8054)
 * Allow concurrent use of CQLBulkOutputFormat (CASSANDRA-7776)
 * Shutdown JVM on OOM (CASSANDRA-7507)
 * Upgrade netty version and enable epoll event loop (CASSANDRA-7761)
 * Don't duplicate sstables smaller than split size when using
   the sstablesplitter tool (CASSANDRA-7616)
 * Avoid re-parsing already prepared statements (CASSANDRA-7923)
 * Fix some Thrift slice deletions and updates of COMPACT STORAGE
   tables with some clustering columns omitted (CASSANDRA-7990)
 * Fix filtering for CONTAINS on sets (CASSANDRA-8033)
 * Properly track added size (CASSANDRA-7239)
 * Allow compilation in java 8 (CASSANDRA-7208)
 * Fix Assertion error on RangeTombstoneList diff (CASSANDRA-8013)
 * Release references to overlapping sstables during compaction (CASSANDRA-7819)
 * Send notification when opening compaction results early (CASSANDRA-8034)
 * Make native server start block until properly bound (CASSANDRA-7885)
 * (cqlsh) Fix IPv6 support (CASSANDRA-7988)
 * Ignore fat clients when checking for endpoint collision (CASSANDRA-7939)
 * Make sstablerepairedset take a list of files (CASSANDRA-7995)
 * (cqlsh) Tab completeion for indexes on map keys (CASSANDRA-7972)
 * (cqlsh) Fix UDT field selection in select clause (CASSANDRA-7891)
 * Fix resource leak in event of corrupt sstable
 * (cqlsh) Add command line option for cqlshrc file path (CASSANDRA-7131)
 * Provide visibility into prepared statements churn (CASSANDRA-7921, CASSANDRA-7930)
 * Invalidate prepared statements when their keyspace or table is
   dropped (CASSANDRA-7566)
 * cassandra-stress: fix support for NetworkTopologyStrategy (CASSANDRA-7945)
 * Fix saving caches when a table is dropped (CASSANDRA-7784)
 * Add better error checking of new stress profile (CASSANDRA-7716)
 * Use ThreadLocalRandom and remove FBUtilities.threadLocalRandom (CASSANDRA-7934)
 * Prevent operator mistakes due to simultaneous bootstrap (CASSANDRA-7069)
 * cassandra-stress supports whitelist mode for node config (CASSANDRA-7658)
 * GCInspector more closely tracks GC; cassandra-stress and nodetool report it (CASSANDRA-7916)
 * nodetool won't output bogus ownership info without a keyspace (CASSANDRA-7173)
 * Add human readable option to nodetool commands (CASSANDRA-5433)
 * Don't try to set repairedAt on old sstables (CASSANDRA-7913)
 * Add metrics for tracking PreparedStatement use (CASSANDRA-7719)
 * (cqlsh) tab-completion for triggers (CASSANDRA-7824)
 * (cqlsh) Support for query paging (CASSANDRA-7514)
 * (cqlsh) Show progress of COPY operations (CASSANDRA-7789)
 * Add syntax to remove multiple elements from a map (CASSANDRA-6599)
 * Support non-equals conditions in lightweight transactions (CASSANDRA-6839)
 * Add IF [NOT] EXISTS to create/drop triggers (CASSANDRA-7606)
 * (cqlsh) Display the current logged-in user (CASSANDRA-7785)
 * (cqlsh) Don't ignore CTRL-C during COPY FROM execution (CASSANDRA-7815)
 * (cqlsh) Order UDTs according to cross-type dependencies in DESCRIBE
   output (CASSANDRA-7659)
 * (cqlsh) Fix handling of CAS statement results (CASSANDRA-7671)
 * (cqlsh) COPY TO/FROM improvements (CASSANDRA-7405)
 * Support list index operations with conditions (CASSANDRA-7499)
 * Add max live/tombstoned cells to nodetool cfstats output (CASSANDRA-7731)
 * Validate IPv6 wildcard addresses properly (CASSANDRA-7680)
 * (cqlsh) Error when tracing query (CASSANDRA-7613)
 * Avoid IOOBE when building SyntaxError message snippet (CASSANDRA-7569)
 * SSTableExport uses correct validator to create string representation of partition
   keys (CASSANDRA-7498)
 * Avoid NPEs when receiving type changes for an unknown keyspace (CASSANDRA-7689)
 * Add support for custom 2i validation (CASSANDRA-7575)
 * Pig support for hadoop CqlInputFormat (CASSANDRA-6454)
 * Add duration mode to cassandra-stress (CASSANDRA-7468)
 * Add listen_interface and rpc_interface options (CASSANDRA-7417)
 * Improve schema merge performance (CASSANDRA-7444)
 * Adjust MT depth based on # of partition validating (CASSANDRA-5263)
 * Optimise NativeCell comparisons (CASSANDRA-6755)
 * Configurable client timeout for cqlsh (CASSANDRA-7516)
 * Include snippet of CQL query near syntax error in messages (CASSANDRA-7111)
 * Make repair -pr work with -local (CASSANDRA-7450)
 * Fix error in sstableloader with -cph > 1 (CASSANDRA-8007)
 * Fix snapshot repair error on indexed tables (CASSANDRA-8020)
 * Do not exit nodetool repair when receiving JMX NOTIF_LOST (CASSANDRA-7909)
 * Stream to private IP when available (CASSANDRA-8084)
Merged from 2.0:
 * Reject conditions on DELETE unless full PK is given (CASSANDRA-6430)
 * Properly reject the token function DELETE (CASSANDRA-7747)
 * Force batchlog replay before decommissioning a node (CASSANDRA-7446)
 * Fix hint replay with many accumulated expired hints (CASSANDRA-6998)
 * Fix duplicate results in DISTINCT queries on static columns with query
   paging (CASSANDRA-8108)
 * Add DateTieredCompactionStrategy (CASSANDRA-6602)
 * Properly validate ascii and utf8 string literals in CQL queries (CASSANDRA-8101)
 * (cqlsh) Fix autocompletion for alter keyspace (CASSANDRA-8021)
 * Create backup directories for commitlog archiving during startup (CASSANDRA-8111)
 * Reduce totalBlockFor() for LOCAL_* consistency levels (CASSANDRA-8058)
 * Fix merging schemas with re-dropped keyspaces (CASSANDRA-7256)
 * Fix counters in supercolumns during live upgrades from 1.2 (CASSANDRA-7188)
 * Notify DT subscribers when a column family is truncated (CASSANDRA-8088)
 * Add sanity check of $JAVA on startup (CASSANDRA-7676)
 * Schedule fat client schema pull on join (CASSANDRA-7993)
 * Don't reset nodes' versions when closing IncomingTcpConnections
   (CASSANDRA-7734)
 * Record the real messaging version in all cases in OutboundTcpConnection
   (CASSANDRA-8057)
 * SSL does not work in cassandra-cli (CASSANDRA-7899)
 * Fix potential exception when using ReversedType in DynamicCompositeType
   (CASSANDRA-7898)
 * Better validation of collection values (CASSANDRA-7833)
 * Track min/max timestamps correctly (CASSANDRA-7969)
 * Fix possible overflow while sorting CL segments for replay (CASSANDRA-7992)
 * Increase nodetool Xmx (CASSANDRA-7956)
 * Archive any commitlog segments present at startup (CASSANDRA-6904)
 * CrcCheckChance should adjust based on live CFMetadata not 
   sstable metadata (CASSANDRA-7978)
 * token() should only accept columns in the partitioning
   key order (CASSANDRA-6075)
 * Add method to invalidate permission cache via JMX (CASSANDRA-7977)
 * Allow propagating multiple gossip states atomically (CASSANDRA-6125)
 * Log exceptions related to unclean native protocol client disconnects
   at DEBUG or INFO (CASSANDRA-7849)
 * Allow permissions cache to be set via JMX (CASSANDRA-7698)
 * Include schema_triggers CF in readable system resources (CASSANDRA-7967)
 * Fix RowIndexEntry to report correct serializedSize (CASSANDRA-7948)
 * Make CQLSSTableWriter sync within partitions (CASSANDRA-7360)
 * Potentially use non-local replicas in CqlConfigHelper (CASSANDRA-7906)
 * Explicitly disallow mixing multi-column and single-column
   relations on clustering columns (CASSANDRA-7711)
 * Better error message when condition is set on PK column (CASSANDRA-7804)
 * Don't send schema change responses and events for no-op DDL
   statements (CASSANDRA-7600)
 * (Hadoop) fix cluster initialisation for a split fetching (CASSANDRA-7774)
 * Throw InvalidRequestException when queries contain relations on entire
   collection columns (CASSANDRA-7506)
 * (cqlsh) enable CTRL-R history search with libedit (CASSANDRA-7577)
 * (Hadoop) allow ACFRW to limit nodes to local DC (CASSANDRA-7252)
 * (cqlsh) cqlsh should automatically disable tracing when selecting
   from system_traces (CASSANDRA-7641)
 * (Hadoop) Add CqlOutputFormat (CASSANDRA-6927)
 * Don't depend on cassandra config for nodetool ring (CASSANDRA-7508)
 * (cqlsh) Fix failing cqlsh formatting tests (CASSANDRA-7703)
 * Fix IncompatibleClassChangeError from hadoop2 (CASSANDRA-7229)
 * Add 'nodetool sethintedhandoffthrottlekb' (CASSANDRA-7635)
 * (cqlsh) Add tab-completion for CREATE/DROP USER IF [NOT] EXISTS (CASSANDRA-7611)
 * Catch errors when the JVM pulls the rug out from GCInspector (CASSANDRA-5345)
 * cqlsh fails when version number parts are not int (CASSANDRA-7524)
 * Fix NPE when table dropped during streaming (CASSANDRA-7946)
 * Fix wrong progress when streaming uncompressed (CASSANDRA-7878)
 * Fix possible infinite loop in creating repair range (CASSANDRA-7983)
 * Fix unit in nodetool for streaming throughput (CASSANDRA-7375)
Merged from 1.2:
 * Don't index tombstones (CASSANDRA-7828)
 * Improve PasswordAuthenticator default super user setup (CASSANDRA-7788)


2.1.0
 * (cqlsh) Removed "ALTER TYPE <name> RENAME TO <name>" from tab-completion
   (CASSANDRA-7895)
 * Fixed IllegalStateException in anticompaction (CASSANDRA-7892)
 * cqlsh: DESCRIBE support for frozen UDTs, tuples (CASSANDRA-7863)
 * Avoid exposing internal classes over JMX (CASSANDRA-7879)
 * Add null check for keys when freezing collection (CASSANDRA-7869)
 * Improve stress workload realism (CASSANDRA-7519)
Merged from 2.0:
 * Configure system.paxos with LeveledCompactionStrategy (CASSANDRA-7753)
 * Fix ALTER clustering column type from DateType to TimestampType when
   using DESC clustering order (CASSANRDA-7797)
 * Throw EOFException if we run out of chunks in compressed datafile
   (CASSANDRA-7664)
 * Fix PRSI handling of CQL3 row markers for row cleanup (CASSANDRA-7787)
 * Fix dropping collection when it's the last regular column (CASSANDRA-7744)
 * Make StreamReceiveTask thread safe and gc friendly (CASSANDRA-7795)
 * Validate empty cell names from counter updates (CASSANDRA-7798)
Merged from 1.2:
 * Don't allow compacted sstables to be marked as compacting (CASSANDRA-7145)
 * Track expired tombstones (CASSANDRA-7810)


2.1.0-rc7
 * Add frozen keyword and require UDT to be frozen (CASSANDRA-7857)
 * Track added sstable size correctly (CASSANDRA-7239)
 * (cqlsh) Fix case insensitivity (CASSANDRA-7834)
 * Fix failure to stream ranges when moving (CASSANDRA-7836)
 * Correctly remove tmplink files (CASSANDRA-7803)
 * (cqlsh) Fix column name formatting for functions, CAS operations,
   and UDT field selections (CASSANDRA-7806)
 * (cqlsh) Fix COPY FROM handling of null/empty primary key
   values (CASSANDRA-7792)
 * Fix ordering of static cells (CASSANDRA-7763)
Merged from 2.0:
 * Forbid re-adding dropped counter columns (CASSANDRA-7831)
 * Fix CFMetaData#isThriftCompatible() for PK-only tables (CASSANDRA-7832)
 * Always reject inequality on the partition key without token()
   (CASSANDRA-7722)
 * Always send Paxos commit to all replicas (CASSANDRA-7479)
 * Make disruptor_thrift_server invocation pool configurable (CASSANDRA-7594)
 * Make repair no-op when RF=1 (CASSANDRA-7864)


2.1.0-rc6
 * Fix OOM issue from netty caching over time (CASSANDRA-7743)
 * json2sstable couldn't import JSON for CQL table (CASSANDRA-7477)
 * Invalidate all caches on table drop (CASSANDRA-7561)
 * Skip strict endpoint selection for ranges if RF == nodes (CASSANRA-7765)
 * Fix Thrift range filtering without 2ary index lookups (CASSANDRA-7741)
 * Add tracing entries about concurrent range requests (CASSANDRA-7599)
 * (cqlsh) Fix DESCRIBE for NTS keyspaces (CASSANDRA-7729)
 * Remove netty buffer ref-counting (CASSANDRA-7735)
 * Pass mutated cf to index updater for use by PRSI (CASSANDRA-7742)
 * Include stress yaml example in release and deb (CASSANDRA-7717)
 * workaround for netty issue causing corrupted data off the wire (CASSANDRA-7695)
 * cqlsh DESC CLUSTER fails retrieving ring information (CASSANDRA-7687)
 * Fix binding null values inside UDT (CASSANDRA-7685)
 * Fix UDT field selection with empty fields (CASSANDRA-7670)
 * Bogus deserialization of static cells from sstable (CASSANDRA-7684)
 * Fix NPE on compaction leftover cleanup for dropped table (CASSANDRA-7770)
Merged from 2.0:
 * Fix race condition in StreamTransferTask that could lead to
   infinite loops and premature sstable deletion (CASSANDRA-7704)
 * (cqlsh) Wait up to 10 sec for a tracing session (CASSANDRA-7222)
 * Fix NPE in FileCacheService.sizeInBytes (CASSANDRA-7756)
 * Remove duplicates from StorageService.getJoiningNodes (CASSANDRA-7478)
 * Clone token map outside of hot gossip loops (CASSANDRA-7758)
 * Fix MS expiring map timeout for Paxos messages (CASSANDRA-7752)
 * Do not flush on truncate if durable_writes is false (CASSANDRA-7750)
 * Give CRR a default input_cql Statement (CASSANDRA-7226)
 * Better error message when adding a collection with the same name
   than a previously dropped one (CASSANDRA-6276)
 * Fix validation when adding static columns (CASSANDRA-7730)
 * (Thrift) fix range deletion of supercolumns (CASSANDRA-7733)
 * Fix potential AssertionError in RangeTombstoneList (CASSANDRA-7700)
 * Validate arguments of blobAs* functions (CASSANDRA-7707)
 * Fix potential AssertionError with 2ndary indexes (CASSANDRA-6612)
 * Avoid logging CompactionInterrupted at ERROR (CASSANDRA-7694)
 * Minor leak in sstable2jon (CASSANDRA-7709)
 * Add cassandra.auto_bootstrap system property (CASSANDRA-7650)
 * Update java driver (for hadoop) (CASSANDRA-7618)
 * Remove CqlPagingRecordReader/CqlPagingInputFormat (CASSANDRA-7570)
 * Support connecting to ipv6 jmx with nodetool (CASSANDRA-7669)


2.1.0-rc5
 * Reject counters inside user types (CASSANDRA-7672)
 * Switch to notification-based GCInspector (CASSANDRA-7638)
 * (cqlsh) Handle nulls in UDTs and tuples correctly (CASSANDRA-7656)
 * Don't use strict consistency when replacing (CASSANDRA-7568)
 * Fix min/max cell name collection on 2.0 SSTables with range
   tombstones (CASSANDRA-7593)
 * Tolerate min/max cell names of different lengths (CASSANDRA-7651)
 * Filter cached results correctly (CASSANDRA-7636)
 * Fix tracing on the new SEPExecutor (CASSANDRA-7644)
 * Remove shuffle and taketoken (CASSANDRA-7601)
 * Clean up Windows batch scripts (CASSANDRA-7619)
 * Fix native protocol drop user type notification (CASSANDRA-7571)
 * Give read access to system.schema_usertypes to all authenticated users
   (CASSANDRA-7578)
 * (cqlsh) Fix cqlsh display when zero rows are returned (CASSANDRA-7580)
 * Get java version correctly when JAVA_TOOL_OPTIONS is set (CASSANDRA-7572)
 * Fix NPE when dropping index from non-existent keyspace, AssertionError when
   dropping non-existent index with IF EXISTS (CASSANDRA-7590)
 * Fix sstablelevelresetter hang (CASSANDRA-7614)
 * (cqlsh) Fix deserialization of blobs (CASSANDRA-7603)
 * Use "keyspace updated" schema change message for UDT changes in v1 and
   v2 protocols (CASSANDRA-7617)
 * Fix tracing of range slices and secondary index lookups that are local
   to the coordinator (CASSANDRA-7599)
 * Set -Dcassandra.storagedir for all tool shell scripts (CASSANDRA-7587)
 * Don't swap max/min col names when mutating sstable metadata (CASSANDRA-7596)
 * (cqlsh) Correctly handle paged result sets (CASSANDRA-7625)
 * (cqlsh) Improve waiting for a trace to complete (CASSANDRA-7626)
 * Fix tracing of concurrent range slices and 2ary index queries (CASSANDRA-7626)
 * Fix scrub against collection type (CASSANDRA-7665)
Merged from 2.0:
 * Set gc_grace_seconds to seven days for system schema tables (CASSANDRA-7668)
 * SimpleSeedProvider no longer caches seeds forever (CASSANDRA-7663)
 * Always flush on truncate (CASSANDRA-7511)
 * Fix ReversedType(DateType) mapping to native protocol (CASSANDRA-7576)
 * Always merge ranges owned by a single node (CASSANDRA-6930)
 * Track max/min timestamps for range tombstones (CASSANDRA-7647)
 * Fix NPE when listing saved caches dir (CASSANDRA-7632)


2.1.0-rc4
 * Fix word count hadoop example (CASSANDRA-7200)
 * Updated memtable_cleanup_threshold and memtable_flush_writers defaults 
   (CASSANDRA-7551)
 * (Windows) fix startup when WMI memory query fails (CASSANDRA-7505)
 * Anti-compaction proceeds if any part of the repair failed (CASSANDRA-7521)
 * Add missing table name to DROP INDEX responses and notifications (CASSANDRA-7539)
 * Bump CQL version to 3.2.0 and update CQL documentation (CASSANDRA-7527)
 * Fix configuration error message when running nodetool ring (CASSANDRA-7508)
 * Support conditional updates, tuple type, and the v3 protocol in cqlsh (CASSANDRA-7509)
 * Handle queries on multiple secondary index types (CASSANDRA-7525)
 * Fix cqlsh authentication with v3 native protocol (CASSANDRA-7564)
 * Fix NPE when unknown prepared statement ID is used (CASSANDRA-7454)
Merged from 2.0:
 * (Windows) force range-based repair to non-sequential mode (CASSANDRA-7541)
 * Fix range merging when DES scores are zero (CASSANDRA-7535)
 * Warn when SSL certificates have expired (CASSANDRA-7528)
 * Fix error when doing reversed queries with static columns (CASSANDRA-7490)
Merged from 1.2:
 * Set correct stream ID on responses when non-Exception Throwables
   are thrown while handling native protocol messages (CASSANDRA-7470)


2.1.0-rc3
 * Consider expiry when reconciling otherwise equal cells (CASSANDRA-7403)
 * Introduce CQL support for stress tool (CASSANDRA-6146)
 * Fix ClassCastException processing expired messages (CASSANDRA-7496)
 * Fix prepared marker for collections inside UDT (CASSANDRA-7472)
 * Remove left-over populate_io_cache_on_flush and replicate_on_write
   uses (CASSANDRA-7493)
 * (Windows) handle spaces in path names (CASSANDRA-7451)
 * Ensure writes have completed after dropping a table, before recycling
   commit log segments (CASSANDRA-7437)
 * Remove left-over rows_per_partition_to_cache (CASSANDRA-7493)
 * Fix error when CONTAINS is used with a bind marker (CASSANDRA-7502)
 * Properly reject unknown UDT field (CASSANDRA-7484)
Merged from 2.0:
 * Fix CC#collectTimeOrderedData() tombstone optimisations (CASSANDRA-7394)
 * Support DISTINCT for static columns and fix behaviour when DISTINC is
   not use (CASSANDRA-7305).
 * Workaround JVM NPE on JMX bind failure (CASSANDRA-7254)
 * Fix race in FileCacheService RemovalListener (CASSANDRA-7278)
 * Fix inconsistent use of consistencyForCommit that allowed LOCAL_QUORUM
   operations to incorrect become full QUORUM (CASSANDRA-7345)
 * Properly handle unrecognized opcodes and flags (CASSANDRA-7440)
 * (Hadoop) close CqlRecordWriter clients when finished (CASSANDRA-7459)
 * Commit disk failure policy (CASSANDRA-7429)
 * Make sure high level sstables get compacted (CASSANDRA-7414)
 * Fix AssertionError when using empty clustering columns and static columns
   (CASSANDRA-7455)
 * Add option to disable STCS in L0 (CASSANDRA-6621)
 * Upgrade to snappy-java 1.0.5.2 (CASSANDRA-7476)


2.1.0-rc2
 * Fix heap size calculation for CompoundSparseCellName and 
   CompoundSparseCellName.WithCollection (CASSANDRA-7421)
 * Allow counter mutations in UNLOGGED batches (CASSANDRA-7351)
 * Modify reconcile logic to always pick a tombstone over a counter cell
   (CASSANDRA-7346)
 * Avoid incremental compaction on Windows (CASSANDRA-7365)
 * Fix exception when querying a composite-keyed table with a collection index
   (CASSANDRA-7372)
 * Use node's host id in place of counter ids (CASSANDRA-7366)
 * Fix error when doing reversed queries with static columns (CASSANDRA-7490)
 * Backport CASSANDRA-6747 (CASSANDRA-7560)
 * Track max/min timestamps for range tombstones (CASSANDRA-7647)
 * Fix NPE when listing saved caches dir (CASSANDRA-7632)
 * Fix sstableloader unable to connect encrypted node (CASSANDRA-7585)
Merged from 1.2:
 * Clone token map outside of hot gossip loops (CASSANDRA-7758)
 * Add stop method to EmbeddedCassandraService (CASSANDRA-7595)
 * Support connecting to ipv6 jmx with nodetool (CASSANDRA-7669)
 * Set gc_grace_seconds to seven days for system schema tables (CASSANDRA-7668)
 * SimpleSeedProvider no longer caches seeds forever (CASSANDRA-7663)
 * Set correct stream ID on responses when non-Exception Throwables
   are thrown while handling native protocol messages (CASSANDRA-7470)
 * Fix row size miscalculation in LazilyCompactedRow (CASSANDRA-7543)
 * Fix race in background compaction check (CASSANDRA-7745)
 * Don't clear out range tombstones during compaction (CASSANDRA-7808)


2.1.0-rc1
 * Revert flush directory (CASSANDRA-6357)
 * More efficient executor service for fast operations (CASSANDRA-4718)
 * Move less common tools into a new cassandra-tools package (CASSANDRA-7160)
 * Support more concurrent requests in native protocol (CASSANDRA-7231)
 * Add tab-completion to debian nodetool packaging (CASSANDRA-6421)
 * Change concurrent_compactors defaults (CASSANDRA-7139)
 * Add PowerShell Windows launch scripts (CASSANDRA-7001)
 * Make commitlog archive+restore more robust (CASSANDRA-6974)
 * Fix marking commitlogsegments clean (CASSANDRA-6959)
 * Add snapshot "manifest" describing files included (CASSANDRA-6326)
 * Parallel streaming for sstableloader (CASSANDRA-3668)
 * Fix bugs in supercolumns handling (CASSANDRA-7138)
 * Fix ClassClassException on composite dense tables (CASSANDRA-7112)
 * Cleanup and optimize collation and slice iterators (CASSANDRA-7107)
 * Upgrade NBHM lib (CASSANDRA-7128)
 * Optimize netty server (CASSANDRA-6861)
 * Fix repair hang when given CF does not exist (CASSANDRA-7189)
 * Allow c* to be shutdown in an embedded mode (CASSANDRA-5635)
 * Add server side batching to native transport (CASSANDRA-5663)
 * Make batchlog replay asynchronous (CASSANDRA-6134)
 * remove unused classes (CASSANDRA-7197)
 * Limit user types to the keyspace they are defined in (CASSANDRA-6643)
 * Add validate method to CollectionType (CASSANDRA-7208)
 * New serialization format for UDT values (CASSANDRA-7209, CASSANDRA-7261)
 * Fix nodetool netstats (CASSANDRA-7270)
 * Fix potential ClassCastException in HintedHandoffManager (CASSANDRA-7284)
 * Use prepared statements internally (CASSANDRA-6975)
 * Fix broken paging state with prepared statement (CASSANDRA-7120)
 * Fix IllegalArgumentException in CqlStorage (CASSANDRA-7287)
 * Allow nulls/non-existant fields in UDT (CASSANDRA-7206)
 * Add Thrift MultiSliceRequest (CASSANDRA-6757, CASSANDRA-7027)
 * Handle overlapping MultiSlices (CASSANDRA-7279)
 * Fix DataOutputTest on Windows (CASSANDRA-7265)
 * Embedded sets in user defined data-types are not updating (CASSANDRA-7267)
 * Add tuple type to CQL/native protocol (CASSANDRA-7248)
 * Fix CqlPagingRecordReader on tables with few rows (CASSANDRA-7322)
Merged from 2.0:
 * Copy compaction options to make sure they are reloaded (CASSANDRA-7290)
 * Add option to do more aggressive tombstone compactions (CASSANDRA-6563)
 * Don't try to compact already-compacting files in HHOM (CASSANDRA-7288)
 * Always reallocate buffers in HSHA (CASSANDRA-6285)
 * (Hadoop) support authentication in CqlRecordReader (CASSANDRA-7221)
 * (Hadoop) Close java driver Cluster in CQLRR.close (CASSANDRA-7228)
 * Warn when 'USING TIMESTAMP' is used on a CAS BATCH (CASSANDRA-7067)
 * return all cpu values from BackgroundActivityMonitor.readAndCompute (CASSANDRA-7183)
 * Correctly delete scheduled range xfers (CASSANDRA-7143)
 * return all cpu values from BackgroundActivityMonitor.readAndCompute (CASSANDRA-7183)  
 * reduce garbage creation in calculatePendingRanges (CASSANDRA-7191)
 * fix c* launch issues on Russian os's due to output of linux 'free' cmd (CASSANDRA-6162)
 * Fix disabling autocompaction (CASSANDRA-7187)
 * Fix potential NumberFormatException when deserializing IntegerType (CASSANDRA-7088)
 * cqlsh can't tab-complete disabling compaction (CASSANDRA-7185)
 * cqlsh: Accept and execute CQL statement(s) from command-line parameter (CASSANDRA-7172)
 * Fix IllegalStateException in CqlPagingRecordReader (CASSANDRA-7198)
 * Fix the InvertedIndex trigger example (CASSANDRA-7211)
 * Add --resolve-ip option to 'nodetool ring' (CASSANDRA-7210)
 * reduce garbage on codec flag deserialization (CASSANDRA-7244) 
 * Fix duplicated error messages on directory creation error at startup (CASSANDRA-5818)
 * Proper null handle for IF with map element access (CASSANDRA-7155)
 * Improve compaction visibility (CASSANDRA-7242)
 * Correctly delete scheduled range xfers (CASSANDRA-7143)
 * Make batchlog replica selection rack-aware (CASSANDRA-6551)
 * Fix CFMetaData#getColumnDefinitionFromColumnName() (CASSANDRA-7074)
 * Fix writetime/ttl functions for static columns (CASSANDRA-7081)
 * Suggest CTRL-C or semicolon after three blank lines in cqlsh (CASSANDRA-7142)
 * Fix 2ndary index queries with DESC clustering order (CASSANDRA-6950)
 * Invalid key cache entries on DROP (CASSANDRA-6525)
 * Fix flapping RecoveryManagerTest (CASSANDRA-7084)
 * Add missing iso8601 patterns for date strings (CASSANDRA-6973)
 * Support selecting multiple rows in a partition using IN (CASSANDRA-6875)
 * Add authentication support to shuffle (CASSANDRA-6484)
 * Swap local and global default read repair chances (CASSANDRA-7320)
 * Add conditional CREATE/DROP USER support (CASSANDRA-7264)
 * Cqlsh counts non-empty lines for "Blank lines" warning (CASSANDRA-7325)
Merged from 1.2:
 * Add Cloudstack snitch (CASSANDRA-7147)
 * Update system.peers correctly when relocating tokens (CASSANDRA-7126)
 * Add Google Compute Engine snitch (CASSANDRA-7132)
 * remove duplicate query for local tokens (CASSANDRA-7182)
 * exit CQLSH with error status code if script fails (CASSANDRA-6344)
 * Fix bug with some IN queries missig results (CASSANDRA-7105)
 * Fix availability validation for LOCAL_ONE CL (CASSANDRA-7319)
 * Hint streaming can cause decommission to fail (CASSANDRA-7219)


2.1.0-beta2
 * Increase default CL space to 8GB (CASSANDRA-7031)
 * Add range tombstones to read repair digests (CASSANDRA-6863)
 * Fix BTree.clear for large updates (CASSANDRA-6943)
 * Fail write instead of logging a warning when unable to append to CL
   (CASSANDRA-6764)
 * Eliminate possibility of CL segment appearing twice in active list 
   (CASSANDRA-6557)
 * Apply DONTNEED fadvise to commitlog segments (CASSANDRA-6759)
 * Switch CRC component to Adler and include it for compressed sstables 
   (CASSANDRA-4165)
 * Allow cassandra-stress to set compaction strategy options (CASSANDRA-6451)
 * Add broadcast_rpc_address option to cassandra.yaml (CASSANDRA-5899)
 * Auto reload GossipingPropertyFileSnitch config (CASSANDRA-5897)
 * Fix overflow of memtable_total_space_in_mb (CASSANDRA-6573)
 * Fix ABTC NPE and apply update function correctly (CASSANDRA-6692)
 * Allow nodetool to use a file or prompt for password (CASSANDRA-6660)
 * Fix AIOOBE when concurrently accessing ABSC (CASSANDRA-6742)
 * Fix assertion error in ALTER TYPE RENAME (CASSANDRA-6705)
 * Scrub should not always clear out repaired status (CASSANDRA-5351)
 * Improve handling of range tombstone for wide partitions (CASSANDRA-6446)
 * Fix ClassCastException for compact table with composites (CASSANDRA-6738)
 * Fix potentially repairing with wrong nodes (CASSANDRA-6808)
 * Change caching option syntax (CASSANDRA-6745)
 * Fix stress to do proper counter reads (CASSANDRA-6835)
 * Fix help message for stress counter_write (CASSANDRA-6824)
 * Fix stress smart Thrift client to pick servers correctly (CASSANDRA-6848)
 * Add logging levels (minimal, normal or verbose) to stress tool (CASSANDRA-6849)
 * Fix race condition in Batch CLE (CASSANDRA-6860)
 * Improve cleanup/scrub/upgradesstables failure handling (CASSANDRA-6774)
 * ByteBuffer write() methods for serializing sstables (CASSANDRA-6781)
 * Proper compare function for CollectionType (CASSANDRA-6783)
 * Update native server to Netty 4 (CASSANDRA-6236)
 * Fix off-by-one error in stress (CASSANDRA-6883)
 * Make OpOrder AutoCloseable (CASSANDRA-6901)
 * Remove sync repair JMX interface (CASSANDRA-6900)
 * Add multiple memory allocation options for memtables (CASSANDRA-6689, 6694)
 * Remove adjusted op rate from stress output (CASSANDRA-6921)
 * Add optimized CF.hasColumns() implementations (CASSANDRA-6941)
 * Serialize batchlog mutations with the version of the target node
   (CASSANDRA-6931)
 * Optimize CounterColumn#reconcile() (CASSANDRA-6953)
 * Properly remove 1.2 sstable support in 2.1 (CASSANDRA-6869)
 * Lock counter cells, not partitions (CASSANDRA-6880)
 * Track presence of legacy counter shards in sstables (CASSANDRA-6888)
 * Ensure safe resource cleanup when replacing sstables (CASSANDRA-6912)
 * Add failure handler to async callback (CASSANDRA-6747)
 * Fix AE when closing SSTable without releasing reference (CASSANDRA-7000)
 * Clean up IndexInfo on keyspace/table drops (CASSANDRA-6924)
 * Only snapshot relative SSTables when sequential repair (CASSANDRA-7024)
 * Require nodetool rebuild_index to specify index names (CASSANDRA-7038)
 * fix cassandra stress errors on reads with native protocol (CASSANDRA-7033)
 * Use OpOrder to guard sstable references for reads (CASSANDRA-6919)
 * Preemptive opening of compaction result (CASSANDRA-6916)
 * Multi-threaded scrub/cleanup/upgradesstables (CASSANDRA-5547)
 * Optimize cellname comparison (CASSANDRA-6934)
 * Native protocol v3 (CASSANDRA-6855)
 * Optimize Cell liveness checks and clean up Cell (CASSANDRA-7119)
 * Support consistent range movements (CASSANDRA-2434)
 * Display min timestamp in sstablemetadata viewer (CASSANDRA-6767)
Merged from 2.0:
 * Avoid race-prone second "scrub" of system keyspace (CASSANDRA-6797)
 * Pool CqlRecordWriter clients by inetaddress rather than Range
   (CASSANDRA-6665)
 * Fix compaction_history timestamps (CASSANDRA-6784)
 * Compare scores of full replica ordering in DES (CASSANDRA-6683)
 * fix CME in SessionInfo updateProgress affecting netstats (CASSANDRA-6577)
 * Allow repairing between specific replicas (CASSANDRA-6440)
 * Allow per-dc enabling of hints (CASSANDRA-6157)
 * Add compatibility for Hadoop 0.2.x (CASSANDRA-5201)
 * Fix EstimatedHistogram races (CASSANDRA-6682)
 * Failure detector correctly converts initial value to nanos (CASSANDRA-6658)
 * Add nodetool taketoken to relocate vnodes (CASSANDRA-4445)
 * Expose bulk loading progress over JMX (CASSANDRA-4757)
 * Correctly handle null with IF conditions and TTL (CASSANDRA-6623)
 * Account for range/row tombstones in tombstone drop
   time histogram (CASSANDRA-6522)
 * Stop CommitLogSegment.close() from calling sync() (CASSANDRA-6652)
 * Make commitlog failure handling configurable (CASSANDRA-6364)
 * Avoid overlaps in LCS (CASSANDRA-6688)
 * Improve support for paginating over composites (CASSANDRA-4851)
 * Fix count(*) queries in a mixed cluster (CASSANDRA-6707)
 * Improve repair tasks(snapshot, differencing) concurrency (CASSANDRA-6566)
 * Fix replaying pre-2.0 commit logs (CASSANDRA-6714)
 * Add static columns to CQL3 (CASSANDRA-6561)
 * Optimize single partition batch statements (CASSANDRA-6737)
 * Disallow post-query re-ordering when paging (CASSANDRA-6722)
 * Fix potential paging bug with deleted columns (CASSANDRA-6748)
 * Fix NPE on BulkLoader caused by losing StreamEvent (CASSANDRA-6636)
 * Fix truncating compression metadata (CASSANDRA-6791)
 * Add CMSClassUnloadingEnabled JVM option (CASSANDRA-6541)
 * Catch memtable flush exceptions during shutdown (CASSANDRA-6735)
 * Fix upgradesstables NPE for non-CF-based indexes (CASSANDRA-6645)
 * Fix UPDATE updating PRIMARY KEY columns implicitly (CASSANDRA-6782)
 * Fix IllegalArgumentException when updating from 1.2 with SuperColumns
   (CASSANDRA-6733)
 * FBUtilities.singleton() should use the CF comparator (CASSANDRA-6778)
 * Fix CQLSStableWriter.addRow(Map<String, Object>) (CASSANDRA-6526)
 * Fix HSHA server introducing corrupt data (CASSANDRA-6285)
 * Fix CAS conditions for COMPACT STORAGE tables (CASSANDRA-6813)
 * Starting threads in OutboundTcpConnectionPool constructor causes race conditions (CASSANDRA-7177)
 * Allow overriding cassandra-rackdc.properties file (CASSANDRA-7072)
 * Set JMX RMI port to 7199 (CASSANDRA-7087)
 * Use LOCAL_QUORUM for data reads at LOCAL_SERIAL (CASSANDRA-6939)
 * Log a warning for large batches (CASSANDRA-6487)
 * Put nodes in hibernate when join_ring is false (CASSANDRA-6961)
 * Avoid early loading of non-system keyspaces before compaction-leftovers 
   cleanup at startup (CASSANDRA-6913)
 * Restrict Windows to parallel repairs (CASSANDRA-6907)
 * (Hadoop) Allow manually specifying start/end tokens in CFIF (CASSANDRA-6436)
 * Fix NPE in MeteredFlusher (CASSANDRA-6820)
 * Fix race processing range scan responses (CASSANDRA-6820)
 * Allow deleting snapshots from dropped keyspaces (CASSANDRA-6821)
 * Add uuid() function (CASSANDRA-6473)
 * Omit tombstones from schema digests (CASSANDRA-6862)
 * Include correct consistencyLevel in LWT timeout (CASSANDRA-6884)
 * Lower chances for losing new SSTables during nodetool refresh and
   ColumnFamilyStore.loadNewSSTables (CASSANDRA-6514)
 * Add support for DELETE ... IF EXISTS to CQL3 (CASSANDRA-5708)
 * Update hadoop_cql3_word_count example (CASSANDRA-6793)
 * Fix handling of RejectedExecution in sync Thrift server (CASSANDRA-6788)
 * Log more information when exceeding tombstone_warn_threshold (CASSANDRA-6865)
 * Fix truncate to not abort due to unreachable fat clients (CASSANDRA-6864)
 * Fix schema concurrency exceptions (CASSANDRA-6841)
 * Fix leaking validator FH in StreamWriter (CASSANDRA-6832)
 * Fix saving triggers to schema (CASSANDRA-6789)
 * Fix trigger mutations when base mutation list is immutable (CASSANDRA-6790)
 * Fix accounting in FileCacheService to allow re-using RAR (CASSANDRA-6838)
 * Fix static counter columns (CASSANDRA-6827)
 * Restore expiring->deleted (cell) compaction optimization (CASSANDRA-6844)
 * Fix CompactionManager.needsCleanup (CASSANDRA-6845)
 * Correctly compare BooleanType values other than 0 and 1 (CASSANDRA-6779)
 * Read message id as string from earlier versions (CASSANDRA-6840)
 * Properly use the Paxos consistency for (non-protocol) batch (CASSANDRA-6837)
 * Add paranoid disk failure option (CASSANDRA-6646)
 * Improve PerRowSecondaryIndex performance (CASSANDRA-6876)
 * Extend triggers to support CAS updates (CASSANDRA-6882)
 * Static columns with IF NOT EXISTS don't always work as expected (CASSANDRA-6873)
 * Fix paging with SELECT DISTINCT (CASSANDRA-6857)
 * Fix UnsupportedOperationException on CAS timeout (CASSANDRA-6923)
 * Improve MeteredFlusher handling of MF-unaffected column families
   (CASSANDRA-6867)
 * Add CqlRecordReader using native pagination (CASSANDRA-6311)
 * Add QueryHandler interface (CASSANDRA-6659)
 * Track liveRatio per-memtable, not per-CF (CASSANDRA-6945)
 * Make sure upgradesstables keeps sstable level (CASSANDRA-6958)
 * Fix LIMIT with static columns (CASSANDRA-6956)
 * Fix clash with CQL column name in thrift validation (CASSANDRA-6892)
 * Fix error with super columns in mixed 1.2-2.0 clusters (CASSANDRA-6966)
 * Fix bad skip of sstables on slice query with composite start/finish (CASSANDRA-6825)
 * Fix unintended update with conditional statement (CASSANDRA-6893)
 * Fix map element access in IF (CASSANDRA-6914)
 * Avoid costly range calculations for range queries on system keyspaces
   (CASSANDRA-6906)
 * Fix SSTable not released if stream session fails (CASSANDRA-6818)
 * Avoid build failure due to ANTLR timeout (CASSANDRA-6991)
 * Queries on compact tables can return more rows that requested (CASSANDRA-7052)
 * USING TIMESTAMP for batches does not work (CASSANDRA-7053)
 * Fix performance regression from CASSANDRA-5614 (CASSANDRA-6949)
 * Ensure that batchlog and hint timeouts do not produce hints (CASSANDRA-7058)
 * Merge groupable mutations in TriggerExecutor#execute() (CASSANDRA-7047)
 * Plug holes in resource release when wiring up StreamSession (CASSANDRA-7073)
 * Re-add parameter columns to tracing session (CASSANDRA-6942)
 * Preserves CQL metadata when updating table from thrift (CASSANDRA-6831)
Merged from 1.2:
 * Fix nodetool display with vnodes (CASSANDRA-7082)
 * Add UNLOGGED, COUNTER options to BATCH documentation (CASSANDRA-6816)
 * add extra SSL cipher suites (CASSANDRA-6613)
 * fix nodetool getsstables for blob PK (CASSANDRA-6803)
 * Fix BatchlogManager#deleteBatch() use of millisecond timestamps
   (CASSANDRA-6822)
 * Continue assassinating even if the endpoint vanishes (CASSANDRA-6787)
 * Schedule schema pulls on change (CASSANDRA-6971)
 * Non-droppable verbs shouldn't be dropped from OTC (CASSANDRA-6980)
 * Shutdown batchlog executor in SS#drain() (CASSANDRA-7025)
 * Fix batchlog to account for CF truncation records (CASSANDRA-6999)
 * Fix CQLSH parsing of functions and BLOB literals (CASSANDRA-7018)
 * Properly load trustore in the native protocol (CASSANDRA-6847)
 * Always clean up references in SerializingCache (CASSANDRA-6994)
 * Don't shut MessagingService down when replacing a node (CASSANDRA-6476)
 * fix npe when doing -Dcassandra.fd_initial_value_ms (CASSANDRA-6751)


2.1.0-beta1
 * Add flush directory distinct from compaction directories (CASSANDRA-6357)
 * Require JNA by default (CASSANDRA-6575)
 * add listsnapshots command to nodetool (CASSANDRA-5742)
 * Introduce AtomicBTreeColumns (CASSANDRA-6271, 6692)
 * Multithreaded commitlog (CASSANDRA-3578)
 * allocate fixed index summary memory pool and resample cold index summaries 
   to use less memory (CASSANDRA-5519)
 * Removed multithreaded compaction (CASSANDRA-6142)
 * Parallelize fetching rows for low-cardinality indexes (CASSANDRA-1337)
 * change logging from log4j to logback (CASSANDRA-5883)
 * switch to LZ4 compression for internode communication (CASSANDRA-5887)
 * Stop using Thrift-generated Index* classes internally (CASSANDRA-5971)
 * Remove 1.2 network compatibility code (CASSANDRA-5960)
 * Remove leveled json manifest migration code (CASSANDRA-5996)
 * Remove CFDefinition (CASSANDRA-6253)
 * Use AtomicIntegerFieldUpdater in RefCountedMemory (CASSANDRA-6278)
 * User-defined types for CQL3 (CASSANDRA-5590)
 * Use of o.a.c.metrics in nodetool (CASSANDRA-5871, 6406)
 * Batch read from OTC's queue and cleanup (CASSANDRA-1632)
 * Secondary index support for collections (CASSANDRA-4511, 6383)
 * SSTable metadata(Stats.db) format change (CASSANDRA-6356)
 * Push composites support in the storage engine
   (CASSANDRA-5417, CASSANDRA-6520)
 * Add snapshot space used to cfstats (CASSANDRA-6231)
 * Add cardinality estimator for key count estimation (CASSANDRA-5906)
 * CF id is changed to be non-deterministic. Data dir/key cache are created
   uniquely for CF id (CASSANDRA-5202)
 * New counters implementation (CASSANDRA-6504)
 * Replace UnsortedColumns, EmptyColumns, TreeMapBackedSortedColumns with new
   ArrayBackedSortedColumns (CASSANDRA-6630, CASSANDRA-6662, CASSANDRA-6690)
 * Add option to use row cache with a given amount of rows (CASSANDRA-5357)
 * Avoid repairing already repaired data (CASSANDRA-5351)
 * Reject counter updates with USING TTL/TIMESTAMP (CASSANDRA-6649)
 * Replace index_interval with min/max_index_interval (CASSANDRA-6379)
 * Lift limitation that order by columns must be selected for IN queries (CASSANDRA-4911)


2.0.5
 * Reduce garbage generated by bloom filter lookups (CASSANDRA-6609)
 * Add ks.cf names to tombstone logging (CASSANDRA-6597)
 * Use LOCAL_QUORUM for LWT operations at LOCAL_SERIAL (CASSANDRA-6495)
 * Wait for gossip to settle before accepting client connections (CASSANDRA-4288)
 * Delete unfinished compaction incrementally (CASSANDRA-6086)
 * Allow specifying custom secondary index options in CQL3 (CASSANDRA-6480)
 * Improve replica pinning for cache efficiency in DES (CASSANDRA-6485)
 * Fix LOCAL_SERIAL from thrift (CASSANDRA-6584)
 * Don't special case received counts in CAS timeout exceptions (CASSANDRA-6595)
 * Add support for 2.1 global counter shards (CASSANDRA-6505)
 * Fix NPE when streaming connection is not yet established (CASSANDRA-6210)
 * Avoid rare duplicate read repair triggering (CASSANDRA-6606)
 * Fix paging discardFirst (CASSANDRA-6555)
 * Fix ArrayIndexOutOfBoundsException in 2ndary index query (CASSANDRA-6470)
 * Release sstables upon rebuilding 2i (CASSANDRA-6635)
 * Add AbstractCompactionStrategy.startup() method (CASSANDRA-6637)
 * SSTableScanner may skip rows during cleanup (CASSANDRA-6638)
 * sstables from stalled repair sessions can resurrect deleted data (CASSANDRA-6503)
 * Switch stress to use ITransportFactory (CASSANDRA-6641)
 * Fix IllegalArgumentException during prepare (CASSANDRA-6592)
 * Fix possible loss of 2ndary index entries during compaction (CASSANDRA-6517)
 * Fix direct Memory on architectures that do not support unaligned long access
   (CASSANDRA-6628)
 * Let scrub optionally skip broken counter partitions (CASSANDRA-5930)
Merged from 1.2:
 * fsync compression metadata (CASSANDRA-6531)
 * Validate CF existence on execution for prepared statement (CASSANDRA-6535)
 * Add ability to throttle batchlog replay (CASSANDRA-6550)
 * Fix executing LOCAL_QUORUM with SimpleStrategy (CASSANDRA-6545)
 * Avoid StackOverflow when using large IN queries (CASSANDRA-6567)
 * Nodetool upgradesstables includes secondary indexes (CASSANDRA-6598)
 * Paginate batchlog replay (CASSANDRA-6569)
 * skip blocking on streaming during drain (CASSANDRA-6603)
 * Improve error message when schema doesn't match loaded sstable (CASSANDRA-6262)
 * Add properties to adjust FD initial value and max interval (CASSANDRA-4375)
 * Fix preparing with batch and delete from collection (CASSANDRA-6607)
 * Fix ABSC reverse iterator's remove() method (CASSANDRA-6629)
 * Handle host ID conflicts properly (CASSANDRA-6615)
 * Move handling of migration event source to solve bootstrap race. (CASSANDRA-6648)
 * Make sure compaction throughput value doesn't overflow with int math (CASSANDRA-6647)


2.0.4
 * Allow removing snapshots of no-longer-existing CFs (CASSANDRA-6418)
 * add StorageService.stopDaemon() (CASSANDRA-4268)
 * add IRE for invalid CF supplied to get_count (CASSANDRA-5701)
 * add client encryption support to sstableloader (CASSANDRA-6378)
 * Fix accept() loop for SSL sockets post-shutdown (CASSANDRA-6468)
 * Fix size-tiered compaction in LCS L0 (CASSANDRA-6496)
 * Fix assertion failure in filterColdSSTables (CASSANDRA-6483)
 * Fix row tombstones in larger-than-memory compactions (CASSANDRA-6008)
 * Fix cleanup ClassCastException (CASSANDRA-6462)
 * Reduce gossip memory use by interning VersionedValue strings (CASSANDRA-6410)
 * Allow specifying datacenters to participate in a repair (CASSANDRA-6218)
 * Fix divide-by-zero in PCI (CASSANDRA-6403)
 * Fix setting last compacted key in the wrong level for LCS (CASSANDRA-6284)
 * Add millisecond precision formats to the timestamp parser (CASSANDRA-6395)
 * Expose a total memtable size metric for a CF (CASSANDRA-6391)
 * cqlsh: handle symlinks properly (CASSANDRA-6425)
 * Fix potential infinite loop when paging query with IN (CASSANDRA-6464)
 * Fix assertion error in AbstractQueryPager.discardFirst (CASSANDRA-6447)
 * Fix streaming older SSTable yields unnecessary tombstones (CASSANDRA-6527)
Merged from 1.2:
 * Improved error message on bad properties in DDL queries (CASSANDRA-6453)
 * Randomize batchlog candidates selection (CASSANDRA-6481)
 * Fix thundering herd on endpoint cache invalidation (CASSANDRA-6345, 6485)
 * Improve batchlog write performance with vnodes (CASSANDRA-6488)
 * cqlsh: quote single quotes in strings inside collections (CASSANDRA-6172)
 * Improve gossip performance for typical messages (CASSANDRA-6409)
 * Throw IRE if a prepared statement has more markers than supported 
   (CASSANDRA-5598)
 * Expose Thread metrics for the native protocol server (CASSANDRA-6234)
 * Change snapshot response message verb to INTERNAL to avoid dropping it 
   (CASSANDRA-6415)
 * Warn when collection read has > 65K elements (CASSANDRA-5428)
 * Fix cache persistence when both row and key cache are enabled 
   (CASSANDRA-6413)
 * (Hadoop) add describe_local_ring (CASSANDRA-6268)
 * Fix handling of concurrent directory creation failure (CASSANDRA-6459)
 * Allow executing CREATE statements multiple times (CASSANDRA-6471)
 * Don't send confusing info with timeouts (CASSANDRA-6491)
 * Don't resubmit counter mutation runnables internally (CASSANDRA-6427)
 * Don't drop local mutations without a hint (CASSANDRA-6510)
 * Don't allow null max_hint_window_in_ms (CASSANDRA-6419)
 * Validate SliceRange start and finish lengths (CASSANDRA-6521)


2.0.3
 * Fix FD leak on slice read path (CASSANDRA-6275)
 * Cancel read meter task when closing SSTR (CASSANDRA-6358)
 * free off-heap IndexSummary during bulk (CASSANDRA-6359)
 * Recover from IOException in accept() thread (CASSANDRA-6349)
 * Improve Gossip tolerance of abnormally slow tasks (CASSANDRA-6338)
 * Fix trying to hint timed out counter writes (CASSANDRA-6322)
 * Allow restoring specific columnfamilies from archived CL (CASSANDRA-4809)
 * Avoid flushing compaction_history after each operation (CASSANDRA-6287)
 * Fix repair assertion error when tombstones expire (CASSANDRA-6277)
 * Skip loading corrupt key cache (CASSANDRA-6260)
 * Fixes for compacting larger-than-memory rows (CASSANDRA-6274)
 * Compact hottest sstables first and optionally omit coldest from
   compaction entirely (CASSANDRA-6109)
 * Fix modifying column_metadata from thrift (CASSANDRA-6182)
 * cqlsh: fix LIST USERS output (CASSANDRA-6242)
 * Add IRequestSink interface (CASSANDRA-6248)
 * Update memtable size while flushing (CASSANDRA-6249)
 * Provide hooks around CQL2/CQL3 statement execution (CASSANDRA-6252)
 * Require Permission.SELECT for CAS updates (CASSANDRA-6247)
 * New CQL-aware SSTableWriter (CASSANDRA-5894)
 * Reject CAS operation when the protocol v1 is used (CASSANDRA-6270)
 * Correctly throw error when frame too large (CASSANDRA-5981)
 * Fix serialization bug in PagedRange with 2ndary indexes (CASSANDRA-6299)
 * Fix CQL3 table validation in Thrift (CASSANDRA-6140)
 * Fix bug missing results with IN clauses (CASSANDRA-6327)
 * Fix paging with reversed slices (CASSANDRA-6343)
 * Set minTimestamp correctly to be able to drop expired sstables (CASSANDRA-6337)
 * Support NaN and Infinity as float literals (CASSANDRA-6003)
 * Remove RF from nodetool ring output (CASSANDRA-6289)
 * Fix attempting to flush empty rows (CASSANDRA-6374)
 * Fix potential out of bounds exception when paging (CASSANDRA-6333)
Merged from 1.2:
 * Optimize FD phi calculation (CASSANDRA-6386)
 * Improve initial FD phi estimate when starting up (CASSANDRA-6385)
 * Don't list CQL3 table in CLI describe even if named explicitely 
   (CASSANDRA-5750)
 * Invalidate row cache when dropping CF (CASSANDRA-6351)
 * add non-jamm path for cached statements (CASSANDRA-6293)
 * add windows bat files for shell commands (CASSANDRA-6145)
 * Require logging in for Thrift CQL2/3 statement preparation (CASSANDRA-6254)
 * restrict max_num_tokens to 1536 (CASSANDRA-6267)
 * Nodetool gets default JMX port from cassandra-env.sh (CASSANDRA-6273)
 * make calculatePendingRanges asynchronous (CASSANDRA-6244)
 * Remove blocking flushes in gossip thread (CASSANDRA-6297)
 * Fix potential socket leak in connectionpool creation (CASSANDRA-6308)
 * Allow LOCAL_ONE/LOCAL_QUORUM to work with SimpleStrategy (CASSANDRA-6238)
 * cqlsh: handle 'null' as session duration (CASSANDRA-6317)
 * Fix json2sstable handling of range tombstones (CASSANDRA-6316)
 * Fix missing one row in reverse query (CASSANDRA-6330)
 * Fix reading expired row value from row cache (CASSANDRA-6325)
 * Fix AssertionError when doing set element deletion (CASSANDRA-6341)
 * Make CL code for the native protocol match the one in C* 2.0
   (CASSANDRA-6347)
 * Disallow altering CQL3 table from thrift (CASSANDRA-6370)
 * Fix size computation of prepared statement (CASSANDRA-6369)


2.0.2
 * Update FailureDetector to use nanontime (CASSANDRA-4925)
 * Fix FileCacheService regressions (CASSANDRA-6149)
 * Never return WriteTimeout for CL.ANY (CASSANDRA-6132)
 * Fix race conditions in bulk loader (CASSANDRA-6129)
 * Add configurable metrics reporting (CASSANDRA-4430)
 * drop queries exceeding a configurable number of tombstones (CASSANDRA-6117)
 * Track and persist sstable read activity (CASSANDRA-5515)
 * Fixes for speculative retry (CASSANDRA-5932, CASSANDRA-6194)
 * Improve memory usage of metadata min/max column names (CASSANDRA-6077)
 * Fix thrift validation refusing row markers on CQL3 tables (CASSANDRA-6081)
 * Fix insertion of collections with CAS (CASSANDRA-6069)
 * Correctly send metadata on SELECT COUNT (CASSANDRA-6080)
 * Track clients' remote addresses in ClientState (CASSANDRA-6070)
 * Create snapshot dir if it does not exist when migrating
   leveled manifest (CASSANDRA-6093)
 * make sequential nodetool repair the default (CASSANDRA-5950)
 * Add more hooks for compaction strategy implementations (CASSANDRA-6111)
 * Fix potential NPE on composite 2ndary indexes (CASSANDRA-6098)
 * Delete can potentially be skipped in batch (CASSANDRA-6115)
 * Allow alter keyspace on system_traces (CASSANDRA-6016)
 * Disallow empty column names in cql (CASSANDRA-6136)
 * Use Java7 file-handling APIs and fix file moving on Windows (CASSANDRA-5383)
 * Save compaction history to system keyspace (CASSANDRA-5078)
 * Fix NPE if StorageService.getOperationMode() is executed before full startup (CASSANDRA-6166)
 * CQL3: support pre-epoch longs for TimestampType (CASSANDRA-6212)
 * Add reloadtriggers command to nodetool (CASSANDRA-4949)
 * cqlsh: ignore empty 'value alias' in DESCRIBE (CASSANDRA-6139)
 * Fix sstable loader (CASSANDRA-6205)
 * Reject bootstrapping if the node already exists in gossip (CASSANDRA-5571)
 * Fix NPE while loading paxos state (CASSANDRA-6211)
 * cqlsh: add SHOW SESSION <tracing-session> command (CASSANDRA-6228)
Merged from 1.2:
 * (Hadoop) Require CFRR batchSize to be at least 2 (CASSANDRA-6114)
 * Add a warning for small LCS sstable size (CASSANDRA-6191)
 * Add ability to list specific KS/CF combinations in nodetool cfstats (CASSANDRA-4191)
 * Mark CF clean if a mutation raced the drop and got it marked dirty (CASSANDRA-5946)
 * Add a LOCAL_ONE consistency level (CASSANDRA-6202)
 * Limit CQL prepared statement cache by size instead of count (CASSANDRA-6107)
 * Tracing should log write failure rather than raw exceptions (CASSANDRA-6133)
 * lock access to TM.endpointToHostIdMap (CASSANDRA-6103)
 * Allow estimated memtable size to exceed slab allocator size (CASSANDRA-6078)
 * Start MeteredFlusher earlier to prevent OOM during CL replay (CASSANDRA-6087)
 * Avoid sending Truncate command to fat clients (CASSANDRA-6088)
 * Allow where clause conditions to be in parenthesis (CASSANDRA-6037)
 * Do not open non-ssl storage port if encryption option is all (CASSANDRA-3916)
 * Move batchlog replay to its own executor (CASSANDRA-6079)
 * Add tombstone debug threshold and histogram (CASSANDRA-6042, 6057)
 * Enable tcp keepalive on incoming connections (CASSANDRA-4053)
 * Fix fat client schema pull NPE (CASSANDRA-6089)
 * Fix memtable flushing for indexed tables (CASSANDRA-6112)
 * Fix skipping columns with multiple slices (CASSANDRA-6119)
 * Expose connected thrift + native client counts (CASSANDRA-5084)
 * Optimize auth setup (CASSANDRA-6122)
 * Trace index selection (CASSANDRA-6001)
 * Update sstablesPerReadHistogram to use biased sampling (CASSANDRA-6164)
 * Log UnknownColumnfamilyException when closing socket (CASSANDRA-5725)
 * Properly error out on CREATE INDEX for counters table (CASSANDRA-6160)
 * Handle JMX notification failure for repair (CASSANDRA-6097)
 * (Hadoop) Fetch no more than 128 splits in parallel (CASSANDRA-6169)
 * stress: add username/password authentication support (CASSANDRA-6068)
 * Fix indexed queries with row cache enabled on parent table (CASSANDRA-5732)
 * Fix compaction race during columnfamily drop (CASSANDRA-5957)
 * Fix validation of empty column names for compact tables (CASSANDRA-6152)
 * Skip replaying mutations that pass CRC but fail to deserialize (CASSANDRA-6183)
 * Rework token replacement to use replace_address (CASSANDRA-5916)
 * Fix altering column types (CASSANDRA-6185)
 * cqlsh: fix CREATE/ALTER WITH completion (CASSANDRA-6196)
 * add windows bat files for shell commands (CASSANDRA-6145)
 * Fix potential stack overflow during range tombstones insertion (CASSANDRA-6181)
 * (Hadoop) Make LOCAL_ONE the default consistency level (CASSANDRA-6214)


2.0.1
 * Fix bug that could allow reading deleted data temporarily (CASSANDRA-6025)
 * Improve memory use defaults (CASSANDRA-6059)
 * Make ThriftServer more easlly extensible (CASSANDRA-6058)
 * Remove Hadoop dependency from ITransportFactory (CASSANDRA-6062)
 * add file_cache_size_in_mb setting (CASSANDRA-5661)
 * Improve error message when yaml contains invalid properties (CASSANDRA-5958)
 * Improve leveled compaction's ability to find non-overlapping L0 compactions
   to work on concurrently (CASSANDRA-5921)
 * Notify indexer of columns shadowed by range tombstones (CASSANDRA-5614)
 * Log Merkle tree stats (CASSANDRA-2698)
 * Switch from crc32 to adler32 for compressed sstable checksums (CASSANDRA-5862)
 * Improve offheap memcpy performance (CASSANDRA-5884)
 * Use a range aware scanner for cleanup (CASSANDRA-2524)
 * Cleanup doesn't need to inspect sstables that contain only local data
   (CASSANDRA-5722)
 * Add ability for CQL3 to list partition keys (CASSANDRA-4536)
 * Improve native protocol serialization (CASSANDRA-5664)
 * Upgrade Thrift to 0.9.1 (CASSANDRA-5923)
 * Require superuser status for adding triggers (CASSANDRA-5963)
 * Make standalone scrubber handle old and new style leveled manifest
   (CASSANDRA-6005)
 * Fix paxos bugs (CASSANDRA-6012, 6013, 6023)
 * Fix paged ranges with multiple replicas (CASSANDRA-6004)
 * Fix potential AssertionError during tracing (CASSANDRA-6041)
 * Fix NPE in sstablesplit (CASSANDRA-6027)
 * Migrate pre-2.0 key/value/column aliases to system.schema_columns
   (CASSANDRA-6009)
 * Paging filter empty rows too agressively (CASSANDRA-6040)
 * Support variadic parameters for IN clauses (CASSANDRA-4210)
 * cqlsh: return the result of CAS writes (CASSANDRA-5796)
 * Fix validation of IN clauses with 2ndary indexes (CASSANDRA-6050)
 * Support named bind variables in CQL (CASSANDRA-6033)
Merged from 1.2:
 * Allow cache-keys-to-save to be set at runtime (CASSANDRA-5980)
 * Avoid second-guessing out-of-space state (CASSANDRA-5605)
 * Tuning knobs for dealing with large blobs and many CFs (CASSANDRA-5982)
 * (Hadoop) Fix CQLRW for thrift tables (CASSANDRA-6002)
 * Fix possible divide-by-zero in HHOM (CASSANDRA-5990)
 * Allow local batchlog writes for CL.ANY (CASSANDRA-5967)
 * Upgrade metrics-core to version 2.2.0 (CASSANDRA-5947)
 * Fix CqlRecordWriter with composite keys (CASSANDRA-5949)
 * Add snitch, schema version, cluster, partitioner to JMX (CASSANDRA-5881)
 * Allow disabling SlabAllocator (CASSANDRA-5935)
 * Make user-defined compaction JMX blocking (CASSANDRA-4952)
 * Fix streaming does not transfer wrapped range (CASSANDRA-5948)
 * Fix loading index summary containing empty key (CASSANDRA-5965)
 * Correctly handle limits in CompositesSearcher (CASSANDRA-5975)
 * Pig: handle CQL collections (CASSANDRA-5867)
 * Pass the updated cf to the PRSI index() method (CASSANDRA-5999)
 * Allow empty CQL3 batches (as no-op) (CASSANDRA-5994)
 * Support null in CQL3 functions (CASSANDRA-5910)
 * Replace the deprecated MapMaker with CacheLoader (CASSANDRA-6007)
 * Add SSTableDeletingNotification to DataTracker (CASSANDRA-6010)
 * Fix snapshots in use get deleted during snapshot repair (CASSANDRA-6011)
 * Move hints and exception count to o.a.c.metrics (CASSANDRA-6017)
 * Fix memory leak in snapshot repair (CASSANDRA-6047)
 * Fix sstable2sjon for CQL3 tables (CASSANDRA-5852)


2.0.0
 * Fix thrift validation when inserting into CQL3 tables (CASSANDRA-5138)
 * Fix periodic memtable flushing behavior with clean memtables (CASSANDRA-5931)
 * Fix dateOf() function for pre-2.0 timestamp columns (CASSANDRA-5928)
 * Fix SSTable unintentionally loads BF when opened for batch (CASSANDRA-5938)
 * Add stream session progress to JMX (CASSANDRA-4757)
 * Fix NPE during CAS operation (CASSANDRA-5925)
Merged from 1.2:
 * Fix getBloomFilterDiskSpaceUsed for AlwaysPresentFilter (CASSANDRA-5900)
 * Don't announce schema version until we've loaded the changes locally
   (CASSANDRA-5904)
 * Fix to support off heap bloom filters size greater than 2 GB (CASSANDRA-5903)
 * Properly handle parsing huge map and set literals (CASSANDRA-5893)


2.0.0-rc2
 * enable vnodes by default (CASSANDRA-5869)
 * fix CAS contention timeout (CASSANDRA-5830)
 * fix HsHa to respect max frame size (CASSANDRA-4573)
 * Fix (some) 2i on composite components omissions (CASSANDRA-5851)
 * cqlsh: add DESCRIBE FULL SCHEMA variant (CASSANDRA-5880)
Merged from 1.2:
 * Correctly validate sparse composite cells in scrub (CASSANDRA-5855)
 * Add KeyCacheHitRate metric to CF metrics (CASSANDRA-5868)
 * cqlsh: add support for multiline comments (CASSANDRA-5798)
 * Handle CQL3 SELECT duplicate IN restrictions on clustering columns
   (CASSANDRA-5856)


2.0.0-rc1
 * improve DecimalSerializer performance (CASSANDRA-5837)
 * fix potential spurious wakeup in AsyncOneResponse (CASSANDRA-5690)
 * fix schema-related trigger issues (CASSANDRA-5774)
 * Better validation when accessing CQL3 table from thrift (CASSANDRA-5138)
 * Fix assertion error during repair (CASSANDRA-5801)
 * Fix range tombstone bug (CASSANDRA-5805)
 * DC-local CAS (CASSANDRA-5797)
 * Add a native_protocol_version column to the system.local table (CASSANRDA-5819)
 * Use index_interval from cassandra.yaml when upgraded (CASSANDRA-5822)
 * Fix buffer underflow on socket close (CASSANDRA-5792)
Merged from 1.2:
 * Fix reading DeletionTime from 1.1-format sstables (CASSANDRA-5814)
 * cqlsh: add collections support to COPY (CASSANDRA-5698)
 * retry important messages for any IOException (CASSANDRA-5804)
 * Allow empty IN relations in SELECT/UPDATE/DELETE statements (CASSANDRA-5626)
 * cqlsh: fix crashing on Windows due to libedit detection (CASSANDRA-5812)
 * fix bulk-loading compressed sstables (CASSANDRA-5820)
 * (Hadoop) fix quoting in CqlPagingRecordReader and CqlRecordWriter 
   (CASSANDRA-5824)
 * update default LCS sstable size to 160MB (CASSANDRA-5727)
 * Allow compacting 2Is via nodetool (CASSANDRA-5670)
 * Hex-encode non-String keys in OPP (CASSANDRA-5793)
 * nodetool history logging (CASSANDRA-5823)
 * (Hadoop) fix support for Thrift tables in CqlPagingRecordReader 
   (CASSANDRA-5752)
 * add "all time blocked" to StatusLogger output (CASSANDRA-5825)
 * Future-proof inter-major-version schema migrations (CASSANDRA-5845)
 * (Hadoop) add CqlPagingRecordReader support for ReversedType in Thrift table
   (CASSANDRA-5718)
 * Add -no-snapshot option to scrub (CASSANDRA-5891)
 * Fix to support off heap bloom filters size greater than 2 GB (CASSANDRA-5903)
 * Properly handle parsing huge map and set literals (CASSANDRA-5893)
 * Fix LCS L0 compaction may overlap in L1 (CASSANDRA-5907)
 * New sstablesplit tool to split large sstables offline (CASSANDRA-4766)
 * Fix potential deadlock in native protocol server (CASSANDRA-5926)
 * Disallow incompatible type change in CQL3 (CASSANDRA-5882)
Merged from 1.1:
 * Correctly validate sparse composite cells in scrub (CASSANDRA-5855)


2.0.0-beta2
 * Replace countPendingHints with Hints Created metric (CASSANDRA-5746)
 * Allow nodetool with no args, and with help to run without a server (CASSANDRA-5734)
 * Cleanup AbstractType/TypeSerializer classes (CASSANDRA-5744)
 * Remove unimplemented cli option schema-mwt (CASSANDRA-5754)
 * Support range tombstones in thrift (CASSANDRA-5435)
 * Normalize table-manipulating CQL3 statements' class names (CASSANDRA-5759)
 * cqlsh: add missing table options to DESCRIBE output (CASSANDRA-5749)
 * Fix assertion error during repair (CASSANDRA-5757)
 * Fix bulkloader (CASSANDRA-5542)
 * Add LZ4 compression to the native protocol (CASSANDRA-5765)
 * Fix bugs in the native protocol v2 (CASSANDRA-5770)
 * CAS on 'primary key only' table (CASSANDRA-5715)
 * Support streaming SSTables of old versions (CASSANDRA-5772)
 * Always respect protocol version in native protocol (CASSANDRA-5778)
 * Fix ConcurrentModificationException during streaming (CASSANDRA-5782)
 * Update deletion timestamp in Commit#updatesWithPaxosTime (CASSANDRA-5787)
 * Thrift cas() method crashes if input columns are not sorted (CASSANDRA-5786)
 * Order columns names correctly when querying for CAS (CASSANDRA-5788)
 * Fix streaming retry (CASSANDRA-5775)
Merged from 1.2:
 * if no seeds can be a reached a node won't start in a ring by itself (CASSANDRA-5768)
 * add cassandra.unsafesystem property (CASSANDRA-5704)
 * (Hadoop) quote identifiers in CqlPagingRecordReader (CASSANDRA-5763)
 * Add replace_node functionality for vnodes (CASSANDRA-5337)
 * Add timeout events to query traces (CASSANDRA-5520)
 * Fix serialization of the LEFT gossip value (CASSANDRA-5696)
 * Pig: support for cql3 tables (CASSANDRA-5234)
 * Fix skipping range tombstones with reverse queries (CASSANDRA-5712)
 * Expire entries out of ThriftSessionManager (CASSANDRA-5719)
 * Don't keep ancestor information in memory (CASSANDRA-5342)
 * Expose native protocol server status in nodetool info (CASSANDRA-5735)
 * Fix pathetic performance of range tombstones (CASSANDRA-5677)
 * Fix querying with an empty (impossible) range (CASSANDRA-5573)
 * cqlsh: handle CUSTOM 2i in DESCRIBE output (CASSANDRA-5760)
 * Fix minor bug in Range.intersects(Bound) (CASSANDRA-5771)
 * cqlsh: handle disabled compression in DESCRIBE output (CASSANDRA-5766)
 * Ensure all UP events are notified on the native protocol (CASSANDRA-5769)
 * Fix formatting of sstable2json with multiple -k arguments (CASSANDRA-5781)
 * Don't rely on row marker for queries in general to hide lost markers
   after TTL expires (CASSANDRA-5762)
 * Sort nodetool help output (CASSANDRA-5776)
 * Fix column expiring during 2 phases compaction (CASSANDRA-5799)
 * now() is being rejected in INSERTs when inside collections (CASSANDRA-5795)


2.0.0-beta1
 * Add support for indexing clustered columns (CASSANDRA-5125)
 * Removed on-heap row cache (CASSANDRA-5348)
 * use nanotime consistently for node-local timeouts (CASSANDRA-5581)
 * Avoid unnecessary second pass on name-based queries (CASSANDRA-5577)
 * Experimental triggers (CASSANDRA-1311)
 * JEMalloc support for off-heap allocation (CASSANDRA-3997)
 * Single-pass compaction (CASSANDRA-4180)
 * Removed token range bisection (CASSANDRA-5518)
 * Removed compatibility with pre-1.2.5 sstables and network messages
   (CASSANDRA-5511)
 * removed PBSPredictor (CASSANDRA-5455)
 * CAS support (CASSANDRA-5062, 5441, 5442, 5443, 5619, 5667)
 * Leveled compaction performs size-tiered compactions in L0 
   (CASSANDRA-5371, 5439)
 * Add yaml network topology snitch for mixed ec2/other envs (CASSANDRA-5339)
 * Log when a node is down longer than the hint window (CASSANDRA-4554)
 * Optimize tombstone creation for ExpiringColumns (CASSANDRA-4917)
 * Improve LeveledScanner work estimation (CASSANDRA-5250, 5407)
 * Replace compaction lock with runWithCompactionsDisabled (CASSANDRA-3430)
 * Change Message IDs to ints (CASSANDRA-5307)
 * Move sstable level information into the Stats component, removing the
   need for a separate Manifest file (CASSANDRA-4872)
 * avoid serializing to byte[] on commitlog append (CASSANDRA-5199)
 * make index_interval configurable per columnfamily (CASSANDRA-3961, CASSANDRA-5650)
 * add default_time_to_live (CASSANDRA-3974)
 * add memtable_flush_period_in_ms (CASSANDRA-4237)
 * replace supercolumns internally by composites (CASSANDRA-3237, 5123)
 * upgrade thrift to 0.9.0 (CASSANDRA-3719)
 * drop unnecessary keyspace parameter from user-defined compaction API 
   (CASSANDRA-5139)
 * more robust solution to incomplete compactions + counters (CASSANDRA-5151)
 * Change order of directory searching for c*.in.sh (CASSANDRA-3983)
 * Add tool to reset SSTable compaction level for LCS (CASSANDRA-5271)
 * Allow custom configuration loader (CASSANDRA-5045)
 * Remove memory emergency pressure valve logic (CASSANDRA-3534)
 * Reduce request latency with eager retry (CASSANDRA-4705)
 * cqlsh: Remove ASSUME command (CASSANDRA-5331)
 * Rebuild BF when loading sstables if bloom_filter_fp_chance
   has changed since compaction (CASSANDRA-5015)
 * remove row-level bloom filters (CASSANDRA-4885)
 * Change Kernel Page Cache skipping into row preheating (disabled by default)
   (CASSANDRA-4937)
 * Improve repair by deciding on a gcBefore before sending
   out TreeRequests (CASSANDRA-4932)
 * Add an official way to disable compactions (CASSANDRA-5074)
 * Reenable ALTER TABLE DROP with new semantics (CASSANDRA-3919)
 * Add binary protocol versioning (CASSANDRA-5436)
 * Swap THshaServer for TThreadedSelectorServer (CASSANDRA-5530)
 * Add alias support to SELECT statement (CASSANDRA-5075)
 * Don't create empty RowMutations in CommitLogReplayer (CASSANDRA-5541)
 * Use range tombstones when dropping cfs/columns from schema (CASSANDRA-5579)
 * cqlsh: drop CQL2/CQL3-beta support (CASSANDRA-5585)
 * Track max/min column names in sstables to be able to optimize slice
   queries (CASSANDRA-5514, CASSANDRA-5595, CASSANDRA-5600)
 * Binary protocol: allow batching already prepared statements (CASSANDRA-4693)
 * Allow preparing timestamp, ttl and limit in CQL3 queries (CASSANDRA-4450)
 * Support native link w/o JNA in Java7 (CASSANDRA-3734)
 * Use SASL authentication in binary protocol v2 (CASSANDRA-5545)
 * Replace Thrift HsHa with LMAX Disruptor based implementation (CASSANDRA-5582)
 * cqlsh: Add row count to SELECT output (CASSANDRA-5636)
 * Include a timestamp with all read commands to determine column expiration
   (CASSANDRA-5149)
 * Streaming 2.0 (CASSANDRA-5286, 5699)
 * Conditional create/drop ks/table/index statements in CQL3 (CASSANDRA-2737)
 * more pre-table creation property validation (CASSANDRA-5693)
 * Redesign repair messages (CASSANDRA-5426)
 * Fix ALTER RENAME post-5125 (CASSANDRA-5702)
 * Disallow renaming a 2ndary indexed column (CASSANDRA-5705)
 * Rename Table to Keyspace (CASSANDRA-5613)
 * Ensure changing column_index_size_in_kb on different nodes don't corrupt the
   sstable (CASSANDRA-5454)
 * Move resultset type information into prepare, not execute (CASSANDRA-5649)
 * Auto paging in binary protocol (CASSANDRA-4415, 5714)
 * Don't tie client side use of AbstractType to JDBC (CASSANDRA-4495)
 * Adds new TimestampType to replace DateType (CASSANDRA-5723, CASSANDRA-5729)
Merged from 1.2:
 * make starting native protocol server idempotent (CASSANDRA-5728)
 * Fix loading key cache when a saved entry is no longer valid (CASSANDRA-5706)
 * Fix serialization of the LEFT gossip value (CASSANDRA-5696)
 * cqlsh: Don't show 'null' in place of empty values (CASSANDRA-5675)
 * Race condition in detecting version on a mixed 1.1/1.2 cluster
   (CASSANDRA-5692)
 * Fix skipping range tombstones with reverse queries (CASSANDRA-5712)
 * Expire entries out of ThriftSessionManager (CASSANRDA-5719)
 * Don't keep ancestor information in memory (CASSANDRA-5342)
 * cqlsh: fix handling of semicolons inside BATCH queries (CASSANDRA-5697)


1.2.6
 * Fix tracing when operation completes before all responses arrive 
   (CASSANDRA-5668)
 * Fix cross-DC mutation forwarding (CASSANDRA-5632)
 * Reduce SSTableLoader memory usage (CASSANDRA-5555)
 * Scale hinted_handoff_throttle_in_kb to cluster size (CASSANDRA-5272)
 * (Hadoop) Add CQL3 input/output formats (CASSANDRA-4421, 5622)
 * (Hadoop) Fix InputKeyRange in CFIF (CASSANDRA-5536)
 * Fix dealing with ridiculously large max sstable sizes in LCS (CASSANDRA-5589)
 * Ignore pre-truncate hints (CASSANDRA-4655)
 * Move System.exit on OOM into a separate thread (CASSANDRA-5273)
 * Write row markers when serializing schema (CASSANDRA-5572)
 * Check only SSTables for the requested range when streaming (CASSANDRA-5569)
 * Improve batchlog replay behavior and hint ttl handling (CASSANDRA-5314)
 * Exclude localTimestamp from validation for tombstones (CASSANDRA-5398)
 * cqlsh: add custom prompt support (CASSANDRA-5539)
 * Reuse prepared statements in hot auth queries (CASSANDRA-5594)
 * cqlsh: add vertical output option (see EXPAND) (CASSANDRA-5597)
 * Add a rate limit option to stress (CASSANDRA-5004)
 * have BulkLoader ignore snapshots directories (CASSANDRA-5587) 
 * fix SnitchProperties logging context (CASSANDRA-5602)
 * Expose whether jna is enabled and memory is locked via JMX (CASSANDRA-5508)
 * cqlsh: fix COPY FROM with ReversedType (CASSANDRA-5610)
 * Allow creating CUSTOM indexes on collections (CASSANDRA-5615)
 * Evaluate now() function at execution time (CASSANDRA-5616)
 * Expose detailed read repair metrics (CASSANDRA-5618)
 * Correct blob literal + ReversedType parsing (CASSANDRA-5629)
 * Allow GPFS to prefer the internal IP like EC2MRS (CASSANDRA-5630)
 * fix help text for -tspw cassandra-cli (CASSANDRA-5643)
 * don't throw away initial causes exceptions for internode encryption issues 
   (CASSANDRA-5644)
 * Fix message spelling errors for cql select statements (CASSANDRA-5647)
 * Suppress custom exceptions thru jmx (CASSANDRA-5652)
 * Update CREATE CUSTOM INDEX syntax (CASSANDRA-5639)
 * Fix PermissionDetails.equals() method (CASSANDRA-5655)
 * Never allow partition key ranges in CQL3 without token() (CASSANDRA-5666)
 * Gossiper incorrectly drops AppState for an upgrading node (CASSANDRA-5660)
 * Connection thrashing during multi-region ec2 during upgrade, due to 
   messaging version (CASSANDRA-5669)
 * Avoid over reconnecting in EC2MRS (CASSANDRA-5678)
 * Fix ReadResponseSerializer.serializedSize() for digest reads (CASSANDRA-5476)
 * allow sstable2json on 2i CFs (CASSANDRA-5694)
Merged from 1.1:
 * Remove buggy thrift max message length option (CASSANDRA-5529)
 * Fix NPE in Pig's widerow mode (CASSANDRA-5488)
 * Add split size parameter to Pig and disable split combination (CASSANDRA-5544)


1.2.5
 * make BytesToken.toString only return hex bytes (CASSANDRA-5566)
 * Ensure that submitBackground enqueues at least one task (CASSANDRA-5554)
 * fix 2i updates with identical values and timestamps (CASSANDRA-5540)
 * fix compaction throttling bursty-ness (CASSANDRA-4316)
 * reduce memory consumption of IndexSummary (CASSANDRA-5506)
 * remove per-row column name bloom filters (CASSANDRA-5492)
 * Include fatal errors in trace events (CASSANDRA-5447)
 * Ensure that PerRowSecondaryIndex is notified of row-level deletes
   (CASSANDRA-5445)
 * Allow empty blob literals in CQL3 (CASSANDRA-5452)
 * Fix streaming RangeTombstones at column index boundary (CASSANDRA-5418)
 * Fix preparing statements when current keyspace is not set (CASSANDRA-5468)
 * Fix SemanticVersion.isSupportedBy minor/patch handling (CASSANDRA-5496)
 * Don't provide oldCfId for post-1.1 system cfs (CASSANDRA-5490)
 * Fix primary range ignores replication strategy (CASSANDRA-5424)
 * Fix shutdown of binary protocol server (CASSANDRA-5507)
 * Fix repair -snapshot not working (CASSANDRA-5512)
 * Set isRunning flag later in binary protocol server (CASSANDRA-5467)
 * Fix use of CQL3 functions with descending clustering order (CASSANDRA-5472)
 * Disallow renaming columns one at a time for thrift table in CQL3
   (CASSANDRA-5531)
 * cqlsh: add CLUSTERING ORDER BY support to DESCRIBE (CASSANDRA-5528)
 * Add custom secondary index support to CQL3 (CASSANDRA-5484)
 * Fix repair hanging silently on unexpected error (CASSANDRA-5229)
 * Fix Ec2Snitch regression introduced by CASSANDRA-5171 (CASSANDRA-5432)
 * Add nodetool enablebackup/disablebackup (CASSANDRA-5556)
 * cqlsh: fix DESCRIBE after case insensitive USE (CASSANDRA-5567)
Merged from 1.1
 * Add retry mechanism to OTC for non-droppable_verbs (CASSANDRA-5393)
 * Use allocator information to improve memtable memory usage estimate
   (CASSANDRA-5497)
 * Fix trying to load deleted row into row cache on startup (CASSANDRA-4463)
 * fsync leveled manifest to avoid corruption (CASSANDRA-5535)
 * Fix Bound intersection computation (CASSANDRA-5551)
 * sstablescrub now respects max memory size in cassandra.in.sh (CASSANDRA-5562)


1.2.4
 * Ensure that PerRowSecondaryIndex updates see the most recent values
   (CASSANDRA-5397)
 * avoid duplicate index entries ind PrecompactedRow and 
   ParallelCompactionIterable (CASSANDRA-5395)
 * remove the index entry on oldColumn when new column is a tombstone 
   (CASSANDRA-5395)
 * Change default stream throughput from 400 to 200 mbps (CASSANDRA-5036)
 * Gossiper logs DOWN for symmetry with UP (CASSANDRA-5187)
 * Fix mixing prepared statements between keyspaces (CASSANDRA-5352)
 * Fix consistency level during bootstrap - strike 3 (CASSANDRA-5354)
 * Fix transposed arguments in AlreadyExistsException (CASSANDRA-5362)
 * Improve asynchronous hint delivery (CASSANDRA-5179)
 * Fix Guava dependency version (12.0 -> 13.0.1) for Maven (CASSANDRA-5364)
 * Validate that provided CQL3 collection value are < 64K (CASSANDRA-5355)
 * Make upgradeSSTable skip current version sstables by default (CASSANDRA-5366)
 * Optimize min/max timestamp collection (CASSANDRA-5373)
 * Invalid streamId in cql binary protocol when using invalid CL 
   (CASSANDRA-5164)
 * Fix validation for IN where clauses with collections (CASSANDRA-5376)
 * Copy resultSet on count query to avoid ConcurrentModificationException 
   (CASSANDRA-5382)
 * Correctly typecheck in CQL3 even with ReversedType (CASSANDRA-5386)
 * Fix streaming compressed files when using encryption (CASSANDRA-5391)
 * cassandra-all 1.2.0 pom missing netty dependency (CASSANDRA-5392)
 * Fix writetime/ttl functions on null values (CASSANDRA-5341)
 * Fix NPE during cql3 select with token() (CASSANDRA-5404)
 * IndexHelper.skipBloomFilters won't skip non-SHA filters (CASSANDRA-5385)
 * cqlsh: Print maps ordered by key, sort sets (CASSANDRA-5413)
 * Add null syntax support in CQL3 for inserts (CASSANDRA-3783)
 * Allow unauthenticated set_keyspace() calls (CASSANDRA-5423)
 * Fix potential incremental backups race (CASSANDRA-5410)
 * Fix prepared BATCH statements with batch-level timestamps (CASSANDRA-5415)
 * Allow overriding superuser setup delay (CASSANDRA-5430)
 * cassandra-shuffle with JMX usernames and passwords (CASSANDRA-5431)
Merged from 1.1:
 * cli: Quote ks and cf names in schema output when needed (CASSANDRA-5052)
 * Fix bad default for min/max timestamp in SSTableMetadata (CASSANDRA-5372)
 * Fix cf name extraction from manifest in Directories.migrateFile() 
   (CASSANDRA-5242)
 * Support pluggable internode authentication (CASSANDRA-5401)


1.2.3
 * add check for sstable overlap within a level on startup (CASSANDRA-5327)
 * replace ipv6 colons in jmx object names (CASSANDRA-5298, 5328)
 * Avoid allocating SSTableBoundedScanner during repair when the range does 
   not intersect the sstable (CASSANDRA-5249)
 * Don't lowercase property map keys (this breaks NTS) (CASSANDRA-5292)
 * Fix composite comparator with super columns (CASSANDRA-5287)
 * Fix insufficient validation of UPDATE queries against counter cfs
   (CASSANDRA-5300)
 * Fix PropertyFileSnitch default DC/Rack behavior (CASSANDRA-5285)
 * Handle null values when executing prepared statement (CASSANDRA-5081)
 * Add netty to pom dependencies (CASSANDRA-5181)
 * Include type arguments in Thrift CQLPreparedResult (CASSANDRA-5311)
 * Fix compaction not removing columns when bf_fp_ratio is 1 (CASSANDRA-5182)
 * cli: Warn about missing CQL3 tables in schema descriptions (CASSANDRA-5309)
 * Re-enable unknown option in replication/compaction strategies option for
   backward compatibility (CASSANDRA-4795)
 * Add binary protocol support to stress (CASSANDRA-4993)
 * cqlsh: Fix COPY FROM value quoting and null handling (CASSANDRA-5305)
 * Fix repair -pr for vnodes (CASSANDRA-5329)
 * Relax CL for auth queries for non-default users (CASSANDRA-5310)
 * Fix AssertionError during repair (CASSANDRA-5245)
 * Don't announce migrations to pre-1.2 nodes (CASSANDRA-5334)
Merged from 1.1:
 * Update offline scrub for 1.0 -> 1.1 directory structure (CASSANDRA-5195)
 * add tmp flag to Descriptor hashcode (CASSANDRA-4021)
 * fix logging of "Found table data in data directories" when only system tables
   are present (CASSANDRA-5289)
 * cli: Add JMX authentication support (CASSANDRA-5080)
 * nodetool: ability to repair specific range (CASSANDRA-5280)
 * Fix possible assertion triggered in SliceFromReadCommand (CASSANDRA-5284)
 * cqlsh: Add inet type support on Windows (ipv4-only) (CASSANDRA-4801)
 * Fix race when initializing ColumnFamilyStore (CASSANDRA-5350)
 * Add UseTLAB JVM flag (CASSANDRA-5361)


1.2.2
 * fix potential for multiple concurrent compactions of the same sstables
   (CASSANDRA-5256)
 * avoid no-op caching of byte[] on commitlog append (CASSANDRA-5199)
 * fix symlinks under data dir not working (CASSANDRA-5185)
 * fix bug in compact storage metadata handling (CASSANDRA-5189)
 * Validate login for USE queries (CASSANDRA-5207)
 * cli: remove default username and password (CASSANDRA-5208)
 * configure populate_io_cache_on_flush per-CF (CASSANDRA-4694)
 * allow configuration of internode socket buffer (CASSANDRA-3378)
 * Make sstable directory picking blacklist-aware again (CASSANDRA-5193)
 * Correctly expire gossip states for edge cases (CASSANDRA-5216)
 * Improve handling of directory creation failures (CASSANDRA-5196)
 * Expose secondary indicies to the rest of nodetool (CASSANDRA-4464)
 * Binary protocol: avoid sending notification for 0.0.0.0 (CASSANDRA-5227)
 * add UseCondCardMark XX jvm settings on jdk 1.7 (CASSANDRA-4366)
 * CQL3 refactor to allow conversion function (CASSANDRA-5226)
 * Fix drop of sstables in some circumstance (CASSANDRA-5232)
 * Implement caching of authorization results (CASSANDRA-4295)
 * Add support for LZ4 compression (CASSANDRA-5038)
 * Fix missing columns in wide rows queries (CASSANDRA-5225)
 * Simplify auth setup and make system_auth ks alterable (CASSANDRA-5112)
 * Stop compactions from hanging during bootstrap (CASSANDRA-5244)
 * fix compressed streaming sending extra chunk (CASSANDRA-5105)
 * Add CQL3-based implementations of IAuthenticator and IAuthorizer
   (CASSANDRA-4898)
 * Fix timestamp-based tomstone removal logic (CASSANDRA-5248)
 * cli: Add JMX authentication support (CASSANDRA-5080)
 * Fix forceFlush behavior (CASSANDRA-5241)
 * cqlsh: Add username autocompletion (CASSANDRA-5231)
 * Fix CQL3 composite partition key error (CASSANDRA-5240)
 * Allow IN clause on last clustering key (CASSANDRA-5230)
Merged from 1.1:
 * fix start key/end token validation for wide row iteration (CASSANDRA-5168)
 * add ConfigHelper support for Thrift frame and max message sizes (CASSANDRA-5188)
 * fix nodetool repair not fail on node down (CASSANDRA-5203)
 * always collect tombstone hints (CASSANDRA-5068)
 * Fix error when sourcing file in cqlsh (CASSANDRA-5235)


1.2.1
 * stream undelivered hints on decommission (CASSANDRA-5128)
 * GossipingPropertyFileSnitch loads saved dc/rack info if needed (CASSANDRA-5133)
 * drain should flush system CFs too (CASSANDRA-4446)
 * add inter_dc_tcp_nodelay setting (CASSANDRA-5148)
 * re-allow wrapping ranges for start_token/end_token range pairitspwng (CASSANDRA-5106)
 * fix validation compaction of empty rows (CASSANDRA-5136)
 * nodetool methods to enable/disable hint storage/delivery (CASSANDRA-4750)
 * disallow bloom filter false positive chance of 0 (CASSANDRA-5013)
 * add threadpool size adjustment methods to JMXEnabledThreadPoolExecutor and 
   CompactionManagerMBean (CASSANDRA-5044)
 * fix hinting for dropped local writes (CASSANDRA-4753)
 * off-heap cache doesn't need mutable column container (CASSANDRA-5057)
 * apply disk_failure_policy to bad disks on initial directory creation 
   (CASSANDRA-4847)
 * Optimize name-based queries to use ArrayBackedSortedColumns (CASSANDRA-5043)
 * Fall back to old manifest if most recent is unparseable (CASSANDRA-5041)
 * pool [Compressed]RandomAccessReader objects on the partitioned read path
   (CASSANDRA-4942)
 * Add debug logging to list filenames processed by Directories.migrateFile 
   method (CASSANDRA-4939)
 * Expose black-listed directories via JMX (CASSANDRA-4848)
 * Log compaction merge counts (CASSANDRA-4894)
 * Minimize byte array allocation by AbstractData{Input,Output} (CASSANDRA-5090)
 * Add SSL support for the binary protocol (CASSANDRA-5031)
 * Allow non-schema system ks modification for shuffle to work (CASSANDRA-5097)
 * cqlsh: Add default limit to SELECT statements (CASSANDRA-4972)
 * cqlsh: fix DESCRIBE for 1.1 cfs in CQL3 (CASSANDRA-5101)
 * Correctly gossip with nodes >= 1.1.7 (CASSANDRA-5102)
 * Ensure CL guarantees on digest mismatch (CASSANDRA-5113)
 * Validate correctly selects on composite partition key (CASSANDRA-5122)
 * Fix exception when adding collection (CASSANDRA-5117)
 * Handle states for non-vnode clusters correctly (CASSANDRA-5127)
 * Refuse unrecognized replication and compaction strategy options (CASSANDRA-4795)
 * Pick the correct value validator in sstable2json for cql3 tables (CASSANDRA-5134)
 * Validate login for describe_keyspace, describe_keyspaces and set_keyspace
   (CASSANDRA-5144)
 * Fix inserting empty maps (CASSANDRA-5141)
 * Don't remove tokens from System table for node we know (CASSANDRA-5121)
 * fix streaming progress report for compresed files (CASSANDRA-5130)
 * Coverage analysis for low-CL queries (CASSANDRA-4858)
 * Stop interpreting dates as valid timeUUID value (CASSANDRA-4936)
 * Adds E notation for floating point numbers (CASSANDRA-4927)
 * Detect (and warn) unintentional use of the cql2 thrift methods when cql3 was
   intended (CASSANDRA-5172)
 * cli: Quote ks and cf names in schema output when needed (CASSANDRA-5052)
 * Fix cf name extraction from manifest in Directories.migrateFile() (CASSANDRA-5242)
 * Replace mistaken usage of commons-logging with slf4j (CASSANDRA-5464)
 * Ensure Jackson dependency matches lib (CASSANDRA-5126)
 * Expose droppable tombstone ratio stats over JMX (CASSANDRA-5159)
Merged from 1.1:
 * Simplify CompressedRandomAccessReader to work around JDK FD bug (CASSANDRA-5088)
 * Improve handling a changing target throttle rate mid-compaction (CASSANDRA-5087)
 * Pig: correctly decode row keys in widerow mode (CASSANDRA-5098)
 * nodetool repair command now prints progress (CASSANDRA-4767)
 * fix user defined compaction to run against 1.1 data directory (CASSANDRA-5118)
 * Fix CQL3 BATCH authorization caching (CASSANDRA-5145)
 * fix get_count returns incorrect value with TTL (CASSANDRA-5099)
 * better handling for mid-compaction failure (CASSANDRA-5137)
 * convert default marshallers list to map for better readability (CASSANDRA-5109)
 * fix ConcurrentModificationException in getBootstrapSource (CASSANDRA-5170)
 * fix sstable maxtimestamp for row deletes and pre-1.1.1 sstables (CASSANDRA-5153)
 * Fix thread growth on node removal (CASSANDRA-5175)
 * Make Ec2Region's datacenter name configurable (CASSANDRA-5155)


1.2.0
 * Disallow counters in collections (CASSANDRA-5082)
 * cqlsh: add unit tests (CASSANDRA-3920)
 * fix default bloom_filter_fp_chance for LeveledCompactionStrategy (CASSANDRA-5093)
Merged from 1.1:
 * add validation for get_range_slices with start_key and end_token (CASSANDRA-5089)


1.2.0-rc2
 * fix nodetool ownership display with vnodes (CASSANDRA-5065)
 * cqlsh: add DESCRIBE KEYSPACES command (CASSANDRA-5060)
 * Fix potential infinite loop when reloading CFS (CASSANDRA-5064)
 * Fix SimpleAuthorizer example (CASSANDRA-5072)
 * cqlsh: force CL.ONE for tracing and system.schema* queries (CASSANDRA-5070)
 * Includes cassandra-shuffle in the debian package (CASSANDRA-5058)
Merged from 1.1:
 * fix multithreaded compaction deadlock (CASSANDRA-4492)
 * fix temporarily missing schema after upgrade from pre-1.1.5 (CASSANDRA-5061)
 * Fix ALTER TABLE overriding compression options with defaults
   (CASSANDRA-4996, 5066)
 * fix specifying and altering crc_check_chance (CASSANDRA-5053)
 * fix Murmur3Partitioner ownership% calculation (CASSANDRA-5076)
 * Don't expire columns sooner than they should in 2ndary indexes (CASSANDRA-5079)


1.2-rc1
 * rename rpc_timeout settings to request_timeout (CASSANDRA-5027)
 * add BF with 0.1 FP to LCS by default (CASSANDRA-5029)
 * Fix preparing insert queries (CASSANDRA-5016)
 * Fix preparing queries with counter increment (CASSANDRA-5022)
 * Fix preparing updates with collections (CASSANDRA-5017)
 * Don't generate UUID based on other node address (CASSANDRA-5002)
 * Fix message when trying to alter a clustering key type (CASSANDRA-5012)
 * Update IAuthenticator to match the new IAuthorizer (CASSANDRA-5003)
 * Fix inserting only a key in CQL3 (CASSANDRA-5040)
 * Fix CQL3 token() function when used with strings (CASSANDRA-5050)
Merged from 1.1:
 * reduce log spam from invalid counter shards (CASSANDRA-5026)
 * Improve schema propagation performance (CASSANDRA-5025)
 * Fix for IndexHelper.IndexFor throws OOB Exception (CASSANDRA-5030)
 * cqlsh: make it possible to describe thrift CFs (CASSANDRA-4827)
 * cqlsh: fix timestamp formatting on some platforms (CASSANDRA-5046)


1.2-beta3
 * make consistency level configurable in cqlsh (CASSANDRA-4829)
 * fix cqlsh rendering of blob fields (CASSANDRA-4970)
 * fix cqlsh DESCRIBE command (CASSANDRA-4913)
 * save truncation position in system table (CASSANDRA-4906)
 * Move CompressionMetadata off-heap (CASSANDRA-4937)
 * allow CLI to GET cql3 columnfamily data (CASSANDRA-4924)
 * Fix rare race condition in getExpireTimeForEndpoint (CASSANDRA-4402)
 * acquire references to overlapping sstables during compaction so bloom filter
   doesn't get free'd prematurely (CASSANDRA-4934)
 * Don't share slice query filter in CQL3 SelectStatement (CASSANDRA-4928)
 * Separate tracing from Log4J (CASSANDRA-4861)
 * Exclude gcable tombstones from merkle-tree computation (CASSANDRA-4905)
 * Better printing of AbstractBounds for tracing (CASSANDRA-4931)
 * Optimize mostRecentTombstone check in CC.collectAllData (CASSANDRA-4883)
 * Change stream session ID to UUID to avoid collision from same node (CASSANDRA-4813)
 * Use Stats.db when bulk loading if present (CASSANDRA-4957)
 * Skip repair on system_trace and keyspaces with RF=1 (CASSANDRA-4956)
 * (cql3) Remove arbitrary SELECT limit (CASSANDRA-4918)
 * Correctly handle prepared operation on collections (CASSANDRA-4945)
 * Fix CQL3 LIMIT (CASSANDRA-4877)
 * Fix Stress for CQL3 (CASSANDRA-4979)
 * Remove cassandra specific exceptions from JMX interface (CASSANDRA-4893)
 * (CQL3) Force using ALLOW FILTERING on potentially inefficient queries (CASSANDRA-4915)
 * (cql3) Fix adding column when the table has collections (CASSANDRA-4982)
 * (cql3) Fix allowing collections with compact storage (CASSANDRA-4990)
 * (cql3) Refuse ttl/writetime function on collections (CASSANDRA-4992)
 * Replace IAuthority with new IAuthorizer (CASSANDRA-4874)
 * clqsh: fix KEY pseudocolumn escaping when describing Thrift tables
   in CQL3 mode (CASSANDRA-4955)
 * add basic authentication support for Pig CassandraStorage (CASSANDRA-3042)
 * fix CQL2 ALTER TABLE compaction_strategy_class altering (CASSANDRA-4965)
Merged from 1.1:
 * Fall back to old describe_splits if d_s_ex is not available (CASSANDRA-4803)
 * Improve error reporting when streaming ranges fail (CASSANDRA-5009)
 * Fix cqlsh timestamp formatting of timezone info (CASSANDRA-4746)
 * Fix assertion failure with leveled compaction (CASSANDRA-4799)
 * Check for null end_token in get_range_slice (CASSANDRA-4804)
 * Remove all remnants of removed nodes (CASSANDRA-4840)
 * Add aut-reloading of the log4j file in debian package (CASSANDRA-4855)
 * Fix estimated row cache entry size (CASSANDRA-4860)
 * reset getRangeSlice filter after finishing a row for get_paged_slice
   (CASSANDRA-4919)
 * expunge row cache post-truncate (CASSANDRA-4940)
 * Allow static CF definition with compact storage (CASSANDRA-4910)
 * Fix endless loop/compaction of schema_* CFs due to broken timestamps (CASSANDRA-4880)
 * Fix 'wrong class type' assertion in CounterColumn (CASSANDRA-4976)


1.2-beta2
 * fp rate of 1.0 disables BF entirely; LCS defaults to 1.0 (CASSANDRA-4876)
 * off-heap bloom filters for row keys (CASSANDRA_4865)
 * add extension point for sstable components (CASSANDRA-4049)
 * improve tracing output (CASSANDRA-4852, 4862)
 * make TRACE verb droppable (CASSANDRA-4672)
 * fix BulkLoader recognition of CQL3 columnfamilies (CASSANDRA-4755)
 * Sort commitlog segments for replay by id instead of mtime (CASSANDRA-4793)
 * Make hint delivery asynchronous (CASSANDRA-4761)
 * Pluggable Thrift transport factories for CLI and cqlsh (CASSANDRA-4609, 4610)
 * cassandra-cli: allow Double value type to be inserted to a column (CASSANDRA-4661)
 * Add ability to use custom TServerFactory implementations (CASSANDRA-4608)
 * optimize batchlog flushing to skip successful batches (CASSANDRA-4667)
 * include metadata for system keyspace itself in schema tables (CASSANDRA-4416)
 * add check to PropertyFileSnitch to verify presence of location for
   local node (CASSANDRA-4728)
 * add PBSPredictor consistency modeler (CASSANDRA-4261)
 * remove vestiges of Thrift unframed mode (CASSANDRA-4729)
 * optimize single-row PK lookups (CASSANDRA-4710)
 * adjust blockFor calculation to account for pending ranges due to node 
   movement (CASSANDRA-833)
 * Change CQL version to 3.0.0 and stop accepting 3.0.0-beta1 (CASSANDRA-4649)
 * (CQL3) Make prepared statement global instead of per connection 
   (CASSANDRA-4449)
 * Fix scrubbing of CQL3 created tables (CASSANDRA-4685)
 * (CQL3) Fix validation when using counter and regular columns in the same 
   table (CASSANDRA-4706)
 * Fix bug starting Cassandra with simple authentication (CASSANDRA-4648)
 * Add support for batchlog in CQL3 (CASSANDRA-4545, 4738)
 * Add support for multiple column family outputs in CFOF (CASSANDRA-4208)
 * Support repairing only the local DC nodes (CASSANDRA-4747)
 * Use rpc_address for binary protocol and change default port (CASSANDRA-4751)
 * Fix use of collections in prepared statements (CASSANDRA-4739)
 * Store more information into peers table (CASSANDRA-4351, 4814)
 * Configurable bucket size for size tiered compaction (CASSANDRA-4704)
 * Run leveled compaction in parallel (CASSANDRA-4310)
 * Fix potential NPE during CFS reload (CASSANDRA-4786)
 * Composite indexes may miss results (CASSANDRA-4796)
 * Move consistency level to the protocol level (CASSANDRA-4734, 4824)
 * Fix Subcolumn slice ends not respected (CASSANDRA-4826)
 * Fix Assertion error in cql3 select (CASSANDRA-4783)
 * Fix list prepend logic (CQL3) (CASSANDRA-4835)
 * Add booleans as literals in CQL3 (CASSANDRA-4776)
 * Allow renaming PK columns in CQL3 (CASSANDRA-4822)
 * Fix binary protocol NEW_NODE event (CASSANDRA-4679)
 * Fix potential infinite loop in tombstone compaction (CASSANDRA-4781)
 * Remove system tables accounting from schema (CASSANDRA-4850)
 * (cql3) Force provided columns in clustering key order in 
   'CLUSTERING ORDER BY' (CASSANDRA-4881)
 * Fix composite index bug (CASSANDRA-4884)
 * Fix short read protection for CQL3 (CASSANDRA-4882)
 * Add tracing support to the binary protocol (CASSANDRA-4699)
 * (cql3) Don't allow prepared marker inside collections (CASSANDRA-4890)
 * Re-allow order by on non-selected columns (CASSANDRA-4645)
 * Bug when composite index is created in a table having collections (CASSANDRA-4909)
 * log index scan subject in CompositesSearcher (CASSANDRA-4904)
Merged from 1.1:
 * add get[Row|Key]CacheEntries to CacheServiceMBean (CASSANDRA-4859)
 * fix get_paged_slice to wrap to next row correctly (CASSANDRA-4816)
 * fix indexing empty column values (CASSANDRA-4832)
 * allow JdbcDate to compose null Date objects (CASSANDRA-4830)
 * fix possible stackoverflow when compacting 1000s of sstables
   (CASSANDRA-4765)
 * fix wrong leveled compaction progress calculation (CASSANDRA-4807)
 * add a close() method to CRAR to prevent leaking file descriptors (CASSANDRA-4820)
 * fix potential infinite loop in get_count (CASSANDRA-4833)
 * fix compositeType.{get/from}String methods (CASSANDRA-4842)
 * (CQL) fix CREATE COLUMNFAMILY permissions check (CASSANDRA-4864)
 * Fix DynamicCompositeType same type comparison (CASSANDRA-4711)
 * Fix duplicate SSTable reference when stream session failed (CASSANDRA-3306)
 * Allow static CF definition with compact storage (CASSANDRA-4910)
 * Fix endless loop/compaction of schema_* CFs due to broken timestamps (CASSANDRA-4880)
 * Fix 'wrong class type' assertion in CounterColumn (CASSANDRA-4976)


1.2-beta1
 * add atomic_batch_mutate (CASSANDRA-4542, -4635)
 * increase default max_hint_window_in_ms to 3h (CASSANDRA-4632)
 * include message initiation time to replicas so they can more
   accurately drop timed-out requests (CASSANDRA-2858)
 * fix clientutil.jar dependencies (CASSANDRA-4566)
 * optimize WriteResponse (CASSANDRA-4548)
 * new metrics (CASSANDRA-4009)
 * redesign KEYS indexes to avoid read-before-write (CASSANDRA-2897)
 * debug tracing (CASSANDRA-1123)
 * parallelize row cache loading (CASSANDRA-4282)
 * Make compaction, flush JBOD-aware (CASSANDRA-4292)
 * run local range scans on the read stage (CASSANDRA-3687)
 * clean up ioexceptions (CASSANDRA-2116)
 * add disk_failure_policy (CASSANDRA-2118)
 * Introduce new json format with row level deletion (CASSANDRA-4054)
 * remove redundant "name" column from schema_keyspaces (CASSANDRA-4433)
 * improve "nodetool ring" handling of multi-dc clusters (CASSANDRA-3047)
 * update NTS calculateNaturalEndpoints to be O(N log N) (CASSANDRA-3881)
 * split up rpc timeout by operation type (CASSANDRA-2819)
 * rewrite key cache save/load to use only sequential i/o (CASSANDRA-3762)
 * update MS protocol with a version handshake + broadcast address id
   (CASSANDRA-4311)
 * multithreaded hint replay (CASSANDRA-4189)
 * add inter-node message compression (CASSANDRA-3127)
 * remove COPP (CASSANDRA-2479)
 * Track tombstone expiration and compact when tombstone content is
   higher than a configurable threshold, default 20% (CASSANDRA-3442, 4234)
 * update MurmurHash to version 3 (CASSANDRA-2975)
 * (CLI) track elapsed time for `delete' operation (CASSANDRA-4060)
 * (CLI) jline version is bumped to 1.0 to properly  support
   'delete' key function (CASSANDRA-4132)
 * Save IndexSummary into new SSTable 'Summary' component (CASSANDRA-2392, 4289)
 * Add support for range tombstones (CASSANDRA-3708)
 * Improve MessagingService efficiency (CASSANDRA-3617)
 * Avoid ID conflicts from concurrent schema changes (CASSANDRA-3794)
 * Set thrift HSHA server thread limit to unlimited by default (CASSANDRA-4277)
 * Avoids double serialization of CF id in RowMutation messages
   (CASSANDRA-4293)
 * stream compressed sstables directly with java nio (CASSANDRA-4297)
 * Support multiple ranges in SliceQueryFilter (CASSANDRA-3885)
 * Add column metadata to system column families (CASSANDRA-4018)
 * (cql3) Always use composite types by default (CASSANDRA-4329)
 * (cql3) Add support for set, map and list (CASSANDRA-3647)
 * Validate date type correctly (CASSANDRA-4441)
 * (cql3) Allow definitions with only a PK (CASSANDRA-4361)
 * (cql3) Add support for row key composites (CASSANDRA-4179)
 * improve DynamicEndpointSnitch by using reservoir sampling (CASSANDRA-4038)
 * (cql3) Add support for 2ndary indexes (CASSANDRA-3680)
 * (cql3) fix defining more than one PK to be invalid (CASSANDRA-4477)
 * remove schema agreement checking from all external APIs (Thrift, CQL and CQL3) (CASSANDRA-4487)
 * add Murmur3Partitioner and make it default for new installations (CASSANDRA-3772, 4621)
 * (cql3) update pseudo-map syntax to use map syntax (CASSANDRA-4497)
 * Finer grained exceptions hierarchy and provides error code with exceptions (CASSANDRA-3979)
 * Adds events push to binary protocol (CASSANDRA-4480)
 * Rewrite nodetool help (CASSANDRA-2293)
 * Make CQL3 the default for CQL (CASSANDRA-4640)
 * update stress tool to be able to use CQL3 (CASSANDRA-4406)
 * Accept all thrift update on CQL3 cf but don't expose their metadata (CASSANDRA-4377)
 * Replace Throttle with Guava's RateLimiter for HintedHandOff (CASSANDRA-4541)
 * fix counter add/get using CQL2 and CQL3 in stress tool (CASSANDRA-4633)
 * Add sstable count per level to cfstats (CASSANDRA-4537)
 * (cql3) Add ALTER KEYSPACE statement (CASSANDRA-4611)
 * (cql3) Allow defining default consistency levels (CASSANDRA-4448)
 * (cql3) Fix queries using LIMIT missing results (CASSANDRA-4579)
 * fix cross-version gossip messaging (CASSANDRA-4576)
 * added inet data type (CASSANDRA-4627)


1.1.6
 * Wait for writes on synchronous read digest mismatch (CASSANDRA-4792)
 * fix commitlog replay for nanotime-infected sstables (CASSANDRA-4782)
 * preflight check ttl for maximum of 20 years (CASSANDRA-4771)
 * (Pig) fix widerow input with single column rows (CASSANDRA-4789)
 * Fix HH to compact with correct gcBefore, which avoids wiping out
   undelivered hints (CASSANDRA-4772)
 * LCS will merge up to 32 L0 sstables as intended (CASSANDRA-4778)
 * NTS will default unconfigured DC replicas to zero (CASSANDRA-4675)
 * use default consistency level in counter validation if none is
   explicitly provide (CASSANDRA-4700)
 * Improve IAuthority interface by introducing fine-grained
   access permissions and grant/revoke commands (CASSANDRA-4490, 4644)
 * fix assumption error in CLI when updating/describing keyspace 
   (CASSANDRA-4322)
 * Adds offline sstablescrub to debian packaging (CASSANDRA-4642)
 * Automatic fixing of overlapping leveled sstables (CASSANDRA-4644)
 * fix error when using ORDER BY with extended selections (CASSANDRA-4689)
 * (CQL3) Fix validation for IN queries for non-PK cols (CASSANDRA-4709)
 * fix re-created keyspace disappering after 1.1.5 upgrade 
   (CASSANDRA-4698, 4752)
 * (CLI) display elapsed time in 2 fraction digits (CASSANDRA-3460)
 * add authentication support to sstableloader (CASSANDRA-4712)
 * Fix CQL3 'is reversed' logic (CASSANDRA-4716, 4759)
 * (CQL3) Don't return ReversedType in result set metadata (CASSANDRA-4717)
 * Backport adding AlterKeyspace statement (CASSANDRA-4611)
 * (CQL3) Correcty accept upper-case data types (CASSANDRA-4770)
 * Add binary protocol events for schema changes (CASSANDRA-4684)
Merged from 1.0:
 * Switch from NBHM to CHM in MessagingService's callback map, which
   prevents OOM in long-running instances (CASSANDRA-4708)


1.1.5
 * add SecondaryIndex.reload API (CASSANDRA-4581)
 * use millis + atomicint for commitlog segment creation instead of
   nanotime, which has issues under some hypervisors (CASSANDRA-4601)
 * fix FD leak in slice queries (CASSANDRA-4571)
 * avoid recursion in leveled compaction (CASSANDRA-4587)
 * increase stack size under Java7 to 180K
 * Log(info) schema changes (CASSANDRA-4547)
 * Change nodetool setcachecapcity to manipulate global caches (CASSANDRA-4563)
 * (cql3) fix setting compaction strategy (CASSANDRA-4597)
 * fix broken system.schema_* timestamps on system startup (CASSANDRA-4561)
 * fix wrong skip of cache saving (CASSANDRA-4533)
 * Avoid NPE when lost+found is in data dir (CASSANDRA-4572)
 * Respect five-minute flush moratorium after initial CL replay (CASSANDRA-4474)
 * Adds ntp as recommended in debian packaging (CASSANDRA-4606)
 * Configurable transport in CF Record{Reader|Writer} (CASSANDRA-4558)
 * (cql3) fix potential NPE with both equal and unequal restriction (CASSANDRA-4532)
 * (cql3) improves ORDER BY validation (CASSANDRA-4624)
 * Fix potential deadlock during counter writes (CASSANDRA-4578)
 * Fix cql error with ORDER BY when using IN (CASSANDRA-4612)
Merged from 1.0:
 * increase Xss to 160k to accomodate latest 1.6 JVMs (CASSANDRA-4602)
 * fix toString of hint destination tokens (CASSANDRA-4568)
 * Fix multiple values for CurrentLocal NodeID (CASSANDRA-4626)


1.1.4
 * fix offline scrub to catch >= out of order rows (CASSANDRA-4411)
 * fix cassandra-env.sh on RHEL and other non-dash-based systems 
   (CASSANDRA-4494)
Merged from 1.0:
 * (Hadoop) fix setting key length for old-style mapred api (CASSANDRA-4534)
 * (Hadoop) fix iterating through a resultset consisting entirely
   of tombstoned rows (CASSANDRA-4466)


1.1.3
 * (cqlsh) add COPY TO (CASSANDRA-4434)
 * munmap commitlog segments before rename (CASSANDRA-4337)
 * (JMX) rename getRangeKeySample to sampleKeyRange to avoid returning
   multi-MB results as an attribute (CASSANDRA-4452)
 * flush based on data size, not throughput; overwritten columns no 
   longer artificially inflate liveRatio (CASSANDRA-4399)
 * update default commitlog segment size to 32MB and total commitlog
   size to 32/1024 MB for 32/64 bit JVMs, respectively (CASSANDRA-4422)
 * avoid using global partitioner to estimate ranges in index sstables
   (CASSANDRA-4403)
 * restore pre-CASSANDRA-3862 approach to removing expired tombstones
   from row cache during compaction (CASSANDRA-4364)
 * (stress) support for CQL prepared statements (CASSANDRA-3633)
 * Correctly catch exception when Snappy cannot be loaded (CASSANDRA-4400)
 * (cql3) Support ORDER BY when IN condition is given in WHERE clause (CASSANDRA-4327)
 * (cql3) delete "component_index" column on DROP TABLE call (CASSANDRA-4420)
 * change nanoTime() to currentTimeInMillis() in schema related code (CASSANDRA-4432)
 * add a token generation tool (CASSANDRA-3709)
 * Fix LCS bug with sstable containing only 1 row (CASSANDRA-4411)
 * fix "Can't Modify Index Name" problem on CF update (CASSANDRA-4439)
 * Fix assertion error in getOverlappingSSTables during repair (CASSANDRA-4456)
 * fix nodetool's setcompactionthreshold command (CASSANDRA-4455)
 * Ensure compacted files are never used, to avoid counter overcount (CASSANDRA-4436)
Merged from 1.0:
 * Push the validation of secondary index values to the SecondaryIndexManager (CASSANDRA-4240)
 * allow dropping columns shadowed by not-yet-expired supercolumn or row
   tombstones in PrecompactedRow (CASSANDRA-4396)


1.1.2
 * Fix cleanup not deleting index entries (CASSANDRA-4379)
 * Use correct partitioner when saving + loading caches (CASSANDRA-4331)
 * Check schema before trying to export sstable (CASSANDRA-2760)
 * Raise a meaningful exception instead of NPE when PFS encounters
   an unconfigured node + no default (CASSANDRA-4349)
 * fix bug in sstable blacklisting with LCS (CASSANDRA-4343)
 * LCS no longer promotes tiny sstables out of L0 (CASSANDRA-4341)
 * skip tombstones during hint replay (CASSANDRA-4320)
 * fix NPE in compactionstats (CASSANDRA-4318)
 * enforce 1m min keycache for auto (CASSANDRA-4306)
 * Have DeletedColumn.isMFD always return true (CASSANDRA-4307)
 * (cql3) exeption message for ORDER BY constraints said primary filter can be
    an IN clause, which is misleading (CASSANDRA-4319)
 * (cql3) Reject (not yet supported) creation of 2ndardy indexes on tables with
   composite primary keys (CASSANDRA-4328)
 * Set JVM stack size to 160k for java 7 (CASSANDRA-4275)
 * cqlsh: add COPY command to load data from CSV flat files (CASSANDRA-4012)
 * CFMetaData.fromThrift to throw ConfigurationException upon error (CASSANDRA-4353)
 * Use CF comparator to sort indexed columns in SecondaryIndexManager
   (CASSANDRA-4365)
 * add strategy_options to the KSMetaData.toString() output (CASSANDRA-4248)
 * (cql3) fix range queries containing unqueried results (CASSANDRA-4372)
 * (cql3) allow updating column_alias types (CASSANDRA-4041)
 * (cql3) Fix deletion bug (CASSANDRA-4193)
 * Fix computation of overlapping sstable for leveled compaction (CASSANDRA-4321)
 * Improve scrub and allow to run it offline (CASSANDRA-4321)
 * Fix assertionError in StorageService.bulkLoad (CASSANDRA-4368)
 * (cqlsh) add option to authenticate to a keyspace at startup (CASSANDRA-4108)
 * (cqlsh) fix ASSUME functionality (CASSANDRA-4352)
 * Fix ColumnFamilyRecordReader to not return progress > 100% (CASSANDRA-3942)
Merged from 1.0:
 * Set gc_grace on index CF to 0 (CASSANDRA-4314)


1.1.1
 * add populate_io_cache_on_flush option (CASSANDRA-2635)
 * allow larger cache capacities than 2GB (CASSANDRA-4150)
 * add getsstables command to nodetool (CASSANDRA-4199)
 * apply parent CF compaction settings to secondary index CFs (CASSANDRA-4280)
 * preserve commitlog size cap when recycling segments at startup
   (CASSANDRA-4201)
 * (Hadoop) fix split generation regression (CASSANDRA-4259)
 * ignore min/max compactions settings in LCS, while preserving
   behavior that min=max=0 disables autocompaction (CASSANDRA-4233)
 * log number of rows read from saved cache (CASSANDRA-4249)
 * calculate exact size required for cleanup operations (CASSANDRA-1404)
 * avoid blocking additional writes during flush when the commitlog
   gets behind temporarily (CASSANDRA-1991)
 * enable caching on index CFs based on data CF cache setting (CASSANDRA-4197)
 * warn on invalid replication strategy creation options (CASSANDRA-4046)
 * remove [Freeable]Memory finalizers (CASSANDRA-4222)
 * include tombstone size in ColumnFamily.size, which can prevent OOM
   during sudden mass delete operations by yielding a nonzero liveRatio
   (CASSANDRA-3741)
 * Open 1 sstableScanner per level for leveled compaction (CASSANDRA-4142)
 * Optimize reads when row deletion timestamps allow us to restrict
   the set of sstables we check (CASSANDRA-4116)
 * add support for commitlog archiving and point-in-time recovery
   (CASSANDRA-3690)
 * avoid generating redundant compaction tasks during streaming
   (CASSANDRA-4174)
 * add -cf option to nodetool snapshot, and takeColumnFamilySnapshot to
   StorageService mbean (CASSANDRA-556)
 * optimize cleanup to drop entire sstables where possible (CASSANDRA-4079)
 * optimize truncate when autosnapshot is disabled (CASSANDRA-4153)
 * update caches to use byte[] keys to reduce memory overhead (CASSANDRA-3966)
 * add column limit to cli (CASSANDRA-3012, 4098)
 * clean up and optimize DataOutputBuffer, used by CQL compression and
   CompositeType (CASSANDRA-4072)
 * optimize commitlog checksumming (CASSANDRA-3610)
 * identify and blacklist corrupted SSTables from future compactions 
   (CASSANDRA-2261)
 * Move CfDef and KsDef validation out of thrift (CASSANDRA-4037)
 * Expose API to repair a user provided range (CASSANDRA-3912)
 * Add way to force the cassandra-cli to refresh its schema (CASSANDRA-4052)
 * Avoid having replicate on write tasks stacking up at CL.ONE (CASSANDRA-2889)
 * (cql3) Backwards compatibility for composite comparators in non-cql3-aware
   clients (CASSANDRA-4093)
 * (cql3) Fix order by for reversed queries (CASSANDRA-4160)
 * (cql3) Add ReversedType support (CASSANDRA-4004)
 * (cql3) Add timeuuid type (CASSANDRA-4194)
 * (cql3) Minor fixes (CASSANDRA-4185)
 * (cql3) Fix prepared statement in BATCH (CASSANDRA-4202)
 * (cql3) Reduce the list of reserved keywords (CASSANDRA-4186)
 * (cql3) Move max/min compaction thresholds to compaction strategy options
   (CASSANDRA-4187)
 * Fix exception during move when localhost is the only source (CASSANDRA-4200)
 * (cql3) Allow paging through non-ordered partitioner results (CASSANDRA-3771)
 * (cql3) Fix drop index (CASSANDRA-4192)
 * (cql3) Don't return range ghosts anymore (CASSANDRA-3982)
 * fix re-creating Keyspaces/ColumnFamilies with the same name as dropped
   ones (CASSANDRA-4219)
 * fix SecondaryIndex LeveledManifest save upon snapshot (CASSANDRA-4230)
 * fix missing arrayOffset in FBUtilities.hash (CASSANDRA-4250)
 * (cql3) Add name of parameters in CqlResultSet (CASSANDRA-4242)
 * (cql3) Correctly validate order by queries (CASSANDRA-4246)
 * rename stress to cassandra-stress for saner packaging (CASSANDRA-4256)
 * Fix exception on colum metadata with non-string comparator (CASSANDRA-4269)
 * Check for unknown/invalid compression options (CASSANDRA-4266)
 * (cql3) Adds simple access to column timestamp and ttl (CASSANDRA-4217)
 * (cql3) Fix range queries with secondary indexes (CASSANDRA-4257)
 * Better error messages from improper input in cli (CASSANDRA-3865)
 * Try to stop all compaction upon Keyspace or ColumnFamily drop (CASSANDRA-4221)
 * (cql3) Allow keyspace properties to contain hyphens (CASSANDRA-4278)
 * (cql3) Correctly validate keyspace access in create table (CASSANDRA-4296)
 * Avoid deadlock in migration stage (CASSANDRA-3882)
 * Take supercolumn names and deletion info into account in memtable throughput
   (CASSANDRA-4264)
 * Add back backward compatibility for old style replication factor (CASSANDRA-4294)
 * Preserve compatibility with pre-1.1 index queries (CASSANDRA-4262)
Merged from 1.0:
 * Fix super columns bug where cache is not updated (CASSANDRA-4190)
 * fix maxTimestamp to include row tombstones (CASSANDRA-4116)
 * (CLI) properly handle quotes in create/update keyspace commands (CASSANDRA-4129)
 * Avoids possible deadlock during bootstrap (CASSANDRA-4159)
 * fix stress tool that hangs forever on timeout or error (CASSANDRA-4128)
 * stress tool to return appropriate exit code on failure (CASSANDRA-4188)
 * fix compaction NPE when out of disk space and assertions disabled
   (CASSANDRA-3985)
 * synchronize LCS getEstimatedTasks to avoid CME (CASSANDRA-4255)
 * ensure unique streaming session id's (CASSANDRA-4223)
 * kick off background compaction when min/max thresholds change 
   (CASSANDRA-4279)
 * improve ability of STCS.getBuckets to deal with 100s of 1000s of
   sstables, such as when convertinb back from LCS (CASSANDRA-4287)
 * Oversize integer in CQL throws NumberFormatException (CASSANDRA-4291)
 * fix 1.0.x node join to mixed version cluster, other nodes >= 1.1 (CASSANDRA-4195)
 * Fix LCS splitting sstable base on uncompressed size (CASSANDRA-4419)
 * Push the validation of secondary index values to the SecondaryIndexManager (CASSANDRA-4240)
 * Don't purge columns during upgradesstables (CASSANDRA-4462)
 * Make cqlsh work with piping (CASSANDRA-4113)
 * Validate arguments for nodetool decommission (CASSANDRA-4061)
 * Report thrift status in nodetool info (CASSANDRA-4010)


1.1.0-final
 * average a reduced liveRatio estimate with the previous one (CASSANDRA-4065)
 * Allow KS and CF names up to 48 characters (CASSANDRA-4157)
 * fix stress build (CASSANDRA-4140)
 * add time remaining estimate to nodetool compactionstats (CASSANDRA-4167)
 * (cql) fix NPE in cql3 ALTER TABLE (CASSANDRA-4163)
 * (cql) Add support for CL.TWO and CL.THREE in CQL (CASSANDRA-4156)
 * (cql) Fix type in CQL3 ALTER TABLE preventing update (CASSANDRA-4170)
 * (cql) Throw invalid exception from CQL3 on obsolete options (CASSANDRA-4171)
 * (cqlsh) fix recognizing uppercase SELECT keyword (CASSANDRA-4161)
 * Pig: wide row support (CASSANDRA-3909)
Merged from 1.0:
 * avoid streaming empty files with bulk loader if sstablewriter errors out
   (CASSANDRA-3946)


1.1-rc1
 * Include stress tool in binary builds (CASSANDRA-4103)
 * (Hadoop) fix wide row iteration when last row read was deleted
   (CASSANDRA-4154)
 * fix read_repair_chance to really default to 0.1 in the cli (CASSANDRA-4114)
 * Adds caching and bloomFilterFpChange to CQL options (CASSANDRA-4042)
 * Adds posibility to autoconfigure size of the KeyCache (CASSANDRA-4087)
 * fix KEYS index from skipping results (CASSANDRA-3996)
 * Remove sliced_buffer_size_in_kb dead option (CASSANDRA-4076)
 * make loadNewSStable preserve sstable version (CASSANDRA-4077)
 * Respect 1.0 cache settings as much as possible when upgrading 
   (CASSANDRA-4088)
 * relax path length requirement for sstable files when upgrading on 
   non-Windows platforms (CASSANDRA-4110)
 * fix terminination of the stress.java when errors were encountered
   (CASSANDRA-4128)
 * Move CfDef and KsDef validation out of thrift (CASSANDRA-4037)
 * Fix get_paged_slice (CASSANDRA-4136)
 * CQL3: Support slice with exclusive start and stop (CASSANDRA-3785)
Merged from 1.0:
 * support PropertyFileSnitch in bulk loader (CASSANDRA-4145)
 * add auto_snapshot option allowing disabling snapshot before drop/truncate
   (CASSANDRA-3710)
 * allow short snitch names (CASSANDRA-4130)


1.1-beta2
 * rename loaded sstables to avoid conflicts with local snapshots
   (CASSANDRA-3967)
 * start hint replay as soon as FD notifies that the target is back up
   (CASSANDRA-3958)
 * avoid unproductive deserializing of cached rows during compaction
   (CASSANDRA-3921)
 * fix concurrency issues with CQL keyspace creation (CASSANDRA-3903)
 * Show Effective Owership via Nodetool ring <keyspace> (CASSANDRA-3412)
 * Update ORDER BY syntax for CQL3 (CASSANDRA-3925)
 * Fix BulkRecordWriter to not throw NPE if reducer gets no map data from Hadoop (CASSANDRA-3944)
 * Fix bug with counters in super columns (CASSANDRA-3821)
 * Remove deprecated merge_shard_chance (CASSANDRA-3940)
 * add a convenient way to reset a node's schema (CASSANDRA-2963)
 * fix for intermittent SchemaDisagreementException (CASSANDRA-3884)
 * CLI `list <CF>` to limit number of columns and their order (CASSANDRA-3012)
 * ignore deprecated KsDef/CfDef/ColumnDef fields in native schema (CASSANDRA-3963)
 * CLI to report when unsupported column_metadata pair was given (CASSANDRA-3959)
 * reincarnate removed and deprecated KsDef/CfDef attributes (CASSANDRA-3953)
 * Fix race between writes and read for cache (CASSANDRA-3862)
 * perform static initialization of StorageProxy on start-up (CASSANDRA-3797)
 * support trickling fsync() on writes (CASSANDRA-3950)
 * expose counters for unavailable/timeout exceptions given to thrift clients (CASSANDRA-3671)
 * avoid quadratic startup time in LeveledManifest (CASSANDRA-3952)
 * Add type information to new schema_ columnfamilies and remove thrift
   serialization for schema (CASSANDRA-3792)
 * add missing column validator options to the CLI help (CASSANDRA-3926)
 * skip reading saved key cache if CF's caching strategy is NONE or ROWS_ONLY (CASSANDRA-3954)
 * Unify migration code (CASSANDRA-4017)
Merged from 1.0:
 * cqlsh: guess correct version of Python for Arch Linux (CASSANDRA-4090)
 * (CLI) properly handle quotes in create/update keyspace commands (CASSANDRA-4129)
 * Avoids possible deadlock during bootstrap (CASSANDRA-4159)
 * fix stress tool that hangs forever on timeout or error (CASSANDRA-4128)
 * Fix super columns bug where cache is not updated (CASSANDRA-4190)
 * stress tool to return appropriate exit code on failure (CASSANDRA-4188)


1.0.9
 * improve index sampling performance (CASSANDRA-4023)
 * always compact away deleted hints immediately after handoff (CASSANDRA-3955)
 * delete hints from dropped ColumnFamilies on handoff instead of
   erroring out (CASSANDRA-3975)
 * add CompositeType ref to the CLI doc for create/update column family (CASSANDRA-3980)
 * Pig: support Counter ColumnFamilies (CASSANDRA-3973)
 * Pig: Composite column support (CASSANDRA-3684)
 * Avoid NPE during repair when a keyspace has no CFs (CASSANDRA-3988)
 * Fix division-by-zero error on get_slice (CASSANDRA-4000)
 * don't change manifest level for cleanup, scrub, and upgradesstables
   operations under LeveledCompactionStrategy (CASSANDRA-3989, 4112)
 * fix race leading to super columns assertion failure (CASSANDRA-3957)
 * fix NPE on invalid CQL delete command (CASSANDRA-3755)
 * allow custom types in CLI's assume command (CASSANDRA-4081)
 * fix totalBytes count for parallel compactions (CASSANDRA-3758)
 * fix intermittent NPE in get_slice (CASSANDRA-4095)
 * remove unnecessary asserts in native code interfaces (CASSANDRA-4096)
 * Validate blank keys in CQL to avoid assertion errors (CASSANDRA-3612)
 * cqlsh: fix bad decoding of some column names (CASSANDRA-4003)
 * cqlsh: fix incorrect padding with unicode chars (CASSANDRA-4033)
 * Fix EC2 snitch incorrectly reporting region (CASSANDRA-4026)
 * Shut down thrift during decommission (CASSANDRA-4086)
 * Expose nodetool cfhistograms for 2ndary indexes (CASSANDRA-4063)
Merged from 0.8:
 * Fix ConcurrentModificationException in gossiper (CASSANDRA-4019)


1.1-beta1
 * (cqlsh)
   + add SOURCE and CAPTURE commands, and --file option (CASSANDRA-3479)
   + add ALTER COLUMNFAMILY WITH (CASSANDRA-3523)
   + bundle Python dependencies with Cassandra (CASSANDRA-3507)
   + added to Debian package (CASSANDRA-3458)
   + display byte data instead of erroring out on decode failure 
     (CASSANDRA-3874)
 * add nodetool rebuild_index (CASSANDRA-3583)
 * add nodetool rangekeysample (CASSANDRA-2917)
 * Fix streaming too much data during move operations (CASSANDRA-3639)
 * Nodetool and CLI connect to localhost by default (CASSANDRA-3568)
 * Reduce memory used by primary index sample (CASSANDRA-3743)
 * (Hadoop) separate input/output configurations (CASSANDRA-3197, 3765)
 * avoid returning internal Cassandra classes over JMX (CASSANDRA-2805)
 * add row-level isolation via SnapTree (CASSANDRA-2893)
 * Optimize key count estimation when opening sstable on startup
   (CASSANDRA-2988)
 * multi-dc replication optimization supporting CL > ONE (CASSANDRA-3577)
 * add command to stop compactions (CASSANDRA-1740, 3566, 3582)
 * multithreaded streaming (CASSANDRA-3494)
 * removed in-tree redhat spec (CASSANDRA-3567)
 * "defragment" rows for name-based queries under STCS, again (CASSANDRA-2503)
 * Recycle commitlog segments for improved performance 
   (CASSANDRA-3411, 3543, 3557, 3615)
 * update size-tiered compaction to prioritize small tiers (CASSANDRA-2407)
 * add message expiration logic to OutboundTcpConnection (CASSANDRA-3005)
 * off-heap cache to use sun.misc.Unsafe instead of JNA (CASSANDRA-3271)
 * EACH_QUORUM is only supported for writes (CASSANDRA-3272)
 * replace compactionlock use in schema migration by checking CFS.isValid
   (CASSANDRA-3116)
 * recognize that "SELECT first ... *" isn't really "SELECT *" (CASSANDRA-3445)
 * Use faster bytes comparison (CASSANDRA-3434)
 * Bulk loader is no longer a fat client, (HADOOP) bulk load output format
   (CASSANDRA-3045)
 * (Hadoop) add support for KeyRange.filter
 * remove assumption that keys and token are in bijection
   (CASSANDRA-1034, 3574, 3604)
 * always remove endpoints from delevery queue in HH (CASSANDRA-3546)
 * fix race between cf flush and its 2ndary indexes flush (CASSANDRA-3547)
 * fix potential race in AES when a repair fails (CASSANDRA-3548)
 * Remove columns shadowed by a deleted container even when we cannot purge
   (CASSANDRA-3538)
 * Improve memtable slice iteration performance (CASSANDRA-3545)
 * more efficient allocation of small bloom filters (CASSANDRA-3618)
 * Use separate writer thread in SSTableSimpleUnsortedWriter (CASSANDRA-3619)
 * fsync the directory after new sstable or commitlog segment are created (CASSANDRA-3250)
 * fix minor issues reported by FindBugs (CASSANDRA-3658)
 * global key/row caches (CASSANDRA-3143, 3849)
 * optimize memtable iteration during range scan (CASSANDRA-3638)
 * introduce 'crc_check_chance' in CompressionParameters to support
   a checksum percentage checking chance similarly to read-repair (CASSANDRA-3611)
 * a way to deactivate global key/row cache on per-CF basis (CASSANDRA-3667)
 * fix LeveledCompactionStrategy broken because of generation pre-allocation
   in LeveledManifest (CASSANDRA-3691)
 * finer-grained control over data directories (CASSANDRA-2749)
 * Fix ClassCastException during hinted handoff (CASSANDRA-3694)
 * Upgrade Thrift to 0.7 (CASSANDRA-3213)
 * Make stress.java insert operation to use microseconds (CASSANDRA-3725)
 * Allows (internally) doing a range query with a limit of columns instead of
   rows (CASSANDRA-3742)
 * Allow rangeSlice queries to be start/end inclusive/exclusive (CASSANDRA-3749)
 * Fix BulkLoader to support new SSTable layout and add stream
   throttling to prevent an NPE when there is no yaml config (CASSANDRA-3752)
 * Allow concurrent schema migrations (CASSANDRA-1391, 3832)
 * Add SnapshotCommand to trigger snapshot on remote node (CASSANDRA-3721)
 * Make CFMetaData conversions to/from thrift/native schema inverses
   (CASSANDRA_3559)
 * Add initial code for CQL 3.0-beta (CASSANDRA-2474, 3781, 3753)
 * Add wide row support for ColumnFamilyInputFormat (CASSANDRA-3264)
 * Allow extending CompositeType comparator (CASSANDRA-3657)
 * Avoids over-paging during get_count (CASSANDRA-3798)
 * Add new command to rebuild a node without (repair) merkle tree calculations
   (CASSANDRA-3483, 3922)
 * respect not only row cache capacity but caching mode when
   trying to read data (CASSANDRA-3812)
 * fix system tests (CASSANDRA-3827)
 * CQL support for altering row key type in ALTER TABLE (CASSANDRA-3781)
 * turn compression on by default (CASSANDRA-3871)
 * make hexToBytes refuse invalid input (CASSANDRA-2851)
 * Make secondary indexes CF inherit compression and compaction from their
   parent CF (CASSANDRA-3877)
 * Finish cleanup up tombstone purge code (CASSANDRA-3872)
 * Avoid NPE on aboarted stream-out sessions (CASSANDRA-3904)
 * BulkRecordWriter throws NPE for counter columns (CASSANDRA-3906)
 * Support compression using BulkWriter (CASSANDRA-3907)


1.0.8
 * fix race between cleanup and flush on secondary index CFSes (CASSANDRA-3712)
 * avoid including non-queried nodes in rangeslice read repair
   (CASSANDRA-3843)
 * Only snapshot CF being compacted for snapshot_before_compaction 
   (CASSANDRA-3803)
 * Log active compactions in StatusLogger (CASSANDRA-3703)
 * Compute more accurate compaction score per level (CASSANDRA-3790)
 * Return InvalidRequest when using a keyspace that doesn't exist
   (CASSANDRA-3764)
 * disallow user modification of System keyspace (CASSANDRA-3738)
 * allow using sstable2json on secondary index data (CASSANDRA-3738)
 * (cqlsh) add DESCRIBE COLUMNFAMILIES (CASSANDRA-3586)
 * (cqlsh) format blobs correctly and use colors to improve output
   readability (CASSANDRA-3726)
 * synchronize BiMap of bootstrapping tokens (CASSANDRA-3417)
 * show index options in CLI (CASSANDRA-3809)
 * add optional socket timeout for streaming (CASSANDRA-3838)
 * fix truncate not to leave behind non-CFS backed secondary indexes
   (CASSANDRA-3844)
 * make CLI `show schema` to use output stream directly instead
   of StringBuilder (CASSANDRA-3842)
 * remove the wait on hint future during write (CASSANDRA-3870)
 * (cqlsh) ignore missing CfDef opts (CASSANDRA-3933)
 * (cqlsh) look for cqlshlib relative to realpath (CASSANDRA-3767)
 * Fix short read protection (CASSANDRA-3934)
 * Make sure infered and actual schema match (CASSANDRA-3371)
 * Fix NPE during HH delivery (CASSANDRA-3677)
 * Don't put boostrapping node in 'hibernate' status (CASSANDRA-3737)
 * Fix double quotes in windows bat files (CASSANDRA-3744)
 * Fix bad validator lookup (CASSANDRA-3789)
 * Fix soft reset in EC2MultiRegionSnitch (CASSANDRA-3835)
 * Don't leave zombie connections with THSHA thrift server (CASSANDRA-3867)
 * (cqlsh) fix deserialization of data (CASSANDRA-3874)
 * Fix removetoken force causing an inconsistent state (CASSANDRA-3876)
 * Fix ahndling of some types with Pig (CASSANDRA-3886)
 * Don't allow to drop the system keyspace (CASSANDRA-3759)
 * Make Pig deletes disabled by default and configurable (CASSANDRA-3628)
Merged from 0.8:
 * (Pig) fix CassandraStorage to use correct comparator in Super ColumnFamily
   case (CASSANDRA-3251)
 * fix thread safety issues in commitlog replay, primarily affecting
   systems with many (100s) of CF definitions (CASSANDRA-3751)
 * Fix relevant tombstone ignored with super columns (CASSANDRA-3875)


1.0.7
 * fix regression in HH page size calculation (CASSANDRA-3624)
 * retry failed stream on IOException (CASSANDRA-3686)
 * allow configuring bloom_filter_fp_chance (CASSANDRA-3497)
 * attempt hint delivery every ten minutes, or when failure detector
   notifies us that a node is back up, whichever comes first.  hint
   handoff throttle delay default changed to 1ms, from 50 (CASSANDRA-3554)
 * add nodetool setstreamthroughput (CASSANDRA-3571)
 * fix assertion when dropping a columnfamily with no sstables (CASSANDRA-3614)
 * more efficient allocation of small bloom filters (CASSANDRA-3618)
 * CLibrary.createHardLinkWithExec() to check for errors (CASSANDRA-3101)
 * Avoid creating empty and non cleaned writer during compaction (CASSANDRA-3616)
 * stop thrift service in shutdown hook so we can quiesce MessagingService
   (CASSANDRA-3335)
 * (CQL) compaction_strategy_options and compression_parameters for
   CREATE COLUMNFAMILY statement (CASSANDRA-3374)
 * Reset min/max compaction threshold when creating size tiered compaction
   strategy (CASSANDRA-3666)
 * Don't ignore IOException during compaction (CASSANDRA-3655)
 * Fix assertion error for CF with gc_grace=0 (CASSANDRA-3579)
 * Shutdown ParallelCompaction reducer executor after use (CASSANDRA-3711)
 * Avoid < 0 value for pending tasks in leveled compaction (CASSANDRA-3693)
 * (Hadoop) Support TimeUUID in Pig CassandraStorage (CASSANDRA-3327)
 * Check schema is ready before continuing boostrapping (CASSANDRA-3629)
 * Catch overflows during parsing of chunk_length_kb (CASSANDRA-3644)
 * Improve stream protocol mismatch errors (CASSANDRA-3652)
 * Avoid multiple thread doing HH to the same target (CASSANDRA-3681)
 * Add JMX property for rp_timeout_in_ms (CASSANDRA-2940)
 * Allow DynamicCompositeType to compare component of different types
   (CASSANDRA-3625)
 * Flush non-cfs backed secondary indexes (CASSANDRA-3659)
 * Secondary Indexes should report memory consumption (CASSANDRA-3155)
 * fix for SelectStatement start/end key are not set correctly
   when a key alias is involved (CASSANDRA-3700)
 * fix CLI `show schema` command insert of an extra comma in
   column_metadata (CASSANDRA-3714)
Merged from 0.8:
 * avoid logging (harmless) exception when GC takes < 1ms (CASSANDRA-3656)
 * prevent new nodes from thinking down nodes are up forever (CASSANDRA-3626)
 * use correct list of replicas for LOCAL_QUORUM reads when read repair
   is disabled (CASSANDRA-3696)
 * block on flush before compacting hints (may prevent OOM) (CASSANDRA-3733)


1.0.6
 * (CQL) fix cqlsh support for replicate_on_write (CASSANDRA-3596)
 * fix adding to leveled manifest after streaming (CASSANDRA-3536)
 * filter out unavailable cipher suites when using encryption (CASSANDRA-3178)
 * (HADOOP) add old-style api support for CFIF and CFRR (CASSANDRA-2799)
 * Support TimeUUIDType column names in Stress.java tool (CASSANDRA-3541)
 * (CQL) INSERT/UPDATE/DELETE/TRUNCATE commands should allow CF names to
   be qualified by keyspace (CASSANDRA-3419)
 * always remove endpoints from delevery queue in HH (CASSANDRA-3546)
 * fix race between cf flush and its 2ndary indexes flush (CASSANDRA-3547)
 * fix potential race in AES when a repair fails (CASSANDRA-3548)
 * fix default value validation usage in CLI SET command (CASSANDRA-3553)
 * Optimize componentsFor method for compaction and startup time
   (CASSANDRA-3532)
 * (CQL) Proper ColumnFamily metadata validation on CREATE COLUMNFAMILY 
   (CASSANDRA-3565)
 * fix compression "chunk_length_kb" option to set correct kb value for 
   thrift/avro (CASSANDRA-3558)
 * fix missing response during range slice repair (CASSANDRA-3551)
 * 'describe ring' moved from CLI to nodetool and available through JMX (CASSANDRA-3220)
 * add back partitioner to sstable metadata (CASSANDRA-3540)
 * fix NPE in get_count for counters (CASSANDRA-3601)
Merged from 0.8:
 * remove invalid assertion that table was opened before dropping it
   (CASSANDRA-3580)
 * range and index scans now only send requests to enough replicas to
   satisfy requested CL + RR (CASSANDRA-3598)
 * use cannonical host for local node in nodetool info (CASSANDRA-3556)
 * remove nonlocal DC write optimization since it only worked with
   CL.ONE or CL.LOCAL_QUORUM (CASSANDRA-3577, 3585)
 * detect misuses of CounterColumnType (CASSANDRA-3422)
 * turn off string interning in json2sstable, take 2 (CASSANDRA-2189)
 * validate compression parameters on add/update of the ColumnFamily 
   (CASSANDRA-3573)
 * Check for 0.0.0.0 is incorrect in CFIF (CASSANDRA-3584)
 * Increase vm.max_map_count in debian packaging (CASSANDRA-3563)
 * gossiper will never add itself to saved endpoints (CASSANDRA-3485)


1.0.5
 * revert CASSANDRA-3407 (see CASSANDRA-3540)
 * fix assertion error while forwarding writes to local nodes (CASSANDRA-3539)


1.0.4
 * fix self-hinting of timed out read repair updates and make hinted handoff
   less prone to OOMing a coordinator (CASSANDRA-3440)
 * expose bloom filter sizes via JMX (CASSANDRA-3495)
 * enforce RP tokens 0..2**127 (CASSANDRA-3501)
 * canonicalize paths exposed through JMX (CASSANDRA-3504)
 * fix "liveSize" stat when sstables are removed (CASSANDRA-3496)
 * add bloom filter FP rates to nodetool cfstats (CASSANDRA-3347)
 * record partitioner in sstable metadata component (CASSANDRA-3407)
 * add new upgradesstables nodetool command (CASSANDRA-3406)
 * skip --debug requirement to see common exceptions in CLI (CASSANDRA-3508)
 * fix incorrect query results due to invalid max timestamp (CASSANDRA-3510)
 * make sstableloader recognize compressed sstables (CASSANDRA-3521)
 * avoids race in OutboundTcpConnection in multi-DC setups (CASSANDRA-3530)
 * use SETLOCAL in cassandra.bat (CASSANDRA-3506)
 * fix ConcurrentModificationException in Table.all() (CASSANDRA-3529)
Merged from 0.8:
 * fix concurrence issue in the FailureDetector (CASSANDRA-3519)
 * fix array out of bounds error in counter shard removal (CASSANDRA-3514)
 * avoid dropping tombstones when they might still be needed to shadow
   data in a different sstable (CASSANDRA-2786)


1.0.3
 * revert name-based query defragmentation aka CASSANDRA-2503 (CASSANDRA-3491)
 * fix invalidate-related test failures (CASSANDRA-3437)
 * add next-gen cqlsh to bin/ (CASSANDRA-3188, 3131, 3493)
 * (CQL) fix handling of rows with no columns (CASSANDRA-3424, 3473)
 * fix querying supercolumns by name returning only a subset of
   subcolumns or old subcolumn versions (CASSANDRA-3446)
 * automatically compute sha1 sum for uncompressed data files (CASSANDRA-3456)
 * fix reading metadata/statistics component for version < h (CASSANDRA-3474)
 * add sstable forward-compatibility (CASSANDRA-3478)
 * report compression ratio in CFSMBean (CASSANDRA-3393)
 * fix incorrect size exception during streaming of counters (CASSANDRA-3481)
 * (CQL) fix for counter decrement syntax (CASSANDRA-3418)
 * Fix race introduced by CASSANDRA-2503 (CASSANDRA-3482)
 * Fix incomplete deletion of delivered hints (CASSANDRA-3466)
 * Avoid rescheduling compactions when no compaction was executed 
   (CASSANDRA-3484)
 * fix handling of the chunk_length_kb compression options (CASSANDRA-3492)
Merged from 0.8:
 * fix updating CF row_cache_provider (CASSANDRA-3414)
 * CFMetaData.convertToThrift method to set RowCacheProvider (CASSANDRA-3405)
 * acquire compactionlock during truncate (CASSANDRA-3399)
 * fix displaying cfdef entries for super columnfamilies (CASSANDRA-3415)
 * Make counter shard merging thread safe (CASSANDRA-3178)
 * Revert CASSANDRA-2855
 * Fix bug preventing the use of efficient cross-DC writes (CASSANDRA-3472)
 * `describe ring` command for CLI (CASSANDRA-3220)
 * (Hadoop) skip empty rows when entire row is requested, redux (CASSANDRA-2855)


1.0.2
 * "defragment" rows for name-based queries under STCS (CASSANDRA-2503)
 * Add timing information to cassandra-cli GET/SET/LIST queries (CASSANDRA-3326)
 * Only create one CompressionMetadata object per sstable (CASSANDRA-3427)
 * cleanup usage of StorageService.setMode() (CASSANDRA-3388)
 * Avoid large array allocation for compressed chunk offsets (CASSANDRA-3432)
 * fix DecimalType bytebuffer marshalling (CASSANDRA-3421)
 * fix bug that caused first column in per row indexes to be ignored 
   (CASSANDRA-3441)
 * add JMX call to clean (failed) repair sessions (CASSANDRA-3316)
 * fix sstableloader reference acquisition bug (CASSANDRA-3438)
 * fix estimated row size regression (CASSANDRA-3451)
 * make sure we don't return more columns than asked (CASSANDRA-3303, 3395)
Merged from 0.8:
 * acquire compactionlock during truncate (CASSANDRA-3399)
 * fix displaying cfdef entries for super columnfamilies (CASSANDRA-3415)


1.0.1
 * acquire references during index build to prevent delete problems
   on Windows (CASSANDRA-3314)
 * describe_ring should include datacenter/topology information (CASSANDRA-2882)
 * Thrift sockets are not properly buffered (CASSANDRA-3261)
 * performance improvement for bytebufferutil compare function (CASSANDRA-3286)
 * add system.versions ColumnFamily (CASSANDRA-3140)
 * reduce network copies (CASSANDRA-3333, 3373)
 * limit nodetool to 32MB of heap (CASSANDRA-3124)
 * (CQL) update parser to accept "timestamp" instead of "date" (CASSANDRA-3149)
 * Fix CLI `show schema` to include "compression_options" (CASSANDRA-3368)
 * Snapshot to include manifest under LeveledCompactionStrategy (CASSANDRA-3359)
 * (CQL) SELECT query should allow CF name to be qualified by keyspace (CASSANDRA-3130)
 * (CQL) Fix internal application error specifying 'using consistency ...'
   in lower case (CASSANDRA-3366)
 * fix Deflate compression when compression actually makes the data bigger
   (CASSANDRA-3370)
 * optimize UUIDGen to avoid lock contention on InetAddress.getLocalHost 
   (CASSANDRA-3387)
 * tolerate index being dropped mid-mutation (CASSANDRA-3334, 3313)
 * CompactionManager is now responsible for checking for new candidates
   post-task execution, enabling more consistent leveled compaction 
   (CASSANDRA-3391)
 * Cache HSHA threads (CASSANDRA-3372)
 * use CF/KS names as snapshot prefix for drop + truncate operations
   (CASSANDRA-2997)
 * Break bloom filters up to avoid heap fragmentation (CASSANDRA-2466)
 * fix cassandra hanging on jsvc stop (CASSANDRA-3302)
 * Avoid leveled compaction getting blocked on errors (CASSANDRA-3408)
 * Make reloading the compaction strategy safe (CASSANDRA-3409)
 * ignore 0.8 hints even if compaction begins before we try to purge
   them (CASSANDRA-3385)
 * remove procrun (bin\daemon) from Cassandra source tree and 
   artifacts (CASSANDRA-3331)
 * make cassandra compile under JDK7 (CASSANDRA-3275)
 * remove dependency of clientutil.jar to FBUtilities (CASSANDRA-3299)
 * avoid truncation errors by using long math on long values (CASSANDRA-3364)
 * avoid clock drift on some Windows machine (CASSANDRA-3375)
 * display cache provider in cli 'describe keyspace' command (CASSANDRA-3384)
 * fix incomplete topology information in describe_ring (CASSANDRA-3403)
 * expire dead gossip states based on time (CASSANDRA-2961)
 * improve CompactionTask extensibility (CASSANDRA-3330)
 * Allow one leveled compaction task to kick off another (CASSANDRA-3363)
 * allow encryption only between datacenters (CASSANDRA-2802)
Merged from 0.8:
 * fix truncate allowing data to be replayed post-restart (CASSANDRA-3297)
 * make iwriter final in IndexWriter to avoid NPE (CASSANDRA-2863)
 * (CQL) update grammar to require key clause in DELETE statement
   (CASSANDRA-3349)
 * (CQL) allow numeric keyspace names in USE statement (CASSANDRA-3350)
 * (Hadoop) skip empty rows when slicing the entire row (CASSANDRA-2855)
 * Fix handling of tombstone by SSTableExport/Import (CASSANDRA-3357)
 * fix ColumnIndexer to use long offsets (CASSANDRA-3358)
 * Improved CLI exceptions (CASSANDRA-3312)
 * Fix handling of tombstone by SSTableExport/Import (CASSANDRA-3357)
 * Only count compaction as active (for throttling) when they have
   successfully acquired the compaction lock (CASSANDRA-3344)
 * Display CLI version string on startup (CASSANDRA-3196)
 * (Hadoop) make CFIF try rpc_address or fallback to listen_address
   (CASSANDRA-3214)
 * (Hadoop) accept comma delimited lists of initial thrift connections
   (CASSANDRA-3185)
 * ColumnFamily min_compaction_threshold should be >= 2 (CASSANDRA-3342)
 * (Pig) add 0.8+ types and key validation type in schema (CASSANDRA-3280)
 * Fix completely removing column metadata using CLI (CASSANDRA-3126)
 * CLI `describe cluster;` output should be on separate lines for separate versions
   (CASSANDRA-3170)
 * fix changing durable_writes keyspace option during CF creation
   (CASSANDRA-3292)
 * avoid locking on update when no indexes are involved (CASSANDRA-3386)
 * fix assertionError during repair with ordered partitioners (CASSANDRA-3369)
 * correctly serialize key_validation_class for avro (CASSANDRA-3391)
 * don't expire counter tombstone after streaming (CASSANDRA-3394)
 * prevent nodes that failed to join from hanging around forever 
   (CASSANDRA-3351)
 * remove incorrect optimization from slice read path (CASSANDRA-3390)
 * Fix race in AntiEntropyService (CASSANDRA-3400)


1.0.0-final
 * close scrubbed sstable fd before deleting it (CASSANDRA-3318)
 * fix bug preventing obsolete commitlog segments from being removed
   (CASSANDRA-3269)
 * tolerate whitespace in seed CDL (CASSANDRA-3263)
 * Change default heap thresholds to max(min(1/2 ram, 1G), min(1/4 ram, 8GB))
   (CASSANDRA-3295)
 * Fix broken CompressedRandomAccessReaderTest (CASSANDRA-3298)
 * (CQL) fix type information returned for wildcard queries (CASSANDRA-3311)
 * add estimated tasks to LeveledCompactionStrategy (CASSANDRA-3322)
 * avoid including compaction cache-warming in keycache stats (CASSANDRA-3325)
 * run compaction and hinted handoff threads at MIN_PRIORITY (CASSANDRA-3308)
 * default hsha thrift server to cpu core count in rpc pool (CASSANDRA-3329)
 * add bin\daemon to binary tarball for Windows service (CASSANDRA-3331)
 * Fix places where uncompressed size of sstables was use in place of the
   compressed one (CASSANDRA-3338)
 * Fix hsha thrift server (CASSANDRA-3346)
 * Make sure repair only stream needed sstables (CASSANDRA-3345)


1.0.0-rc2
 * Log a meaningful warning when a node receives a message for a repair session
   that doesn't exist anymore (CASSANDRA-3256)
 * test for NUMA policy support as well as numactl presence (CASSANDRA-3245)
 * Fix FD leak when internode encryption is enabled (CASSANDRA-3257)
 * Remove incorrect assertion in mergeIterator (CASSANDRA-3260)
 * FBUtilities.hexToBytes(String) to throw NumberFormatException when string
   contains non-hex characters (CASSANDRA-3231)
 * Keep SimpleSnitch proximity ordering unchanged from what the Strategy
   generates, as intended (CASSANDRA-3262)
 * remove Scrub from compactionstats when finished (CASSANDRA-3255)
 * fix counter entry in jdbc TypesMap (CASSANDRA-3268)
 * fix full queue scenario for ParallelCompactionIterator (CASSANDRA-3270)
 * fix bootstrap process (CASSANDRA-3285)
 * don't try delivering hints if when there isn't any (CASSANDRA-3176)
 * CLI documentation change for ColumnFamily `compression_options` (CASSANDRA-3282)
 * ignore any CF ids sent by client for adding CF/KS (CASSANDRA-3288)
 * remove obsolete hints on first startup (CASSANDRA-3291)
 * use correct ISortedColumns for time-optimized reads (CASSANDRA-3289)
 * Evict gossip state immediately when a token is taken over by a new IP 
   (CASSANDRA-3259)


1.0.0-rc1
 * Update CQL to generate microsecond timestamps by default (CASSANDRA-3227)
 * Fix counting CFMetadata towards Memtable liveRatio (CASSANDRA-3023)
 * Kill server on wrapped OOME such as from FileChannel.map (CASSANDRA-3201)
 * remove unnecessary copy when adding to row cache (CASSANDRA-3223)
 * Log message when a full repair operation completes (CASSANDRA-3207)
 * Fix streamOutSession keeping sstables references forever if the remote end
   dies (CASSANDRA-3216)
 * Remove dynamic_snitch boolean from example configuration (defaulting to 
   true) and set default badness threshold to 0.1 (CASSANDRA-3229)
 * Base choice of random or "balanced" token on bootstrap on whether
   schema definitions were found (CASSANDRA-3219)
 * Fixes for LeveledCompactionStrategy score computation, prioritization,
   scheduling, and performance (CASSANDRA-3224, 3234)
 * parallelize sstable open at server startup (CASSANDRA-2988)
 * fix handling of exceptions writing to OutboundTcpConnection (CASSANDRA-3235)
 * Allow using quotes in "USE <keyspace>;" CLI command (CASSANDRA-3208)
 * Don't allow any cache loading exceptions to halt startup (CASSANDRA-3218)
 * Fix sstableloader --ignores option (CASSANDRA-3247)
 * File descriptor limit increased in packaging (CASSANDRA-3206)
 * Fix deadlock in commit log during flush (CASSANDRA-3253) 


1.0.0-beta1
 * removed binarymemtable (CASSANDRA-2692)
 * add commitlog_total_space_in_mb to prevent fragmented logs (CASSANDRA-2427)
 * removed commitlog_rotation_threshold_in_mb configuration (CASSANDRA-2771)
 * make AbstractBounds.normalize de-overlapp overlapping ranges (CASSANDRA-2641)
 * replace CollatingIterator, ReducingIterator with MergeIterator 
   (CASSANDRA-2062)
 * Fixed the ability to set compaction strategy in cli using create column 
   family command (CASSANDRA-2778)
 * clean up tmp files after failed compaction (CASSANDRA-2468)
 * restrict repair streaming to specific columnfamilies (CASSANDRA-2280)
 * don't bother persisting columns shadowed by a row tombstone (CASSANDRA-2589)
 * reset CF and SC deletion times after gc_grace (CASSANDRA-2317)
 * optimize away seek when compacting wide rows (CASSANDRA-2879)
 * single-pass streaming (CASSANDRA-2677, 2906, 2916, 3003)
 * use reference counting for deleting sstables instead of relying on GC
   (CASSANDRA-2521, 3179)
 * store hints as serialized mutations instead of pointers to data row
   (CASSANDRA-2045)
 * store hints in the coordinator node instead of in the closest replica 
   (CASSANDRA-2914)
 * add row_cache_keys_to_save CF option (CASSANDRA-1966)
 * check column family validity in nodetool repair (CASSANDRA-2933)
 * use lazy initialization instead of class initialization in NodeId
   (CASSANDRA-2953)
 * add paging to get_count (CASSANDRA-2894)
 * fix "short reads" in [multi]get (CASSANDRA-2643, 3157, 3192)
 * add optional compression for sstables (CASSANDRA-47, 2994, 3001, 3128)
 * add scheduler JMX metrics (CASSANDRA-2962)
 * add block level checksum for compressed data (CASSANDRA-1717)
 * make column family backed column map pluggable and introduce unsynchronized
   ArrayList backed one to speedup reads (CASSANDRA-2843, 3165, 3205)
 * refactoring of the secondary index api (CASSANDRA-2982)
 * make CL > ONE reads wait for digest reconciliation before returning
   (CASSANDRA-2494)
 * fix missing logging for some exceptions (CASSANDRA-2061)
 * refactor and optimize ColumnFamilyStore.files(...) and Descriptor.fromFilename(String)
   and few other places responsible for work with SSTable files (CASSANDRA-3040)
 * Stop reading from sstables once we know we have the most recent columns,
   for query-by-name requests (CASSANDRA-2498)
 * Add query-by-column mode to stress.java (CASSANDRA-3064)
 * Add "install" command to cassandra.bat (CASSANDRA-292)
 * clean up KSMetadata, CFMetadata from unnecessary
   Thrift<->Avro conversion methods (CASSANDRA-3032)
 * Add timeouts to client request schedulers (CASSANDRA-3079, 3096)
 * Cli to use hashes rather than array of hashes for strategy options (CASSANDRA-3081)
 * LeveledCompactionStrategy (CASSANDRA-1608, 3085, 3110, 3087, 3145, 3154, 3182)
 * Improvements of the CLI `describe` command (CASSANDRA-2630)
 * reduce window where dropped CF sstables may not be deleted (CASSANDRA-2942)
 * Expose gossip/FD info to JMX (CASSANDRA-2806)
 * Fix streaming over SSL when compressed SSTable involved (CASSANDRA-3051)
 * Add support for pluggable secondary index implementations (CASSANDRA-3078)
 * remove compaction_thread_priority setting (CASSANDRA-3104)
 * generate hints for replicas that timeout, not just replicas that are known
   to be down before starting (CASSANDRA-2034)
 * Add throttling for internode streaming (CASSANDRA-3080)
 * make the repair of a range repair all replica (CASSANDRA-2610, 3194)
 * expose the ability to repair the first range (as returned by the
   partitioner) of a node (CASSANDRA-2606)
 * Streams Compression (CASSANDRA-3015)
 * add ability to use multiple threads during a single compaction
   (CASSANDRA-2901)
 * make AbstractBounds.normalize support overlapping ranges (CASSANDRA-2641)
 * fix of the CQL count() behavior (CASSANDRA-3068)
 * use TreeMap backed column families for the SSTable simple writers
   (CASSANDRA-3148)
 * fix inconsistency of the CLI syntax when {} should be used instead of [{}]
   (CASSANDRA-3119)
 * rename CQL type names to match expected SQL behavior (CASSANDRA-3149, 3031)
 * Arena-based allocation for memtables (CASSANDRA-2252, 3162, 3163, 3168)
 * Default RR chance to 0.1 (CASSANDRA-3169)
 * Add RowLevel support to secondary index API (CASSANDRA-3147)
 * Make SerializingCacheProvider the default if JNA is available (CASSANDRA-3183)
 * Fix backwards compatibilty for CQL memtable properties (CASSANDRA-3190)
 * Add five-minute delay before starting compactions on a restarted server
   (CASSANDRA-3181)
 * Reduce copies done for intra-host messages (CASSANDRA-1788, 3144)
 * support of compaction strategy option for stress.java (CASSANDRA-3204)
 * make memtable throughput and column count thresholds no-ops (CASSANDRA-2449)
 * Return schema information along with the resultSet in CQL (CASSANDRA-2734)
 * Add new DecimalType (CASSANDRA-2883)
 * Fix assertion error in RowRepairResolver (CASSANDRA-3156)
 * Reduce unnecessary high buffer sizes (CASSANDRA-3171)
 * Pluggable compaction strategy (CASSANDRA-1610)
 * Add new broadcast_address config option (CASSANDRA-2491)


0.8.7
 * Kill server on wrapped OOME such as from FileChannel.map (CASSANDRA-3201)
 * Allow using quotes in "USE <keyspace>;" CLI command (CASSANDRA-3208)
 * Log message when a full repair operation completes (CASSANDRA-3207)
 * Don't allow any cache loading exceptions to halt startup (CASSANDRA-3218)
 * Fix sstableloader --ignores option (CASSANDRA-3247)
 * File descriptor limit increased in packaging (CASSANDRA-3206)
 * Log a meaningfull warning when a node receive a message for a repair session
   that doesn't exist anymore (CASSANDRA-3256)
 * Fix FD leak when internode encryption is enabled (CASSANDRA-3257)
 * FBUtilities.hexToBytes(String) to throw NumberFormatException when string
   contains non-hex characters (CASSANDRA-3231)
 * Keep SimpleSnitch proximity ordering unchanged from what the Strategy
   generates, as intended (CASSANDRA-3262)
 * remove Scrub from compactionstats when finished (CASSANDRA-3255)
 * Fix tool .bat files when CASSANDRA_HOME contains spaces (CASSANDRA-3258)
 * Force flush of status table when removing/updating token (CASSANDRA-3243)
 * Evict gossip state immediately when a token is taken over by a new IP (CASSANDRA-3259)
 * Fix bug where the failure detector can take too long to mark a host
   down (CASSANDRA-3273)
 * (Hadoop) allow wrapping ranges in queries (CASSANDRA-3137)
 * (Hadoop) check all interfaces for a match with split location
   before falling back to random replica (CASSANDRA-3211)
 * (Hadoop) Make Pig storage handle implements LoadMetadata (CASSANDRA-2777)
 * (Hadoop) Fix exception during PIG 'dump' (CASSANDRA-2810)
 * Fix stress COUNTER_GET option (CASSANDRA-3301)
 * Fix missing fields in CLI `show schema` output (CASSANDRA-3304)
 * Nodetool no longer leaks threads and closes JMX connections (CASSANDRA-3309)
 * fix truncate allowing data to be replayed post-restart (CASSANDRA-3297)
 * Move SimpleAuthority and SimpleAuthenticator to examples (CASSANDRA-2922)
 * Fix handling of tombstone by SSTableExport/Import (CASSANDRA-3357)
 * Fix transposition in cfHistograms (CASSANDRA-3222)
 * Allow using number as DC name when creating keyspace in CQL (CASSANDRA-3239)
 * Force flush of system table after updating/removing a token (CASSANDRA-3243)


0.8.6
 * revert CASSANDRA-2388
 * change TokenRange.endpoints back to listen/broadcast address to match
   pre-1777 behavior, and add TokenRange.rpc_endpoints instead (CASSANDRA-3187)
 * avoid trying to watch cassandra-topology.properties when loaded from jar
   (CASSANDRA-3138)
 * prevent users from creating keyspaces with LocalStrategy replication
   (CASSANDRA-3139)
 * fix CLI `show schema;` to output correct keyspace definition statement
   (CASSANDRA-3129)
 * CustomTThreadPoolServer to log TTransportException at DEBUG level
   (CASSANDRA-3142)
 * allow topology sort to work with non-unique rack names between 
   datacenters (CASSANDRA-3152)
 * Improve caching of same-version Messages on digest and repair paths
   (CASSANDRA-3158)
 * Randomize choice of first replica for counter increment (CASSANDRA-2890)
 * Fix using read_repair_chance instead of merge_shard_change (CASSANDRA-3202)
 * Avoid streaming data to nodes that already have it, on move as well as
   decommission (CASSANDRA-3041)
 * Fix divide by zero error in GCInspector (CASSANDRA-3164)
 * allow quoting of the ColumnFamily name in CLI `create column family`
   statement (CASSANDRA-3195)
 * Fix rolling upgrade from 0.7 to 0.8 problem (CASSANDRA-3166)
 * Accomodate missing encryption_options in IncomingTcpConnection.stream
   (CASSANDRA-3212)


0.8.5
 * fix NPE when encryption_options is unspecified (CASSANDRA-3007)
 * include column name in validation failure exceptions (CASSANDRA-2849)
 * make sure truncate clears out the commitlog so replay won't re-
   populate with truncated data (CASSANDRA-2950)
 * fix NPE when debug logging is enabled and dropped CF is present
   in a commitlog segment (CASSANDRA-3021)
 * fix cassandra.bat when CASSANDRA_HOME contains spaces (CASSANDRA-2952)
 * fix to SSTableSimpleUnsortedWriter bufferSize calculation (CASSANDRA-3027)
 * make cleanup and normal compaction able to skip empty rows
   (rows containing nothing but expired tombstones) (CASSANDRA-3039)
 * work around native memory leak in com.sun.management.GarbageCollectorMXBean
   (CASSANDRA-2868)
 * validate that column names in column_metadata are not equal to key_alias
   on create/update of the ColumnFamily and CQL 'ALTER' statement (CASSANDRA-3036)
 * return an InvalidRequestException if an indexed column is assigned
   a value larger than 64KB (CASSANDRA-3057)
 * fix of numeric-only and string column names handling in CLI "drop index" 
   (CASSANDRA-3054)
 * prune index scan resultset back to original request for lazy
   resultset expansion case (CASSANDRA-2964)
 * (Hadoop) fail jobs when Cassandra node has failed but TaskTracker
   has not (CASSANDRA-2388)
 * fix dynamic snitch ignoring nodes when read_repair_chance is zero
   (CASSANDRA-2662)
 * avoid retaining references to dropped CFS objects in 
   CompactionManager.estimatedCompactions (CASSANDRA-2708)
 * expose rpc timeouts per host in MessagingServiceMBean (CASSANDRA-2941)
 * avoid including cwd in classpath for deb and rpm packages (CASSANDRA-2881)
 * remove gossip state when a new IP takes over a token (CASSANDRA-3071)
 * allow sstable2json to work on index sstable files (CASSANDRA-3059)
 * always hint counters (CASSANDRA-3099)
 * fix log4j initialization in EmbeddedCassandraService (CASSANDRA-2857)
 * remove gossip state when a new IP takes over a token (CASSANDRA-3071)
 * work around native memory leak in com.sun.management.GarbageCollectorMXBean
    (CASSANDRA-2868)
 * fix UnavailableException with writes at CL.EACH_QUORM (CASSANDRA-3084)
 * fix parsing of the Keyspace and ColumnFamily names in numeric
   and string representations in CLI (CASSANDRA-3075)
 * fix corner cases in Range.differenceToFetch (CASSANDRA-3084)
 * fix ip address String representation in the ring cache (CASSANDRA-3044)
 * fix ring cache compatibility when mixing pre-0.8.4 nodes with post-
   in the same cluster (CASSANDRA-3023)
 * make repair report failure when a node participating dies (instead of
   hanging forever) (CASSANDRA-2433)
 * fix handling of the empty byte buffer by ReversedType (CASSANDRA-3111)
 * Add validation that Keyspace names are case-insensitively unique (CASSANDRA-3066)
 * catch invalid key_validation_class before instantiating UpdateColumnFamily (CASSANDRA-3102)
 * make Range and Bounds objects client-safe (CASSANDRA-3108)
 * optionally skip log4j configuration (CASSANDRA-3061)
 * bundle sstableloader with the debian package (CASSANDRA-3113)
 * don't try to build secondary indexes when there is none (CASSANDRA-3123)
 * improve SSTableSimpleUnsortedWriter speed for large rows (CASSANDRA-3122)
 * handle keyspace arguments correctly in nodetool snapshot (CASSANDRA-3038)
 * Fix SSTableImportTest on windows (CASSANDRA-3043)
 * expose compactionThroughputMbPerSec through JMX (CASSANDRA-3117)
 * log keyspace and CF of large rows being compacted


0.8.4
 * change TokenRing.endpoints to be a list of rpc addresses instead of 
   listen/broadcast addresses (CASSANDRA-1777)
 * include files-to-be-streamed in StreamInSession.getSources (CASSANDRA-2972)
 * use JAVA env var in cassandra-env.sh (CASSANDRA-2785, 2992)
 * avoid doing read for no-op replicate-on-write at CL=1 (CASSANDRA-2892)
 * refuse counter write for CL.ANY (CASSANDRA-2990)
 * switch back to only logging recent dropped messages (CASSANDRA-3004)
 * always deserialize RowMutation for counters (CASSANDRA-3006)
 * ignore saved replication_factor strategy_option for NTS (CASSANDRA-3011)
 * make sure pre-truncate CL segments are discarded (CASSANDRA-2950)


0.8.3
 * add ability to drop local reads/writes that are going to timeout
   (CASSANDRA-2943)
 * revamp token removal process, keep gossip states for 3 days (CASSANDRA-2496)
 * don't accept extra args for 0-arg nodetool commands (CASSANDRA-2740)
 * log unavailableexception details at debug level (CASSANDRA-2856)
 * expose data_dir though jmx (CASSANDRA-2770)
 * don't include tmp files as sstable when create cfs (CASSANDRA-2929)
 * log Java classpath on startup (CASSANDRA-2895)
 * keep gossipped version in sync with actual on migration coordinator 
   (CASSANDRA-2946)
 * use lazy initialization instead of class initialization in NodeId
   (CASSANDRA-2953)
 * check column family validity in nodetool repair (CASSANDRA-2933)
 * speedup bytes to hex conversions dramatically (CASSANDRA-2850)
 * Flush memtables on shutdown when durable writes are disabled 
   (CASSANDRA-2958)
 * improved POSIX compatibility of start scripts (CASsANDRA-2965)
 * add counter support to Hadoop InputFormat (CASSANDRA-2981)
 * fix bug where dirty commitlog segments were removed (and avoid keeping 
   segments with no post-flush activity permanently dirty) (CASSANDRA-2829)
 * fix throwing exception with batch mutation of counter super columns
   (CASSANDRA-2949)
 * ignore system tables during repair (CASSANDRA-2979)
 * throw exception when NTS is given replication_factor as an option
   (CASSANDRA-2960)
 * fix assertion error during compaction of counter CFs (CASSANDRA-2968)
 * avoid trying to create index names, when no index exists (CASSANDRA-2867)
 * don't sample the system table when choosing a bootstrap token
   (CASSANDRA-2825)
 * gossiper notifies of local state changes (CASSANDRA-2948)
 * add asynchronous and half-sync/half-async (hsha) thrift servers 
   (CASSANDRA-1405)
 * fix potential use of free'd native memory in SerializingCache 
   (CASSANDRA-2951)
 * prune index scan resultset back to original request for lazy
   resultset expansion case (CASSANDRA-2964)
 * (Hadoop) fail jobs when Cassandra node has failed but TaskTracker
    has not (CASSANDRA-2388)


0.8.2
 * CQL: 
   - include only one row per unique key for IN queries (CASSANDRA-2717)
   - respect client timestamp on full row deletions (CASSANDRA-2912)
 * improve thread-safety in StreamOutSession (CASSANDRA-2792)
 * allow deleting a row and updating indexed columns in it in the
   same mutation (CASSANDRA-2773)
 * Expose number of threads blocked on submitting memtable to flush
   in JMX (CASSANDRA-2817)
 * add ability to return "endpoints" to nodetool (CASSANDRA-2776)
 * Add support for multiple (comma-delimited) coordinator addresses
   to ColumnFamilyInputFormat (CASSANDRA-2807)
 * fix potential NPE while scheduling read repair for range slice
   (CASSANDRA-2823)
 * Fix race in SystemTable.getCurrentLocalNodeId (CASSANDRA-2824)
 * Correctly set default for replicate_on_write (CASSANDRA-2835)
 * improve nodetool compactionstats formatting (CASSANDRA-2844)
 * fix index-building status display (CASSANDRA-2853)
 * fix CLI perpetuating obsolete KsDef.replication_factor (CASSANDRA-2846)
 * improve cli treatment of multiline comments (CASSANDRA-2852)
 * handle row tombstones correctly in EchoedRow (CASSANDRA-2786)
 * add MessagingService.get[Recently]DroppedMessages and
   StorageService.getExceptionCount (CASSANDRA-2804)
 * fix possibility of spurious UnavailableException for LOCAL_QUORUM
   reads with dynamic snitch + read repair disabled (CASSANDRA-2870)
 * add ant-optional as dependence for the debian package (CASSANDRA-2164)
 * add option to specify limit for get_slice in the CLI (CASSANDRA-2646)
 * decrease HH page size (CASSANDRA-2832)
 * reset cli keyspace after dropping the current one (CASSANDRA-2763)
 * add KeyRange option to Hadoop inputformat (CASSANDRA-1125)
 * fix protocol versioning (CASSANDRA-2818, 2860)
 * support spaces in path to log4j configuration (CASSANDRA-2383)
 * avoid including inferred types in CF update (CASSANDRA-2809)
 * fix JMX bulkload call (CASSANDRA-2908)
 * fix updating KS with durable_writes=false (CASSANDRA-2907)
 * add simplified facade to SSTableWriter for bulk loading use
   (CASSANDRA-2911)
 * fix re-using index CF sstable names after drop/recreate (CASSANDRA-2872)
 * prepend CF to default index names (CASSANDRA-2903)
 * fix hint replay (CASSANDRA-2928)
 * Properly synchronize repair's merkle tree computation (CASSANDRA-2816)


0.8.1
 * CQL:
   - support for insert, delete in BATCH (CASSANDRA-2537)
   - support for IN to SELECT, UPDATE (CASSANDRA-2553)
   - timestamp support for INSERT, UPDATE, and BATCH (CASSANDRA-2555)
   - TTL support (CASSANDRA-2476)
   - counter support (CASSANDRA-2473)
   - ALTER COLUMNFAMILY (CASSANDRA-1709)
   - DROP INDEX (CASSANDRA-2617)
   - add SCHEMA/TABLE as aliases for KS/CF (CASSANDRA-2743)
   - server handles wait-for-schema-agreement (CASSANDRA-2756)
   - key alias support (CASSANDRA-2480)
 * add support for comparator parameters and a generic ReverseType
   (CASSANDRA-2355)
 * add CompositeType and DynamicCompositeType (CASSANDRA-2231)
 * optimize batches containing multiple updates to the same row
   (CASSANDRA-2583)
 * adjust hinted handoff page size to avoid OOM with large columns 
   (CASSANDRA-2652)
 * mark BRAF buffer invalid post-flush so we don't re-flush partial
   buffers again, especially on CL writes (CASSANDRA-2660)
 * add DROP INDEX support to CLI (CASSANDRA-2616)
 * don't perform HH to client-mode [storageproxy] nodes (CASSANDRA-2668)
 * Improve forceDeserialize/getCompactedRow encapsulation (CASSANDRA-2659)
 * Don't write CounterUpdateColumn to disk in tests (CASSANDRA-2650)
 * Add sstable bulk loading utility (CASSANDRA-1278)
 * avoid replaying hints to dropped columnfamilies (CASSANDRA-2685)
 * add placeholders for missing rows in range query pseudo-RR (CASSANDRA-2680)
 * remove no-op HHOM.renameHints (CASSANDRA-2693)
 * clone super columns to avoid modifying them during flush (CASSANDRA-2675)
 * allow writes to bypass the commitlog for certain keyspaces (CASSANDRA-2683)
 * avoid NPE when bypassing commitlog during memtable flush (CASSANDRA-2781)
 * Added support for making bootstrap retry if nodes flap (CASSANDRA-2644)
 * Added statusthrift to nodetool to report if thrift server is running (CASSANDRA-2722)
 * Fixed rows being cached if they do not exist (CASSANDRA-2723)
 * Support passing tableName and cfName to RowCacheProviders (CASSANDRA-2702)
 * close scrub file handles (CASSANDRA-2669)
 * throttle migration replay (CASSANDRA-2714)
 * optimize column serializer creation (CASSANDRA-2716)
 * Added support for making bootstrap retry if nodes flap (CASSANDRA-2644)
 * Added statusthrift to nodetool to report if thrift server is running
   (CASSANDRA-2722)
 * Fixed rows being cached if they do not exist (CASSANDRA-2723)
 * fix truncate/compaction race (CASSANDRA-2673)
 * workaround large resultsets causing large allocation retention
   by nio sockets (CASSANDRA-2654)
 * fix nodetool ring use with Ec2Snitch (CASSANDRA-2733)
 * fix removing columns and subcolumns that are supressed by a row or
   supercolumn tombstone during replica resolution (CASSANDRA-2590)
 * support sstable2json against snapshot sstables (CASSANDRA-2386)
 * remove active-pull schema requests (CASSANDRA-2715)
 * avoid marking entire list of sstables as actively being compacted
   in multithreaded compaction (CASSANDRA-2765)
 * seek back after deserializing a row to update cache with (CASSANDRA-2752)
 * avoid skipping rows in scrub for counter column family (CASSANDRA-2759)
 * fix ConcurrentModificationException in repair when dealing with 0.7 node
   (CASSANDRA-2767)
 * use threadsafe collections for StreamInSession (CASSANDRA-2766)
 * avoid infinite loop when creating merkle tree (CASSANDRA-2758)
 * avoids unmarking compacting sstable prematurely in cleanup (CASSANDRA-2769)
 * fix NPE when the commit log is bypassed (CASSANDRA-2718)
 * don't throw an exception in SS.isRPCServerRunning (CASSANDRA-2721)
 * make stress.jar executable (CASSANDRA-2744)
 * add daemon mode to java stress (CASSANDRA-2267)
 * expose the DC and rack of a node through JMX and nodetool ring (CASSANDRA-2531)
 * fix cache mbean getSize (CASSANDRA-2781)
 * Add Date, Float, Double, and Boolean types (CASSANDRA-2530)
 * Add startup flag to renew counter node id (CASSANDRA-2788)
 * add jamm agent to cassandra.bat (CASSANDRA-2787)
 * fix repair hanging if a neighbor has nothing to send (CASSANDRA-2797)
 * purge tombstone even if row is in only one sstable (CASSANDRA-2801)
 * Fix wrong purge of deleted cf during compaction (CASSANDRA-2786)
 * fix race that could result in Hadoop writer failing to throw an
   exception encountered after close() (CASSANDRA-2755)
 * fix scan wrongly throwing assertion error (CASSANDRA-2653)
 * Always use even distribution for merkle tree with RandomPartitionner
   (CASSANDRA-2841)
 * fix describeOwnership for OPP (CASSANDRA-2800)
 * ensure that string tokens do not contain commas (CASSANDRA-2762)


0.8.0-final
 * fix CQL grammar warning and cqlsh regression from CASSANDRA-2622
 * add ant generate-cql-html target (CASSANDRA-2526)
 * update CQL consistency levels (CASSANDRA-2566)
 * debian packaging fixes (CASSANDRA-2481, 2647)
 * fix UUIDType, IntegerType for direct buffers (CASSANDRA-2682, 2684)
 * switch to native Thrift for Hadoop map/reduce (CASSANDRA-2667)
 * fix StackOverflowError when building from eclipse (CASSANDRA-2687)
 * only provide replication_factor to strategy_options "help" for
   SimpleStrategy, OldNetworkTopologyStrategy (CASSANDRA-2678, 2713)
 * fix exception adding validators to non-string columns (CASSANDRA-2696)
 * avoid instantiating DatabaseDescriptor in JDBC (CASSANDRA-2694)
 * fix potential stack overflow during compaction (CASSANDRA-2626)
 * clone super columns to avoid modifying them during flush (CASSANDRA-2675)
 * reset underlying iterator in EchoedRow constructor (CASSANDRA-2653)


0.8.0-rc1
 * faster flushes and compaction from fixing excessively pessimistic 
   rebuffering in BRAF (CASSANDRA-2581)
 * fix returning null column values in the python cql driver (CASSANDRA-2593)
 * fix merkle tree splitting exiting early (CASSANDRA-2605)
 * snapshot_before_compaction directory name fix (CASSANDRA-2598)
 * Disable compaction throttling during bootstrap (CASSANDRA-2612) 
 * fix CQL treatment of > and < operators in range slices (CASSANDRA-2592)
 * fix potential double-application of counter updates on commitlog replay
   by moving replay position from header to sstable metadata (CASSANDRA-2419)
 * JDBC CQL driver exposes getColumn for access to timestamp
 * JDBC ResultSetMetadata properties added to AbstractType
 * r/m clustertool (CASSANDRA-2607)
 * add support for presenting row key as a column in CQL result sets 
   (CASSANDRA-2622)
 * Don't allow {LOCAL|EACH}_QUORUM unless strategy is NTS (CASSANDRA-2627)
 * validate keyspace strategy_options during CQL create (CASSANDRA-2624)
 * fix empty Result with secondary index when limit=1 (CASSANDRA-2628)
 * Fix regression where bootstrapping a node with no schema fails
   (CASSANDRA-2625)
 * Allow removing LocationInfo sstables (CASSANDRA-2632)
 * avoid attempting to replay mutations from dropped keyspaces (CASSANDRA-2631)
 * avoid using cached position of a key when GT is requested (CASSANDRA-2633)
 * fix counting bloom filter true positives (CASSANDRA-2637)
 * initialize local ep state prior to gossip startup if needed (CASSANDRA-2638)
 * fix counter increment lost after restart (CASSANDRA-2642)
 * add quote-escaping via backslash to CLI (CASSANDRA-2623)
 * fix pig example script (CASSANDRA-2487)
 * fix dynamic snitch race in adding latencies (CASSANDRA-2618)
 * Start/stop cassandra after more important services such as mdadm in
   debian packaging (CASSANDRA-2481)


0.8.0-beta2
 * fix NPE compacting index CFs (CASSANDRA-2528)
 * Remove checking all column families on startup for compaction candidates 
   (CASSANDRA-2444)
 * validate CQL create keyspace options (CASSANDRA-2525)
 * fix nodetool setcompactionthroughput (CASSANDRA-2550)
 * move	gossip heartbeat back to its own thread (CASSANDRA-2554)
 * validate cql TRUNCATE columnfamily before truncating (CASSANDRA-2570)
 * fix batch_mutate for mixed standard-counter mutations (CASSANDRA-2457)
 * disallow making schema changes to system keyspace (CASSANDRA-2563)
 * fix sending mutation messages multiple times (CASSANDRA-2557)
 * fix incorrect use of NBHM.size in ReadCallback that could cause
   reads to time out even when responses were received (CASSANDRA-2552)
 * trigger read repair correctly for LOCAL_QUORUM reads (CASSANDRA-2556)
 * Allow configuring the number of compaction thread (CASSANDRA-2558)
 * forceUserDefinedCompaction will attempt to compact what it is given
   even if the pessimistic estimate is that there is not enough disk space;
   automatic compactions will only compact 2 or more sstables (CASSANDRA-2575)
 * refuse to apply migrations with older timestamps than the current 
   schema (CASSANDRA-2536)
 * remove unframed Thrift transport option
 * include indexes in snapshots (CASSANDRA-2596)
 * improve ignoring of obsolete mutations in index maintenance (CASSANDRA-2401)
 * recognize attempt to drop just the index while leaving the column
   definition alone (CASSANDRA-2619)
  

0.8.0-beta1
 * remove Avro RPC support (CASSANDRA-926)
 * support for columns that act as incr/decr counters 
   (CASSANDRA-1072, 1937, 1944, 1936, 2101, 2093, 2288, 2105, 2384, 2236, 2342,
   2454)
 * CQL (CASSANDRA-1703, 1704, 1705, 1706, 1707, 1708, 1710, 1711, 1940, 
   2124, 2302, 2277, 2493)
 * avoid double RowMutation serialization on write path (CASSANDRA-1800)
 * make NetworkTopologyStrategy the default (CASSANDRA-1960)
 * configurable internode encryption (CASSANDRA-1567, 2152)
 * human readable column names in sstable2json output (CASSANDRA-1933)
 * change default JMX port to 7199 (CASSANDRA-2027)
 * backwards compatible internal messaging (CASSANDRA-1015)
 * atomic switch of memtables and sstables (CASSANDRA-2284)
 * add pluggable SeedProvider (CASSANDRA-1669)
 * Fix clustertool to not throw exception when calling get_endpoints (CASSANDRA-2437)
 * upgrade to thrift 0.6 (CASSANDRA-2412) 
 * repair works on a token range instead of full ring (CASSANDRA-2324)
 * purge tombstones from row cache (CASSANDRA-2305)
 * push replication_factor into strategy_options (CASSANDRA-1263)
 * give snapshots the same name on each node (CASSANDRA-1791)
 * remove "nodetool loadbalance" (CASSANDRA-2448)
 * multithreaded compaction (CASSANDRA-2191)
 * compaction throttling (CASSANDRA-2156)
 * add key type information and alias (CASSANDRA-2311, 2396)
 * cli no longer divides read_repair_chance by 100 (CASSANDRA-2458)
 * made CompactionInfo.getTaskType return an enum (CASSANDRA-2482)
 * add a server-wide cap on measured memtable memory usage and aggressively
   flush to keep under that threshold (CASSANDRA-2006)
 * add unified UUIDType (CASSANDRA-2233)
 * add off-heap row cache support (CASSANDRA-1969)


0.7.5
 * improvements/fixes to PIG driver (CASSANDRA-1618, CASSANDRA-2387,
   CASSANDRA-2465, CASSANDRA-2484)
 * validate index names (CASSANDRA-1761)
 * reduce contention on Table.flusherLock (CASSANDRA-1954)
 * try harder to detect failures during streaming, cleaning up temporary
   files more reliably (CASSANDRA-2088)
 * shut down server for OOM on a Thrift thread (CASSANDRA-2269)
 * fix tombstone handling in repair and sstable2json (CASSANDRA-2279)
 * preserve version when streaming data from old sstables (CASSANDRA-2283)
 * don't start repair if a neighboring node is marked as dead (CASSANDRA-2290)
 * purge tombstones from row cache (CASSANDRA-2305)
 * Avoid seeking when sstable2json exports the entire file (CASSANDRA-2318)
 * clear Built flag in system table when dropping an index (CASSANDRA-2320)
 * don't allow arbitrary argument for stress.java (CASSANDRA-2323)
 * validate values for index predicates in get_indexed_slice (CASSANDRA-2328)
 * queue secondary indexes for flush before the parent (CASSANDRA-2330)
 * allow job configuration to set the CL used in Hadoop jobs (CASSANDRA-2331)
 * add memtable_flush_queue_size defaulting to 4 (CASSANDRA-2333)
 * Allow overriding of initial_token, storage_port and rpc_port from system
   properties (CASSANDRA-2343)
 * fix comparator used for non-indexed secondary expressions in index scan
   (CASSANDRA-2347)
 * ensure size calculation and write phase of large-row compaction use
   the same threshold for TTL expiration (CASSANDRA-2349)
 * fix race when iterating CFs during add/drop (CASSANDRA-2350)
 * add ConsistencyLevel command to CLI (CASSANDRA-2354)
 * allow negative numbers in the cli (CASSANDRA-2358)
 * hard code serialVersionUID for tokens class (CASSANDRA-2361)
 * fix potential infinite loop in ByteBufferUtil.inputStream (CASSANDRA-2365)
 * fix encoding bugs in HintedHandoffManager, SystemTable when default
   charset is not UTF8 (CASSANDRA-2367)
 * avoids having removed node reappearing in Gossip (CASSANDRA-2371)
 * fix incorrect truncation of long to int when reading columns via block
   index (CASSANDRA-2376)
 * fix NPE during stream session (CASSANDRA-2377)
 * fix race condition that could leave orphaned data files when dropping CF or
   KS (CASSANDRA-2381)
 * fsync statistics component on write (CASSANDRA-2382)
 * fix duplicate results from CFS.scan (CASSANDRA-2406)
 * add IntegerType to CLI help (CASSANDRA-2414)
 * avoid caching token-only decoratedkeys (CASSANDRA-2416)
 * convert mmap assertion to if/throw so scrub can catch it (CASSANDRA-2417)
 * don't overwrite gc log (CASSANDR-2418)
 * invalidate row cache for streamed row to avoid inconsitencies
   (CASSANDRA-2420)
 * avoid copies in range/index scans (CASSANDRA-2425)
 * make sure we don't wipe data during cleanup if the node has not join
   the ring (CASSANDRA-2428)
 * Try harder to close files after compaction (CASSANDRA-2431)
 * re-set bootstrapped flag after move finishes (CASSANDRA-2435)
 * display validation_class in CLI 'describe keyspace' (CASSANDRA-2442)
 * make cleanup compactions cleanup the row cache (CASSANDRA-2451)
 * add column fields validation to scrub (CASSANDRA-2460)
 * use 64KB flush buffer instead of in_memory_compaction_limit (CASSANDRA-2463)
 * fix backslash substitutions in CLI (CASSANDRA-2492)
 * disable cache saving for system CFS (CASSANDRA-2502)
 * fixes for verifying destination availability under hinted conditions
   so UE can be thrown intead of timing out (CASSANDRA-2514)
 * fix update of validation class in column metadata (CASSANDRA-2512)
 * support LOCAL_QUORUM, EACH_QUORUM CLs outside of NTS (CASSANDRA-2516)
 * preserve version when streaming data from old sstables (CASSANDRA-2283)
 * fix backslash substitutions in CLI (CASSANDRA-2492)
 * count a row deletion as one operation towards memtable threshold 
   (CASSANDRA-2519)
 * support LOCAL_QUORUM, EACH_QUORUM CLs outside of NTS (CASSANDRA-2516)


0.7.4
 * add nodetool join command (CASSANDRA-2160)
 * fix secondary indexes on pre-existing or streamed data (CASSANDRA-2244)
 * initialize endpoint in gossiper earlier (CASSANDRA-2228)
 * add ability to write to Cassandra from Pig (CASSANDRA-1828)
 * add rpc_[min|max]_threads (CASSANDRA-2176)
 * add CL.TWO, CL.THREE (CASSANDRA-2013)
 * avoid exporting an un-requested row in sstable2json, when exporting 
   a key that does not exist (CASSANDRA-2168)
 * add incremental_backups option (CASSANDRA-1872)
 * add configurable row limit to Pig loadfunc (CASSANDRA-2276)
 * validate column values in batches as well as single-Column inserts
   (CASSANDRA-2259)
 * move sample schema from cassandra.yaml to schema-sample.txt,
   a cli scripts (CASSANDRA-2007)
 * avoid writing empty rows when scrubbing tombstoned rows (CASSANDRA-2296)
 * fix assertion error in range and index scans for CL < ALL
   (CASSANDRA-2282)
 * fix commitlog replay when flush position refers to data that didn't
   get synced before server died (CASSANDRA-2285)
 * fix fd leak in sstable2json with non-mmap'd i/o (CASSANDRA-2304)
 * reduce memory use during streaming of multiple sstables (CASSANDRA-2301)
 * purge tombstoned rows from cache after GCGraceSeconds (CASSANDRA-2305)
 * allow zero replicas in a NTS datacenter (CASSANDRA-1924)
 * make range queries respect snitch for local replicas (CASSANDRA-2286)
 * fix HH delivery when column index is larger than 2GB (CASSANDRA-2297)
 * make 2ary indexes use parent CF flush thresholds during initial build
   (CASSANDRA-2294)
 * update memtable_throughput to be a long (CASSANDRA-2158)


0.7.3
 * Keep endpoint state until aVeryLongTime (CASSANDRA-2115)
 * lower-latency read repair (CASSANDRA-2069)
 * add hinted_handoff_throttle_delay_in_ms option (CASSANDRA-2161)
 * fixes for cache save/load (CASSANDRA-2172, -2174)
 * Handle whole-row deletions in CFOutputFormat (CASSANDRA-2014)
 * Make memtable_flush_writers flush in parallel (CASSANDRA-2178)
 * Add compaction_preheat_key_cache option (CASSANDRA-2175)
 * refactor stress.py to have only one copy of the format string 
   used for creating row keys (CASSANDRA-2108)
 * validate index names for \w+ (CASSANDRA-2196)
 * Fix Cassandra cli to respect timeout if schema does not settle 
   (CASSANDRA-2187)
 * fix for compaction and cleanup writing old-format data into new-version 
   sstable (CASSANDRA-2211, -2216)
 * add nodetool scrub (CASSANDRA-2217, -2240)
 * fix sstable2json large-row pagination (CASSANDRA-2188)
 * fix EOFing on requests for the last bytes in a file (CASSANDRA-2213)
 * fix BufferedRandomAccessFile bugs (CASSANDRA-2218, -2241)
 * check for memtable flush_after_mins exceeded every 10s (CASSANDRA-2183)
 * fix cache saving on Windows (CASSANDRA-2207)
 * add validateSchemaAgreement call + synchronization to schema
   modification operations (CASSANDRA-2222)
 * fix for reversed slice queries on large rows (CASSANDRA-2212)
 * fat clients were writing local data (CASSANDRA-2223)
 * set DEFAULT_MEMTABLE_LIFETIME_IN_MINS to 24h
 * improve detection and cleanup of partially-written sstables 
   (CASSANDRA-2206)
 * fix supercolumn de/serialization when subcolumn comparator is different
   from supercolumn's (CASSANDRA-2104)
 * fix starting up on Windows when CASSANDRA_HOME contains whitespace
   (CASSANDRA-2237)
 * add [get|set][row|key]cacheSavePeriod to JMX (CASSANDRA-2100)
 * fix Hadoop ColumnFamilyOutputFormat dropping of mutations
   when batch fills up (CASSANDRA-2255)
 * move file deletions off of scheduledtasks executor (CASSANDRA-2253)


0.7.2
 * copy DecoratedKey.key when inserting into caches to avoid retaining
   a reference to the underlying buffer (CASSANDRA-2102)
 * format subcolumn names with subcomparator (CASSANDRA-2136)
 * fix column bloom filter deserialization (CASSANDRA-2165)


0.7.1
 * refactor MessageDigest creation code. (CASSANDRA-2107)
 * buffer network stack to avoid inefficient small TCP messages while avoiding
   the nagle/delayed ack problem (CASSANDRA-1896)
 * check log4j configuration for changes every 10s (CASSANDRA-1525, 1907)
 * more-efficient cross-DC replication (CASSANDRA-1530, -2051, -2138)
 * avoid polluting page cache with commitlog or sstable writes
   and seq scan operations (CASSANDRA-1470)
 * add RMI authentication options to nodetool (CASSANDRA-1921)
 * make snitches configurable at runtime (CASSANDRA-1374)
 * retry hadoop split requests on connection failure (CASSANDRA-1927)
 * implement describeOwnership for BOP, COPP (CASSANDRA-1928)
 * make read repair behave as expected for ConsistencyLevel > ONE
   (CASSANDRA-982, 2038)
 * distributed test harness (CASSANDRA-1859, 1964)
 * reduce flush lock contention (CASSANDRA-1930)
 * optimize supercolumn deserialization (CASSANDRA-1891)
 * fix CFMetaData.apply to only compare objects of the same class 
   (CASSANDRA-1962)
 * allow specifying specific SSTables to compact from JMX (CASSANDRA-1963)
 * fix race condition in MessagingService.targets (CASSANDRA-1959, 2094, 2081)
 * refuse to open sstables from a future version (CASSANDRA-1935)
 * zero-copy reads (CASSANDRA-1714)
 * fix copy bounds for word Text in wordcount demo (CASSANDRA-1993)
 * fixes for contrib/javautils (CASSANDRA-1979)
 * check more frequently for memtable expiration (CASSANDRA-2000)
 * fix writing SSTable column count statistics (CASSANDRA-1976)
 * fix streaming of multiple CFs during bootstrap (CASSANDRA-1992)
 * explicitly set JVM GC new generation size with -Xmn (CASSANDRA-1968)
 * add short options for CLI flags (CASSANDRA-1565)
 * make keyspace argument to "describe keyspace" in CLI optional
   when authenticated to keyspace already (CASSANDRA-2029)
 * added option to specify -Dcassandra.join_ring=false on startup
   to allow "warm spare" nodes or performing JMX maintenance before
   joining the ring (CASSANDRA-526)
 * log migrations at INFO (CASSANDRA-2028)
 * add CLI verbose option in file mode (CASSANDRA-2030)
 * add single-line "--" comments to CLI (CASSANDRA-2032)
 * message serialization tests (CASSANDRA-1923)
 * switch from ivy to maven-ant-tasks (CASSANDRA-2017)
 * CLI attempts to block for new schema to propagate (CASSANDRA-2044)
 * fix potential overflow in nodetool cfstats (CASSANDRA-2057)
 * add JVM shutdownhook to sync commitlog (CASSANDRA-1919)
 * allow nodes to be up without being part of  normal traffic (CASSANDRA-1951)
 * fix CLI "show keyspaces" with null options on NTS (CASSANDRA-2049)
 * fix possible ByteBuffer race conditions (CASSANDRA-2066)
 * reduce garbage generated by MessagingService to prevent load spikes
   (CASSANDRA-2058)
 * fix math in RandomPartitioner.describeOwnership (CASSANDRA-2071)
 * fix deletion of sstable non-data components (CASSANDRA-2059)
 * avoid blocking gossip while deleting handoff hints (CASSANDRA-2073)
 * ignore messages from newer versions, keep track of nodes in gossip 
   regardless of version (CASSANDRA-1970)
 * cache writing moved to CompactionManager to reduce i/o contention and
   updated to use non-cache-polluting writes (CASSANDRA-2053)
 * page through large rows when exporting to JSON (CASSANDRA-2041)
 * add flush_largest_memtables_at and reduce_cache_sizes_at options
   (CASSANDRA-2142)
 * add cli 'describe cluster' command (CASSANDRA-2127)
 * add cli support for setting username/password at 'connect' command 
   (CASSANDRA-2111)
 * add -D option to Stress.java to allow reading hosts from a file 
   (CASSANDRA-2149)
 * bound hints CF throughput between 32M and 256M (CASSANDRA-2148)
 * continue starting when invalid saved cache entries are encountered
   (CASSANDRA-2076)
 * add max_hint_window_in_ms option (CASSANDRA-1459)


0.7.0-final
 * fix offsets to ByteBuffer.get (CASSANDRA-1939)


0.7.0-rc4
 * fix cli crash after backgrounding (CASSANDRA-1875)
 * count timeouts in storageproxy latencies, and include latency 
   histograms in StorageProxyMBean (CASSANDRA-1893)
 * fix CLI get recognition of supercolumns (CASSANDRA-1899)
 * enable keepalive on intra-cluster sockets (CASSANDRA-1766)
 * count timeouts towards dynamicsnitch latencies (CASSANDRA-1905)
 * Expose index-building status in JMX + cli schema description
   (CASSANDRA-1871)
 * allow [LOCAL|EACH]_QUORUM to be used with non-NetworkTopology 
   replication Strategies
 * increased amount of index locks for faster commitlog replay
 * collect secondary index tombstones immediately (CASSANDRA-1914)
 * revert commitlog changes from #1780 (CASSANDRA-1917)
 * change RandomPartitioner min token to -1 to avoid collision w/
   tokens on actual nodes (CASSANDRA-1901)
 * examine the right nibble when validating TimeUUID (CASSANDRA-1910)
 * include secondary indexes in cleanup (CASSANDRA-1916)
 * CFS.scrubDataDirectories should also cleanup invalid secondary indexes
   (CASSANDRA-1904)
 * ability to disable/enable gossip on nodes to force them down
   (CASSANDRA-1108)


0.7.0-rc3
 * expose getNaturalEndpoints in StorageServiceMBean taking byte[]
   key; RMI cannot serialize ByteBuffer (CASSANDRA-1833)
 * infer org.apache.cassandra.locator for replication strategy classes
   when not otherwise specified
 * validation that generates less garbage (CASSANDRA-1814)
 * add TTL support to CLI (CASSANDRA-1838)
 * cli defaults to bytestype for subcomparator when creating
   column families (CASSANDRA-1835)
 * unregister index MBeans when index is dropped (CASSANDRA-1843)
 * make ByteBufferUtil.clone thread-safe (CASSANDRA-1847)
 * change exception for read requests during bootstrap from 
   InvalidRequest to Unavailable (CASSANDRA-1862)
 * respect row-level tombstones post-flush in range scans
   (CASSANDRA-1837)
 * ReadResponseResolver check digests against each other (CASSANDRA-1830)
 * return InvalidRequest when remove of subcolumn without supercolumn
   is requested (CASSANDRA-1866)
 * flush before repair (CASSANDRA-1748)
 * SSTableExport validates key order (CASSANDRA-1884)
 * large row support for SSTableExport (CASSANDRA-1867)
 * Re-cache hot keys post-compaction without hitting disk (CASSANDRA-1878)
 * manage read repair in coordinator instead of data source, to
   provide latency information to dynamic snitch (CASSANDRA-1873)


0.7.0-rc2
 * fix live-column-count of slice ranges including tombstoned supercolumn 
   with live subcolumn (CASSANDRA-1591)
 * rename o.a.c.internal.AntientropyStage -> AntiEntropyStage,
   o.a.c.request.Request_responseStage -> RequestResponseStage,
   o.a.c.internal.Internal_responseStage -> InternalResponseStage
 * add AbstractType.fromString (CASSANDRA-1767)
 * require index_type to be present when specifying index_name
   on ColumnDef (CASSANDRA-1759)
 * fix add/remove index bugs in CFMetadata (CASSANDRA-1768)
 * rebuild Strategy during system_update_keyspace (CASSANDRA-1762)
 * cli updates prompt to ... in continuation lines (CASSANDRA-1770)
 * support multiple Mutations per key in hadoop ColumnFamilyOutputFormat
   (CASSANDRA-1774)
 * improvements to Debian init script (CASSANDRA-1772)
 * use local classloader to check for version.properties (CASSANDRA-1778)
 * Validate that column names in column_metadata are valid for the
   defined comparator, and decode properly in cli (CASSANDRA-1773)
 * use cross-platform newlines in cli (CASSANDRA-1786)
 * add ExpiringColumn support to sstable import/export (CASSANDRA-1754)
 * add flush for each append to periodic commitlog mode; added
   periodic_without_flush option to disable this (CASSANDRA-1780)
 * close file handle used for post-flush truncate (CASSANDRA-1790)
 * various code cleanup (CASSANDRA-1793, -1794, -1795)
 * fix range queries against wrapped range (CASSANDRA-1781)
 * fix consistencylevel calculations for NetworkTopologyStrategy
   (CASSANDRA-1804)
 * cli support index type enum names (CASSANDRA-1810)
 * improved validation of column_metadata (CASSANDRA-1813)
 * reads at ConsistencyLevel > 1 throw UnavailableException
   immediately if insufficient live nodes exist (CASSANDRA-1803)
 * copy bytebuffers for local writes to avoid retaining the entire
   Thrift frame (CASSANDRA-1801)
 * fix NPE adding index to column w/o prior metadata (CASSANDRA-1764)
 * reduce fat client timeout (CASSANDRA-1730)
 * fix botched merge of CASSANDRA-1316


0.7.0-rc1
 * fix compaction and flush races with schema updates (CASSANDRA-1715)
 * add clustertool, config-converter, sstablekeys, and schematool 
   Windows .bat files (CASSANDRA-1723)
 * reject range queries received during bootstrap (CASSANDRA-1739)
 * fix wrapping-range queries on non-minimum token (CASSANDRA-1700)
 * add nodetool cfhistogram (CASSANDRA-1698)
 * limit repaired ranges to what the nodes have in common (CASSANDRA-1674)
 * index scan treats missing columns as not matching secondary
   expressions (CASSANDRA-1745)
 * Fix misuse of DataOutputBuffer.getData in AntiEntropyService
   (CASSANDRA-1729)
 * detect and warn when obsolete version of JNA is present (CASSANDRA-1760)
 * reduce fat client timeout (CASSANDRA-1730)
 * cleanup smallest CFs first to increase free temp space for larger ones
   (CASSANDRA-1811)
 * Update windows .bat files to work outside of main Cassandra
   directory (CASSANDRA-1713)
 * fix read repair regression from 0.6.7 (CASSANDRA-1727)
 * more-efficient read repair (CASSANDRA-1719)
 * fix hinted handoff replay (CASSANDRA-1656)
 * log type of dropped messages (CASSANDRA-1677)
 * upgrade to SLF4J 1.6.1
 * fix ByteBuffer bug in ExpiringColumn.updateDigest (CASSANDRA-1679)
 * fix IntegerType.getString (CASSANDRA-1681)
 * make -Djava.net.preferIPv4Stack=true the default (CASSANDRA-628)
 * add INTERNAL_RESPONSE verb to differentiate from responses related
   to client requests (CASSANDRA-1685)
 * log tpstats when dropping messages (CASSANDRA-1660)
 * include unreachable nodes in describeSchemaVersions (CASSANDRA-1678)
 * Avoid dropping messages off the client request path (CASSANDRA-1676)
 * fix jna errno reporting (CASSANDRA-1694)
 * add friendlier error for UnknownHostException on startup (CASSANDRA-1697)
 * include jna dependency in RPM package (CASSANDRA-1690)
 * add --skip-keys option to stress.py (CASSANDRA-1696)
 * improve cli handling of non-string keys and column names 
   (CASSANDRA-1701, -1693)
 * r/m extra subcomparator line in cli keyspaces output (CASSANDRA-1712)
 * add read repair chance to cli "show keyspaces"
 * upgrade to ConcurrentLinkedHashMap 1.1 (CASSANDRA-975)
 * fix index scan routing (CASSANDRA-1722)
 * fix tombstoning of supercolumns in range queries (CASSANDRA-1734)
 * clear endpoint cache after updating keyspace metadata (CASSANDRA-1741)
 * fix wrapping-range queries on non-minimum token (CASSANDRA-1700)
 * truncate includes secondary indexes (CASSANDRA-1747)
 * retain reference to PendingFile sstables (CASSANDRA-1749)
 * fix sstableimport regression (CASSANDRA-1753)
 * fix for bootstrap when no non-system tables are defined (CASSANDRA-1732)
 * handle replica unavailability in index scan (CASSANDRA-1755)
 * fix service initialization order deadlock (CASSANDRA-1756)
 * multi-line cli commands (CASSANDRA-1742)
 * fix race between snapshot and compaction (CASSANDRA-1736)
 * add listEndpointsPendingHints, deleteHintsForEndpoint JMX methods 
   (CASSANDRA-1551)


0.7.0-beta3
 * add strategy options to describe_keyspace output (CASSANDRA-1560)
 * log warning when using randomly generated token (CASSANDRA-1552)
 * re-organize JMX into .db, .net, .internal, .request (CASSANDRA-1217)
 * allow nodes to change IPs between restarts (CASSANDRA-1518)
 * remember ring state between restarts by default (CASSANDRA-1518)
 * flush index built flag so we can read it before log replay (CASSANDRA-1541)
 * lock row cache updates to prevent race condition (CASSANDRA-1293)
 * remove assertion causing rare (and harmless) error messages in
   commitlog (CASSANDRA-1330)
 * fix moving nodes with no keyspaces defined (CASSANDRA-1574)
 * fix unbootstrap when no data is present in a transfer range (CASSANDRA-1573)
 * take advantage of AVRO-495 to simplify our avro IDL (CASSANDRA-1436)
 * extend authorization hierarchy to column family (CASSANDRA-1554)
 * deletion support in secondary indexes (CASSANDRA-1571)
 * meaningful error message for invalid replication strategy class 
   (CASSANDRA-1566)
 * allow keyspace creation with RF > N (CASSANDRA-1428)
 * improve cli error handling (CASSANDRA-1580)
 * add cache save/load ability (CASSANDRA-1417, 1606, 1647)
 * add StorageService.getDrainProgress (CASSANDRA-1588)
 * Disallow bootstrap to an in-use token (CASSANDRA-1561)
 * Allow dynamic secondary index creation and destruction (CASSANDRA-1532)
 * log auto-guessed memtable thresholds (CASSANDRA-1595)
 * add ColumnDef support to cli (CASSANDRA-1583)
 * reduce index sample time by 75% (CASSANDRA-1572)
 * add cli support for column, strategy metadata (CASSANDRA-1578, 1612)
 * add cli support for schema modification (CASSANDRA-1584)
 * delete temp files on failed compactions (CASSANDRA-1596)
 * avoid blocking for dead nodes during removetoken (CASSANDRA-1605)
 * remove ConsistencyLevel.ZERO (CASSANDRA-1607)
 * expose in-progress compaction type in jmx (CASSANDRA-1586)
 * removed IClock & related classes from internals (CASSANDRA-1502)
 * fix removing tokens from SystemTable on decommission and removetoken
   (CASSANDRA-1609)
 * include CF metadata in cli 'show keyspaces' (CASSANDRA-1613)
 * switch from Properties to HashMap in PropertyFileSnitch to
   avoid synchronization bottleneck (CASSANDRA-1481)
 * PropertyFileSnitch configuration file renamed to 
   cassandra-topology.properties
 * add cli support for get_range_slices (CASSANDRA-1088, CASSANDRA-1619)
 * Make memtable flush thresholds per-CF instead of global 
   (CASSANDRA-1007, 1637)
 * add cli support for binary data without CfDef hints (CASSANDRA-1603)
 * fix building SSTable statistics post-stream (CASSANDRA-1620)
 * fix potential infinite loop in 2ary index queries (CASSANDRA-1623)
 * allow creating NTS keyspaces with no replicas configured (CASSANDRA-1626)
 * add jmx histogram of sstables accessed per read (CASSANDRA-1624)
 * remove system_rename_column_family and system_rename_keyspace from the
   client API until races can be fixed (CASSANDRA-1630, CASSANDRA-1585)
 * add cli sanity tests (CASSANDRA-1582)
 * update GC settings in cassandra.bat (CASSANDRA-1636)
 * cli support for index queries (CASSANDRA-1635)
 * cli support for updating schema memtable settings (CASSANDRA-1634)
 * cli --file option (CASSANDRA-1616)
 * reduce automatically chosen memtable sizes by 50% (CASSANDRA-1641)
 * move endpoint cache from snitch to strategy (CASSANDRA-1643)
 * fix commitlog recovery deleting the newly-created segment as well as
   the old ones (CASSANDRA-1644)
 * upgrade to Thrift 0.5 (CASSANDRA-1367)
 * renamed CL.DCQUORUM to LOCAL_QUORUM and DCQUORUMSYNC to EACH_QUORUM
 * cli truncate support (CASSANDRA-1653)
 * update GC settings in cassandra.bat (CASSANDRA-1636)
 * avoid logging when a node's ip/token is gossipped back to it (CASSANDRA-1666)


0.7-beta2
 * always use UTF-8 for hint keys (CASSANDRA-1439)
 * remove cassandra.yaml dependency from Hadoop and Pig (CASSADRA-1322)
 * expose CfDef metadata in describe_keyspaces (CASSANDRA-1363)
 * restore use of mmap_index_only option (CASSANDRA-1241)
 * dropping a keyspace with no column families generated an error 
   (CASSANDRA-1378)
 * rename RackAwareStrategy to OldNetworkTopologyStrategy, RackUnawareStrategy 
   to SimpleStrategy, DatacenterShardStrategy to NetworkTopologyStrategy,
   AbstractRackAwareSnitch to AbstractNetworkTopologySnitch (CASSANDRA-1392)
 * merge StorageProxy.mutate, mutateBlocking (CASSANDRA-1396)
 * faster UUIDType, LongType comparisons (CASSANDRA-1386, 1393)
 * fix setting read_repair_chance from CLI addColumnFamily (CASSANDRA-1399)
 * fix updates to indexed columns (CASSANDRA-1373)
 * fix race condition leaving to FileNotFoundException (CASSANDRA-1382)
 * fix sharded lock hash on index write path (CASSANDRA-1402)
 * add support for GT/E, LT/E in subordinate index clauses (CASSANDRA-1401)
 * cfId counter got out of sync when CFs were added (CASSANDRA-1403)
 * less chatty schema updates (CASSANDRA-1389)
 * rename column family mbeans. 'type' will now include either 
   'IndexColumnFamilies' or 'ColumnFamilies' depending on the CFS type.
   (CASSANDRA-1385)
 * disallow invalid keyspace and column family names. This includes name that
   matches a '^\w+' regex. (CASSANDRA-1377)
 * use JNA, if present, to take snapshots (CASSANDRA-1371)
 * truncate hints if starting 0.7 for the first time (CASSANDRA-1414)
 * fix FD leak in single-row slicepredicate queries (CASSANDRA-1416)
 * allow index expressions against columns that are not part of the 
   SlicePredicate (CASSANDRA-1410)
 * config-converter properly handles snitches and framed support 
   (CASSANDRA-1420)
 * remove keyspace argument from multiget_count (CASSANDRA-1422)
 * allow specifying cassandra.yaml location as (local or remote) URL
   (CASSANDRA-1126)
 * fix using DynamicEndpointSnitch with NetworkTopologyStrategy
   (CASSANDRA-1429)
 * Add CfDef.default_validation_class (CASSANDRA-891)
 * fix EstimatedHistogram.max (CASSANDRA-1413)
 * quorum read optimization (CASSANDRA-1622)
 * handle zero-length (or missing) rows during HH paging (CASSANDRA-1432)
 * include secondary indexes during schema migrations (CASSANDRA-1406)
 * fix commitlog header race during schema change (CASSANDRA-1435)
 * fix ColumnFamilyStoreMBeanIterator to use new type name (CASSANDRA-1433)
 * correct filename generated by xml->yaml converter (CASSANDRA-1419)
 * add CMSInitiatingOccupancyFraction=75 and UseCMSInitiatingOccupancyOnly
   to default JVM options
 * decrease jvm heap for cassandra-cli (CASSANDRA-1446)
 * ability to modify keyspaces and column family definitions on a live cluster
   (CASSANDRA-1285)
 * support for Hadoop Streaming [non-jvm map/reduce via stdin/out]
   (CASSANDRA-1368)
 * Move persistent sstable stats from the system table to an sstable component
   (CASSANDRA-1430)
 * remove failed bootstrap attempt from pending ranges when gossip times
   it out after 1h (CASSANDRA-1463)
 * eager-create tcp connections to other cluster members (CASSANDRA-1465)
 * enumerate stages and derive stage from message type instead of 
   transmitting separately (CASSANDRA-1465)
 * apply reversed flag during collation from different data sources
   (CASSANDRA-1450)
 * make failure to remove commitlog segment non-fatal (CASSANDRA-1348)
 * correct ordering of drain operations so CL.recover is no longer 
   necessary (CASSANDRA-1408)
 * removed keyspace from describe_splits method (CASSANDRA-1425)
 * rename check_schema_agreement to describe_schema_versions
   (CASSANDRA-1478)
 * fix QUORUM calculation for RF > 3 (CASSANDRA-1487)
 * remove tombstones during non-major compactions when bloom filter
   verifies that row does not exist in other sstables (CASSANDRA-1074)
 * nodes that coordinated a loadbalance in the past could not be seen by
   newly added nodes (CASSANDRA-1467)
 * exposed endpoint states (gossip details) via jmx (CASSANDRA-1467)
 * ensure that compacted sstables are not included when new readers are
   instantiated (CASSANDRA-1477)
 * by default, calculate heap size and memtable thresholds at runtime (CASSANDRA-1469)
 * fix races dealing with adding/dropping keyspaces and column families in
   rapid succession (CASSANDRA-1477)
 * clean up of Streaming system (CASSANDRA-1503, 1504, 1506)
 * add options to configure Thrift socket keepalive and buffer sizes (CASSANDRA-1426)
 * make contrib CassandraServiceDataCleaner recursive (CASSANDRA-1509)
 * min, max compaction threshold are configurable and persistent 
   per-ColumnFamily (CASSANDRA-1468)
 * fix replaying the last mutation in a commitlog unnecessarily 
   (CASSANDRA-1512)
 * invoke getDefaultUncaughtExceptionHandler from DTPE with the original
   exception rather than the ExecutionException wrapper (CASSANDRA-1226)
 * remove Clock from the Thrift (and Avro) API (CASSANDRA-1501)
 * Close intra-node sockets when connection is broken (CASSANDRA-1528)
 * RPM packaging spec file (CASSANDRA-786)
 * weighted request scheduler (CASSANDRA-1485)
 * treat expired columns as deleted (CASSANDRA-1539)
 * make IndexInterval configurable (CASSANDRA-1488)
 * add describe_snitch to Thrift API (CASSANDRA-1490)
 * MD5 authenticator compares plain text submitted password with MD5'd
   saved property, instead of vice versa (CASSANDRA-1447)
 * JMX MessagingService pending and completed counts (CASSANDRA-1533)
 * fix race condition processing repair responses (CASSANDRA-1511)
 * make repair blocking (CASSANDRA-1511)
 * create EndpointSnitchInfo and MBean to expose rack and DC (CASSANDRA-1491)
 * added option to contrib/word_count to output results back to Cassandra
   (CASSANDRA-1342)
 * rewrite Hadoop ColumnFamilyRecordWriter to pool connections, retry to
   multiple Cassandra nodes, and smooth impact on the Cassandra cluster
   by using smaller batch sizes (CASSANDRA-1434)
 * fix setting gc_grace_seconds via CLI (CASSANDRA-1549)
 * support TTL'd index values (CASSANDRA-1536)
 * make removetoken work like decommission (CASSANDRA-1216)
 * make cli comparator-aware and improve quote rules (CASSANDRA-1523,-1524)
 * make nodetool compact and cleanup blocking (CASSANDRA-1449)
 * add memtable, cache information to GCInspector logs (CASSANDRA-1558)
 * enable/disable HintedHandoff via JMX (CASSANDRA-1550)
 * Ignore stray files in the commit log directory (CASSANDRA-1547)
 * Disallow bootstrap to an in-use token (CASSANDRA-1561)


0.7-beta1
 * sstable versioning (CASSANDRA-389)
 * switched to slf4j logging (CASSANDRA-625)
 * add (optional) expiration time for column (CASSANDRA-699)
 * access levels for authentication/authorization (CASSANDRA-900)
 * add ReadRepairChance to CF definition (CASSANDRA-930)
 * fix heisenbug in system tests, especially common on OS X (CASSANDRA-944)
 * convert to byte[] keys internally and all public APIs (CASSANDRA-767)
 * ability to alter schema definitions on a live cluster (CASSANDRA-44)
 * renamed configuration file to cassandra.xml, and log4j.properties to
   log4j-server.properties, which must now be loaded from
   the classpath (which is how our scripts in bin/ have always done it)
   (CASSANDRA-971)
 * change get_count to require a SlicePredicate. create multi_get_count
   (CASSANDRA-744)
 * re-organized endpointsnitch implementations and added SimpleSnitch
   (CASSANDRA-994)
 * Added preload_row_cache option (CASSANDRA-946)
 * add CRC to commitlog header (CASSANDRA-999)
 * removed deprecated batch_insert and get_range_slice methods (CASSANDRA-1065)
 * add truncate thrift method (CASSANDRA-531)
 * http mini-interface using mx4j (CASSANDRA-1068)
 * optimize away copy of sliced row on memtable read path (CASSANDRA-1046)
 * replace constant-size 2GB mmaped segments and special casing for index 
   entries spanning segment boundaries, with SegmentedFile that computes 
   segments that always contain entire entries/rows (CASSANDRA-1117)
 * avoid reading large rows into memory during compaction (CASSANDRA-16)
 * added hadoop OutputFormat (CASSANDRA-1101)
 * efficient Streaming (no more anticompaction) (CASSANDRA-579)
 * split commitlog header into separate file and add size checksum to
   mutations (CASSANDRA-1179)
 * avoid allocating a new byte[] for each mutation on replay (CASSANDRA-1219)
 * revise HH schema to be per-endpoint (CASSANDRA-1142)
 * add joining/leaving status to nodetool ring (CASSANDRA-1115)
 * allow multiple repair sessions per node (CASSANDRA-1190)
 * optimize away MessagingService for local range queries (CASSANDRA-1261)
 * make framed transport the default so malformed requests can't OOM the 
   server (CASSANDRA-475)
 * significantly faster reads from row cache (CASSANDRA-1267)
 * take advantage of row cache during range queries (CASSANDRA-1302)
 * make GCGraceSeconds a per-ColumnFamily value (CASSANDRA-1276)
 * keep persistent row size and column count statistics (CASSANDRA-1155)
 * add IntegerType (CASSANDRA-1282)
 * page within a single row during hinted handoff (CASSANDRA-1327)
 * push DatacenterShardStrategy configuration into keyspace definition,
   eliminating datacenter.properties. (CASSANDRA-1066)
 * optimize forward slices starting with '' and single-index-block name 
   queries by skipping the column index (CASSANDRA-1338)
 * streaming refactor (CASSANDRA-1189)
 * faster comparison for UUID types (CASSANDRA-1043)
 * secondary index support (CASSANDRA-749 and subtasks)
 * make compaction buckets deterministic (CASSANDRA-1265)


0.6.6
 * Allow using DynamicEndpointSnitch with RackAwareStrategy (CASSANDRA-1429)
 * remove the remaining vestiges of the unfinished DatacenterShardStrategy 
   (replaced by NetworkTopologyStrategy in 0.7)
   

0.6.5
 * fix key ordering in range query results with RandomPartitioner
   and ConsistencyLevel > ONE (CASSANDRA-1145)
 * fix for range query starting with the wrong token range (CASSANDRA-1042)
 * page within a single row during hinted handoff (CASSANDRA-1327)
 * fix compilation on non-sun JDKs (CASSANDRA-1061)
 * remove String.trim() call on row keys in batch mutations (CASSANDRA-1235)
 * Log summary of dropped messages instead of spamming log (CASSANDRA-1284)
 * add dynamic endpoint snitch (CASSANDRA-981)
 * fix streaming for keyspaces with hyphens in their name (CASSANDRA-1377)
 * fix errors in hard-coded bloom filter optKPerBucket by computing it
   algorithmically (CASSANDRA-1220
 * remove message deserialization stage, and uncap read/write stages
   so slow reads/writes don't block gossip processing (CASSANDRA-1358)
 * add jmx port configuration to Debian package (CASSANDRA-1202)
 * use mlockall via JNA, if present, to prevent Linux from swapping
   out parts of the JVM (CASSANDRA-1214)


0.6.4
 * avoid queuing multiple hint deliveries for the same endpoint
   (CASSANDRA-1229)
 * better performance for and stricter checking of UTF8 column names
   (CASSANDRA-1232)
 * extend option to lower compaction priority to hinted handoff
   as well (CASSANDRA-1260)
 * log errors in gossip instead of re-throwing (CASSANDRA-1289)
 * avoid aborting commitlog replay prematurely if a flushed-but-
   not-removed commitlog segment is encountered (CASSANDRA-1297)
 * fix duplicate rows being read during mapreduce (CASSANDRA-1142)
 * failure detection wasn't closing command sockets (CASSANDRA-1221)
 * cassandra-cli.bat works on windows (CASSANDRA-1236)
 * pre-emptively drop requests that cannot be processed within RPCTimeout
   (CASSANDRA-685)
 * add ack to Binary write verb and update CassandraBulkLoader
   to wait for acks for each row (CASSANDRA-1093)
 * added describe_partitioner Thrift method (CASSANDRA-1047)
 * Hadoop jobs no longer require the Cassandra storage-conf.xml
   (CASSANDRA-1280, CASSANDRA-1047)
 * log thread pool stats when GC is excessive (CASSANDRA-1275)
 * remove gossip message size limit (CASSANDRA-1138)
 * parallelize local and remote reads during multiget, and respect snitch 
   when determining whether to do local read for CL.ONE (CASSANDRA-1317)
 * fix read repair to use requested consistency level on digest mismatch,
   rather than assuming QUORUM (CASSANDRA-1316)
 * process digest mismatch re-reads in parallel (CASSANDRA-1323)
 * switch hints CF comparator to BytesType (CASSANDRA-1274)


0.6.3
 * retry to make streaming connections up to 8 times. (CASSANDRA-1019)
 * reject describe_ring() calls on invalid keyspaces (CASSANDRA-1111)
 * fix cache size calculation for size of 100% (CASSANDRA-1129)
 * fix cache capacity only being recalculated once (CASSANDRA-1129)
 * remove hourly scan of all hints on the off chance that the gossiper
   missed a status change; instead, expose deliverHintsToEndpoint to JMX
   so it can be done manually, if necessary (CASSANDRA-1141)
 * don't reject reads at CL.ALL (CASSANDRA-1152)
 * reject deletions to supercolumns in CFs containing only standard
   columns (CASSANDRA-1139)
 * avoid preserving login information after client disconnects
   (CASSANDRA-1057)
 * prefer sun jdk to openjdk in debian init script (CASSANDRA-1174)
 * detect partioner config changes between restarts and fail fast 
   (CASSANDRA-1146)
 * use generation time to resolve node token reassignment disagreements
   (CASSANDRA-1118)
 * restructure the startup ordering of Gossiper and MessageService to avoid
   timing anomalies (CASSANDRA-1160)
 * detect incomplete commit log hearders (CASSANDRA-1119)
 * force anti-entropy service to stream files on the stream stage to avoid
   sending streams out of order (CASSANDRA-1169)
 * remove inactive stream managers after AES streams files (CASSANDRA-1169)
 * allow removing entire row through batch_mutate Deletion (CASSANDRA-1027)
 * add JMX metrics for row-level bloom filter false positives (CASSANDRA-1212)
 * added a redhat init script to contrib (CASSANDRA-1201)
 * use midpoint when bootstrapping a new machine into range with not
   much data yet instead of random token (CASSANDRA-1112)
 * kill server on OOM in executor stage as well as Thrift (CASSANDRA-1226)
 * remove opportunistic repairs, when two machines with overlapping replica
   responsibilities happen to finish major compactions of the same CF near
   the same time.  repairs are now fully manual (CASSANDRA-1190)
 * add ability to lower compaction priority (default is no change from 0.6.2)
   (CASSANDRA-1181)


0.6.2
 * fix contrib/word_count build. (CASSANDRA-992)
 * split CommitLogExecutorService into BatchCommitLogExecutorService and 
   PeriodicCommitLogExecutorService (CASSANDRA-1014)
 * add latency histograms to CFSMBean (CASSANDRA-1024)
 * make resolving timestamp ties deterministic by using value bytes
   as a tiebreaker (CASSANDRA-1039)
 * Add option to turn off Hinted Handoff (CASSANDRA-894)
 * fix windows startup (CASSANDRA-948)
 * make concurrent_reads, concurrent_writes configurable at runtime via JMX
   (CASSANDRA-1060)
 * disable GCInspector on non-Sun JVMs (CASSANDRA-1061)
 * fix tombstone handling in sstable rows with no other data (CASSANDRA-1063)
 * fix size of row in spanned index entries (CASSANDRA-1056)
 * install json2sstable, sstable2json, and sstablekeys to Debian package
 * StreamingService.StreamDestinations wouldn't empty itself after streaming
   finished (CASSANDRA-1076)
 * added Collections.shuffle(splits) before returning the splits in 
   ColumnFamilyInputFormat (CASSANDRA-1096)
 * do not recalculate cache capacity post-compaction if it's been manually 
   modified (CASSANDRA-1079)
 * better defaults for flush sorter + writer executor queue sizes
   (CASSANDRA-1100)
 * windows scripts for SSTableImport/Export (CASSANDRA-1051)
 * windows script for nodetool (CASSANDRA-1113)
 * expose PhiConvictThreshold (CASSANDRA-1053)
 * make repair of RF==1 a no-op (CASSANDRA-1090)
 * improve default JVM GC options (CASSANDRA-1014)
 * fix SlicePredicate serialization inside Hadoop jobs (CASSANDRA-1049)
 * close Thrift sockets in Hadoop ColumnFamilyRecordReader (CASSANDRA-1081)


0.6.1
 * fix NPE in sstable2json when no excluded keys are given (CASSANDRA-934)
 * keep the replica set constant throughout the read repair process
   (CASSANDRA-937)
 * allow querying getAllRanges with empty token list (CASSANDRA-933)
 * fix command line arguments inversion in clustertool (CASSANDRA-942)
 * fix race condition that could trigger a false-positive assertion
   during post-flush discard of old commitlog segments (CASSANDRA-936)
 * fix neighbor calculation for anti-entropy repair (CASSANDRA-924)
 * perform repair even for small entropy differences (CASSANDRA-924)
 * Use hostnames in CFInputFormat to allow Hadoop's naive string-based
   locality comparisons to work (CASSANDRA-955)
 * cache read-only BufferedRandomAccessFile length to avoid
   3 system calls per invocation (CASSANDRA-950)
 * nodes with IPv6 (and no IPv4) addresses could not join cluster
   (CASSANDRA-969)
 * Retrieve the correct number of undeleted columns, if any, from
   a supercolumn in a row that had been deleted previously (CASSANDRA-920)
 * fix index scans that cross the 2GB mmap boundaries for both mmap
   and standard i/o modes (CASSANDRA-866)
 * expose drain via nodetool (CASSANDRA-978)


0.6.0-RC1
 * JMX drain to flush memtables and run through commit log (CASSANDRA-880)
 * Bootstrapping can skip ranges under the right conditions (CASSANDRA-902)
 * fix merging row versions in range_slice for CL > ONE (CASSANDRA-884)
 * default write ConsistencyLeven chaned from ZERO to ONE
 * fix for index entries spanning mmap buffer boundaries (CASSANDRA-857)
 * use lexical comparison if time part of TimeUUIDs are the same 
   (CASSANDRA-907)
 * bound read, mutation, and response stages to fix possible OOM
   during log replay (CASSANDRA-885)
 * Use microseconds-since-epoch (UTC) in cli, instead of milliseconds
 * Treat batch_mutate Deletion with null supercolumn as "apply this predicate 
   to top level supercolumns" (CASSANDRA-834)
 * Streaming destination nodes do not update their JMX status (CASSANDRA-916)
 * Fix internal RPC timeout calculation (CASSANDRA-911)
 * Added Pig loadfunc to contrib/pig (CASSANDRA-910)


0.6.0-beta3
 * fix compaction bucketing bug (CASSANDRA-814)
 * update windows batch file (CASSANDRA-824)
 * deprecate KeysCachedFraction configuration directive in favor
   of KeysCached; move to unified-per-CF key cache (CASSANDRA-801)
 * add invalidateRowCache to ColumnFamilyStoreMBean (CASSANDRA-761)
 * send Handoff hints to natural locations to reduce load on
   remaining nodes in a failure scenario (CASSANDRA-822)
 * Add RowWarningThresholdInMB configuration option to warn before very 
   large rows get big enough to threaten node stability, and -x option to
   be able to remove them with sstable2json if the warning is unheeded
   until it's too late (CASSANDRA-843)
 * Add logging of GC activity (CASSANDRA-813)
 * fix ConcurrentModificationException in commitlog discard (CASSANDRA-853)
 * Fix hardcoded row count in Hadoop RecordReader (CASSANDRA-837)
 * Add a jmx status to the streaming service and change several DEBUG
   messages to INFO (CASSANDRA-845)
 * fix classpath in cassandra-cli.bat for Windows (CASSANDRA-858)
 * allow re-specifying host, port to cassandra-cli if invalid ones
   are first tried (CASSANDRA-867)
 * fix race condition handling rpc timeout in the coordinator
   (CASSANDRA-864)
 * Remove CalloutLocation and StagingFileDirectory from storage-conf files 
   since those settings are no longer used (CASSANDRA-878)
 * Parse a long from RowWarningThresholdInMB instead of an int (CASSANDRA-882)
 * Remove obsolete ControlPort code from DatabaseDescriptor (CASSANDRA-886)
 * move skipBytes side effect out of assert (CASSANDRA-899)
 * add "double getLoad" to StorageServiceMBean (CASSANDRA-898)
 * track row stats per CF at compaction time (CASSANDRA-870)
 * disallow CommitLogDirectory matching a DataFileDirectory (CASSANDRA-888)
 * default key cache size is 200k entries, changed from 10% (CASSANDRA-863)
 * add -Dcassandra-foreground=yes to cassandra.bat
 * exit if cluster name is changed unexpectedly (CASSANDRA-769)


0.6.0-beta1/beta2
 * add batch_mutate thrift command, deprecating batch_insert (CASSANDRA-336)
 * remove get_key_range Thrift API, deprecated in 0.5 (CASSANDRA-710)
 * add optional login() Thrift call for authentication (CASSANDRA-547)
 * support fat clients using gossiper and StorageProxy to perform
   replication in-process [jvm-only] (CASSANDRA-535)
 * support mmapped I/O for reads, on by default on 64bit JVMs 
   (CASSANDRA-408, CASSANDRA-669)
 * improve insert concurrency, particularly during Hinted Handoff
   (CASSANDRA-658)
 * faster network code (CASSANDRA-675)
 * stress.py moved to contrib (CASSANDRA-635)
 * row caching [must be explicitly enabled per-CF in config] (CASSANDRA-678)
 * present a useful measure of compaction progress in JMX (CASSANDRA-599)
 * add bin/sstablekeys (CASSNADRA-679)
 * add ConsistencyLevel.ANY (CASSANDRA-687)
 * make removetoken remove nodes from gossip entirely (CASSANDRA-644)
 * add ability to set cache sizes at runtime (CASSANDRA-708)
 * report latency and cache hit rate statistics with lifetime totals
   instead of average over the last minute (CASSANDRA-702)
 * support get_range_slice for RandomPartitioner (CASSANDRA-745)
 * per-keyspace replication factory and replication strategy (CASSANDRA-620)
 * track latency in microseconds (CASSANDRA-733)
 * add describe_ Thrift methods, deprecating get_string_property and 
   get_string_list_property
 * jmx interface for tracking operation mode and streams in general.
   (CASSANDRA-709)
 * keep memtables in sorted order to improve range query performance
   (CASSANDRA-799)
 * use while loop instead of recursion when trimming sstables compaction list 
   to avoid blowing stack in pathological cases (CASSANDRA-804)
 * basic Hadoop map/reduce support (CASSANDRA-342)


0.5.1
 * ensure all files for an sstable are streamed to the same directory.
   (CASSANDRA-716)
 * more accurate load estimate for bootstrapping (CASSANDRA-762)
 * tolerate dead or unavailable bootstrap target on write (CASSANDRA-731)
 * allow larger numbers of keys (> 140M) in a sstable bloom filter
   (CASSANDRA-790)
 * include jvm argument improvements from CASSANDRA-504 in debian package
 * change streaming chunk size to 32MB to accomodate Windows XP limitations
   (was 64MB) (CASSANDRA-795)
 * fix get_range_slice returning results in the wrong order (CASSANDRA-781)
 

0.5.0 final
 * avoid attempting to delete temporary bootstrap files twice (CASSANDRA-681)
 * fix bogus NaN in nodeprobe cfstats output (CASSANDRA-646)
 * provide a policy for dealing with single thread executors w/ a full queue
   (CASSANDRA-694)
 * optimize inner read in MessagingService, vastly improving multiple-node
   performance (CASSANDRA-675)
 * wait for table flush before streaming data back to a bootstrapping node.
   (CASSANDRA-696)
 * keep track of bootstrapping sources by table so that bootstrapping doesn't 
   give the indication of finishing early (CASSANDRA-673)


0.5.0 RC3
 * commit the correct version of the patch for CASSANDRA-663


0.5.0 RC2 (unreleased)
 * fix bugs in converting get_range_slice results to Thrift 
   (CASSANDRA-647, CASSANDRA-649)
 * expose java.util.concurrent.TimeoutException in StorageProxy methods
   (CASSANDRA-600)
 * TcpConnectionManager was holding on to disconnected connections, 
   giving the false indication they were being used. (CASSANDRA-651)
 * Remove duplicated write. (CASSANDRA-662)
 * Abort bootstrap if IP is already in the token ring (CASSANDRA-663)
 * increase default commitlog sync period, and wait for last sync to 
   finish before submitting another (CASSANDRA-668)


0.5.0 RC1
 * Fix potential NPE in get_range_slice (CASSANDRA-623)
 * add CRC32 to commitlog entries (CASSANDRA-605)
 * fix data streaming on windows (CASSANDRA-630)
 * GC compacted sstables after cleanup and compaction (CASSANDRA-621)
 * Speed up anti-entropy validation (CASSANDRA-629)
 * Fix anti-entropy assertion error (CASSANDRA-639)
 * Fix pending range conflicts when bootstapping or moving
   multiple nodes at once (CASSANDRA-603)
 * Handle obsolete gossip related to node movement in the case where
   one or more nodes is down when the movement occurs (CASSANDRA-572)
 * Include dead nodes in gossip to avoid a variety of problems
   and fix HH to removed nodes (CASSANDRA-634)
 * return an InvalidRequestException for mal-formed SlicePredicates
   (CASSANDRA-643)
 * fix bug determining closest neighbor for use in multiple datacenters
   (CASSANDRA-648)
 * Vast improvements in anticompaction speed (CASSANDRA-607)
 * Speed up log replay and writes by avoiding redundant serializations
   (CASSANDRA-652)


0.5.0 beta 2
 * Bootstrap improvements (several tickets)
 * add nodeprobe repair anti-entropy feature (CASSANDRA-193, CASSANDRA-520)
 * fix possibility of partition when many nodes restart at once
   in clusters with multiple seeds (CASSANDRA-150)
 * fix NPE in get_range_slice when no data is found (CASSANDRA-578)
 * fix potential NPE in hinted handoff (CASSANDRA-585)
 * fix cleanup of local "system" keyspace (CASSANDRA-576)
 * improve computation of cluster load balance (CASSANDRA-554)
 * added super column read/write, column count, and column/row delete to
   cassandra-cli (CASSANDRA-567, CASSANDRA-594)
 * fix returning live subcolumns of deleted supercolumns (CASSANDRA-583)
 * respect JAVA_HOME in bin/ scripts (several tickets)
 * add StorageService.initClient for fat clients on the JVM (CASSANDRA-535)
   (see contrib/client_only for an example of use)
 * make consistency_level functional in get_range_slice (CASSANDRA-568)
 * optimize key deserialization for RandomPartitioner (CASSANDRA-581)
 * avoid GCing tombstones except on major compaction (CASSANDRA-604)
 * increase failure conviction threshold, resulting in less nodes
   incorrectly (and temporarily) marked as down (CASSANDRA-610)
 * respect memtable thresholds during log replay (CASSANDRA-609)
 * support ConsistencyLevel.ALL on read (CASSANDRA-584)
 * add nodeprobe removetoken command (CASSANDRA-564)


0.5.0 beta
 * Allow multiple simultaneous flushes, improving flush throughput 
   on multicore systems (CASSANDRA-401)
 * Split up locks to improve write and read throughput on multicore systems
   (CASSANDRA-444, CASSANDRA-414)
 * More efficient use of memory during compaction (CASSANDRA-436)
 * autobootstrap option: when enabled, all non-seed nodes will attempt
   to bootstrap when started, until bootstrap successfully
   completes. -b option is removed.  (CASSANDRA-438)
 * Unless a token is manually specified in the configuration xml,
   a bootstraping node will use a token that gives it half the
   keys from the most-heavily-loaded node in the cluster,
   instead of generating a random token. 
   (CASSANDRA-385, CASSANDRA-517)
 * Miscellaneous bootstrap fixes (several tickets)
 * Ability to change a node's token even after it has data on it
   (CASSANDRA-541)
 * Ability to decommission a live node from the ring (CASSANDRA-435)
 * Semi-automatic loadbalancing via nodeprobe (CASSANDRA-192)
 * Add ability to set compaction thresholds at runtime via
   JMX / nodeprobe.  (CASSANDRA-465)
 * Add "comment" field to ColumnFamily definition. (CASSANDRA-481)
 * Additional JMX metrics (CASSANDRA-482)
 * JSON based export and import tools (several tickets)
 * Hinted Handoff fixes (several tickets)
 * Add key cache to improve read performance (CASSANDRA-423)
 * Simplified construction of custom ReplicationStrategy classes
   (CASSANDRA-497)
 * Graphical application (Swing) for ring integrity verification and 
   visualization was added to contrib (CASSANDRA-252)
 * Add DCQUORUM, DCQUORUMSYNC consistency levels and corresponding
   ReplicationStrategy / EndpointSnitch classes.  Experimental.
   (CASSANDRA-492)
 * Web client interface added to contrib (CASSANDRA-457)
 * More-efficient flush for Random, CollatedOPP partitioners 
   for normal writes (CASSANDRA-446) and bulk load (CASSANDRA-420)
 * Add MemtableFlushAfterMinutes, a global replacement for the old 
   per-CF FlushPeriodInMinutes setting (CASSANDRA-463)
 * optimizations to slice reading (CASSANDRA-350) and supercolumn
   queries (CASSANDRA-510)
 * force binding to given listenaddress for nodes with multiple
   interfaces (CASSANDRA-546)
 * stress.py benchmarking tool improvements (several tickets)
 * optimized replica placement code (CASSANDRA-525)
 * faster log replay on restart (CASSANDRA-539, CASSANDRA-540)
 * optimized local-node writes (CASSANDRA-558)
 * added get_range_slice, deprecating get_key_range (CASSANDRA-344)
 * expose TimedOutException to thrift (CASSANDRA-563)
 

0.4.2
 * Add validation disallowing null keys (CASSANDRA-486)
 * Fix race conditions in TCPConnectionManager (CASSANDRA-487)
 * Fix using non-utf8-aware comparison as a sanity check.
   (CASSANDRA-493)
 * Improve default garbage collector options (CASSANDRA-504)
 * Add "nodeprobe flush" (CASSANDRA-505)
 * remove NotFoundException from get_slice throws list (CASSANDRA-518)
 * fix get (not get_slice) of entire supercolumn (CASSANDRA-508)
 * fix null token during bootstrap (CASSANDRA-501)


0.4.1
 * Fix FlushPeriod columnfamily configuration regression
   (CASSANDRA-455)
 * Fix long column name support (CASSANDRA-460)
 * Fix for serializing a row that only contains tombstones
   (CASSANDRA-458)
 * Fix for discarding unneeded commitlog segments (CASSANDRA-459)
 * Add SnapshotBeforeCompaction configuration option (CASSANDRA-426)
 * Fix compaction abort under insufficient disk space (CASSANDRA-473)
 * Fix reading subcolumn slice from tombstoned CF (CASSANDRA-484)
 * Fix race condition in RVH causing occasional NPE (CASSANDRA-478)


0.4.0
 * fix get_key_range problems when a node is down (CASSANDRA-440)
   and add UnavailableException to more Thrift methods
 * Add example EndPointSnitch contrib code (several tickets)


0.4.0 RC2
 * fix SSTable generation clash during compaction (CASSANDRA-418)
 * reject method calls with null parameters (CASSANDRA-308)
 * properly order ranges in nodeprobe output (CASSANDRA-421)
 * fix logging of certain errors on executor threads (CASSANDRA-425)


0.4.0 RC1
 * Bootstrap feature is live; use -b on startup (several tickets)
 * Added multiget api (CASSANDRA-70)
 * fix Deadlock with SelectorManager.doProcess and TcpConnection.write
   (CASSANDRA-392)
 * remove key cache b/c of concurrency bugs in third-party
   CLHM library (CASSANDRA-405)
 * update non-major compaction logic to use two threshold values
   (CASSANDRA-407)
 * add periodic / batch commitlog sync modes (several tickets)
 * inline BatchMutation into batch_insert params (CASSANDRA-403)
 * allow setting the logging level at runtime via mbean (CASSANDRA-402)
 * change default comparator to BytesType (CASSANDRA-400)
 * add forwards-compatible ConsistencyLevel parameter to get_key_range
   (CASSANDRA-322)
 * r/m special case of blocking for local destination when writing with 
   ConsistencyLevel.ZERO (CASSANDRA-399)
 * Fixes to make BinaryMemtable [bulk load interface] useful (CASSANDRA-337);
   see contrib/bmt_example for an example of using it.
 * More JMX properties added (several tickets)
 * Thrift changes (several tickets)
    - Merged _super get methods with the normal ones; return values
      are now of ColumnOrSuperColumn.
    - Similarly, merged batch_insert_super into batch_insert.



0.4.0 beta
 * On-disk data format has changed to allow billions of keys/rows per
   node instead of only millions
 * Multi-keyspace support
 * Scan all sstables for all queries to avoid situations where
   different types of operation on the same ColumnFamily could
   disagree on what data was present
 * Snapshot support via JMX
 * Thrift API has changed a _lot_:
    - removed time-sorted CFs; instead, user-defined comparators
      may be defined on the column names, which are now byte arrays.
      Default comparators are provided for UTF8, Bytes, Ascii, Long (i64),
      and UUID types.
    - removed colon-delimited strings in thrift api in favor of explicit
      structs such as ColumnPath, ColumnParent, etc.  Also normalized
      thrift struct and argument naming.
    - Added columnFamily argument to get_key_range.
    - Change signature of get_slice to accept starting and ending
      columns as well as an offset.  (This allows use of indexes.)
      Added "ascending" flag to allow reasonably-efficient reverse
      scans as well.  Removed get_slice_by_range as redundant.
    - get_key_range operates on one CF at a time
    - changed `block` boolean on insert methods to ConsistencyLevel enum,
      with options of NONE, ONE, QUORUM, and ALL.
    - added similar consistency_level parameter to read methods
    - column-name-set slice with no names given now returns zero columns
      instead of all of them.  ("all" can run your server out of memory.
      use a range-based slice with a high max column count instead.)
 * Removed the web interface. Node information can now be obtained by 
   using the newly introduced nodeprobe utility.
 * More JMX stats
 * Remove magic values from internals (e.g. special key to indicate
   when to flush memtables)
 * Rename configuration "table" to "keyspace"
 * Moved to crash-only design; no more shutdown (just kill the process)
 * Lots of bug fixes

Full list of issues resolved in 0.4 is at https://issues.apache.org/jira/secure/IssueNavigator.jspa?reset=true&&pid=12310865&fixfor=12313862&resolution=1&sorter/field=issuekey&sorter/order=DESC


0.3.0 RC3
 * Fix potential deadlock under load in TCPConnection.
   (CASSANDRA-220)


0.3.0 RC2
 * Fix possible data loss when server is stopped after replaying
   log but before new inserts force memtable flush.
   (CASSANDRA-204)
 * Added BUGS file


0.3.0 RC1
 * Range queries on keys, including user-defined key collation
 * Remove support
 * Workarounds for a weird bug in JDK select/register that seems
   particularly common on VM environments. Cassandra should deploy
   fine on EC2 now
 * Much improved infrastructure: the beginnings of a decent test suite
   ("ant test" for unit tests; "nosetests" for system tests), code
   coverage reporting, etc.
 * Expanded node status reporting via JMX
 * Improved error reporting/logging on both server and client
 * Reduced memory footprint in default configuration
 * Combined blocking and non-blocking versions of insert APIs
 * Added FlushPeriodInMinutes configuration parameter to force
   flushing of infrequently-updated ColumnFamilies<|MERGE_RESOLUTION|>--- conflicted
+++ resolved
@@ -1,11 +1,11 @@
-<<<<<<< HEAD
 3.8
  * Faster streaming (CASSANDRA-9766)
-=======
+
+
 3.7
 Merged from 2.2:
  * cqlsh: correctly handle non-ascii chars in error messages (CASSANDRA-11626)
->>>>>>> 58d3b9a9
+
 
 3.6
  * Enhanced Compaction Logging (CASSANDRA-10805)
