--- conflicted
+++ resolved
@@ -1,4 +1,3 @@
-<<<<<<< HEAD
 3.11.0
  * Fix equality comparisons of columns using the duration type (CASSANDRA-13174)
  * Obfuscate password in stress-graphs (CASSANDRA-12233)
@@ -10,14 +9,6 @@
  * NoReplicationTokenAllocator should work with zero replication factor (CASSANDRA-12983)
  * Address message coalescing regression (CASSANDRA-12676)
 Merged from 3.0:
-=======
-3.0.13
-Merged from 2.2:
- * Fix GRANT/REVOKE when keyspace isn't specified (CASSANDRA-13053)
-
-
-3.0.12
->>>>>>> 71c1f986
  * Prevent data loss on upgrade 2.1 - 3.0 by adding component separator to LogRecord absolute path (CASSANDRA-13294)
  * Improve testing on macOS by eliminating sigar logging (CASSANDRA-13233)
  * Cqlsh copy-from should error out when csv contains invalid data for collections (CASSANDRA-13071)
@@ -27,23 +18,6 @@
  * Legacy deserializer can create unexpected boundary range tombstones (CASSANDRA-13237)
  * Remove unnecessary assertion from AntiCompactionTest (CASSANDRA-13070)
  * Fix cqlsh COPY for dates before 1900 (CASSANDRA-13185)
-<<<<<<< HEAD
-=======
-Merged from 2.2:
- * Avoid race on receiver by starting streaming sender thread after sending init message (CASSANDRA-12886)
- * Fix "multiple versions of ant detected..." when running ant test (CASSANDRA-13232)
- * Coalescing strategy sleeps too much (CASSANDRA-13090)
- * Fix flaky LongLeveledCompactionStrategyTest (CASSANDRA-12202)
- * Fix failing COPY TO STDOUT (CASSANDRA-12497)
- * Fix ColumnCounter::countAll behaviour for reverse queries (CASSANDRA-13222)
- * Exceptions encountered calling getSeeds() breaks OTC thread (CASSANDRA-13018)
-Merged from 2.1:
- * Remove unused repositories (CASSANDRA-13278)
- * Log stacktrace of uncaught exceptions (CASSANDRA-13108)
-
-
-3.0.11
->>>>>>> 71c1f986
  * Use keyspace replication settings on system.size_estimates table (CASSANDRA-9639)
  * Add vm.max_map_count StartupCheck (CASSANDRA-13008)
  * Hint related logging should include the IP address of the destination in addition to
@@ -57,6 +31,7 @@
  * Provide user workaround when system_schema.columns does not contain entries
    for a table that's in system_schema.tables (CASSANDRA-13180)
 Merged from 2.2:
+ * Fix GRANT/REVOKE when keyspace isn't specified (CASSANDRA-13053)
  * Fix flaky LongLeveledCompactionStrategyTest (CASSANDRA-12202)
  * Fix failing COPY TO STDOUT (CASSANDRA-12497)
  * Fix ColumnCounter::countAll behaviour for reverse queries (CASSANDRA-13222)
@@ -69,6 +44,7 @@
  * Use portable stderr for java error in startup (CASSANDRA-13211)
  * Fix Thread Leak in OutboundTcpConnection (CASSANDRA-13204)
  * Coalescing strategy can enter infinite loop (CASSANDRA-13159)
+
 
 3.10
  * Fix secondary index queries regression (CASSANDRA-13013)
