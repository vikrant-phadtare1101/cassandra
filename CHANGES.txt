--- conflicted
+++ resolved
@@ -1,12 +1,8 @@
-<<<<<<< HEAD
 3.3
  * Avoid bootstrap hanging when existing nodes have no data to stream (CASSANDRA-11010)
 Merged from 3.0:
-=======
-3.0.3
  * Check the column name, not cell name, for dropped columns when reading
    legacy sstables (CASSANDRA-11018)
->>>>>>> c1a113a9
  * Don't attempt to index clustering values of static rows (CASSANDRA-11021)
  * Remove checksum files after replaying hints (CASSANDRA-10947)
  * Support passing base table metadata to custom 2i validation (CASSANDRA-10924)
