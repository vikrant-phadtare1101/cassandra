--- conflicted
+++ resolved
@@ -1,4 +1,3 @@
-<<<<<<< HEAD
 2.1.5
  * Re-add deprecated cold_reads_to_omit param for backwards compat (CASSANDRA-9203)
  * Make anticompaction visible in compactionstats (CASSANDRA-9098)
@@ -82,10 +81,7 @@
  * Use stdout for progress and stats in sstableloader (CASSANDRA-8982)
  * Correctly identify 2i datadir from older versions (CASSANDRA-9116)
 Merged from 2.0:
-=======
-2.0.15:
  * Do not attempt to rebuild indexes if no index accepts any column (CASSANDRA-9196)
->>>>>>> b325316f
  * Don't initiate snitch reconnection for dead states (CASSANDRA-7292)
  * Fix ArrayIndexOutOfBoundsException in CQLSSTableWriter (CASSANDRA-8978)
  * Add shutdown gossip state to prevent timeouts during rolling restarts (CASSANDRA-8336)
