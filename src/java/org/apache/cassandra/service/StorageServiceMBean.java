--- conflicted
+++ resolved
@@ -270,20 +270,12 @@
      *
      * @return Repair command number, or 0 if nothing to repair
      */
-<<<<<<< HEAD
-    public int forceRepairAsync(String keyspace, boolean isSequential, Collection<String> dataCenters, boolean primaryRange, boolean repairedAt, String... columnFamilies) throws IOException;
-=======
-    public int forceRepairAsync(String keyspace, boolean isSequential, Collection<String> dataCenters, final Collection<String> hosts, boolean primaryRange, String... columnFamilies);
->>>>>>> f30b7720
+    public int forceRepairAsync(String keyspace, boolean isSequential, Collection<String> dataCenters, Collection<String> hosts,  boolean primaryRange, boolean repairedAt, String... columnFamilies) throws IOException;
 
     /**
      * Same as forceRepairAsync, but handles a specified range
      */
-<<<<<<< HEAD
-    public int forceRepairRangeAsync(String beginToken, String endToken, String keyspaceName, boolean isSequential, Collection<String> dataCenters, boolean repairedAt, String... columnFamilies) throws IOException;
-=======
-    public int forceRepairRangeAsync(String beginToken, String endToken, final String keyspaceName, boolean isSequential, Collection<String> dataCenters, final Collection<String> hosts,  final String... columnFamilies);
->>>>>>> f30b7720
+    public int forceRepairRangeAsync(String beginToken, String endToken, String keyspaceName, boolean isSequential, Collection<String> dataCenters, Collection<String> hosts, boolean repairedAt, String... columnFamilies) throws IOException;
 
 
     /**
