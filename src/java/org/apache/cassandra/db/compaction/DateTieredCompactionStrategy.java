/*
 * Licensed to the Apache Software Foundation (ASF) under one
 * or more contributor license agreements.  See the NOTICE file
 * distributed with this work for additional information
 * regarding copyright ownership.  The ASF licenses this file
 * to you under the Apache License, Version 2.0 (the
 * "License"); you may not use this file except in compliance
 * with the License.  You may obtain a copy of the License at
 *
 *     http://www.apache.org/licenses/LICENSE-2.0
 *
 * Unless required by applicable law or agreed to in writing, software
 * distributed under the License is distributed on an "AS IS" BASIS,
 * WITHOUT WARRANTIES OR CONDITIONS OF ANY KIND, either express or implied.
 * See the License for the specific language governing permissions and
 * limitations under the License.
 */
package org.apache.cassandra.db.compaction;

import java.util.*;

import com.google.common.annotations.VisibleForTesting;
import com.google.common.base.Predicate;
import com.google.common.collect.*;
import org.slf4j.Logger;
import org.slf4j.LoggerFactory;

import org.apache.cassandra.cql3.statements.CFPropDefs;
import org.apache.cassandra.db.ColumnFamilyStore;
import org.apache.cassandra.exceptions.ConfigurationException;
import org.apache.cassandra.io.sstable.SSTableReader;
import org.apache.cassandra.utils.Pair;

public class DateTieredCompactionStrategy extends AbstractCompactionStrategy
{
    private static final Logger logger = LoggerFactory.getLogger(DateTieredCompactionStrategy.class);

    private final DateTieredCompactionStrategyOptions options;
    protected volatile int estimatedRemainingTasks;
    private final Set<SSTableReader> sstables = new HashSet<>();

    public DateTieredCompactionStrategy(ColumnFamilyStore cfs, Map<String, String> options)
    {
        super(cfs, options);
        this.estimatedRemainingTasks = 0;
        this.options = new DateTieredCompactionStrategyOptions(options);
    }

    @Override
    public synchronized AbstractCompactionTask getNextBackgroundTask(int gcBefore)
    {
        if (!isEnabled())
            return null;

        while (true)
        {
            List<SSTableReader> latestBucket = getNextBackgroundSSTables(gcBefore);

            if (latestBucket.isEmpty())
                return null;

            if (cfs.getDataTracker().markCompacting(latestBucket))
                return new CompactionTask(cfs, latestBucket, gcBefore, false);
        }
    }

    /**
     *
     * @param gcBefore
     * @return
     */
    private List<SSTableReader> getNextBackgroundSSTables(final int gcBefore)
    {
        if (!isEnabled() || cfs.getSSTables().isEmpty())
            return Collections.emptyList();

        Set<SSTableReader> uncompacting = cfs.getUncompactingSSTables();

        // Find fully expired SSTables. Those will be included no matter what.
        Set<SSTableReader> expired = CompactionController.getFullyExpiredSSTables(cfs, uncompacting, cfs.getOverlappingSSTables(uncompacting), gcBefore);
        Set<SSTableReader> candidates = Sets.newHashSet(filterSuspectSSTables(uncompacting));

        List<SSTableReader> compactionCandidates = new ArrayList<>(getNextNonExpiredSSTables(Sets.difference(candidates, expired), gcBefore));
        if (!expired.isEmpty())
        {
            logger.debug("Including expired sstables: {}", expired);
            compactionCandidates.addAll(expired);
        }
        return compactionCandidates;
    }

    private List<SSTableReader> getNextNonExpiredSSTables(Iterable<SSTableReader> nonExpiringSSTables, final int gcBefore)
    {
        int base = cfs.getMinimumCompactionThreshold();
        long now = getNow();
<<<<<<< HEAD
        Iterable<SSTableReader> candidates = filterSuspectSSTables(Sets.intersection(cfs.getUncompactingSSTables(), sstables));

        List<SSTableReader> mostInteresting = getCompactionCandidates(candidates, now, base);
=======

        List<SSTableReader> mostInteresting = getCompactionCandidates(nonExpiringSSTables, now, base);
>>>>>>> 3d0c4e78
        if (mostInteresting != null)
        {
            return mostInteresting;
        }

        // if there is no sstable to compact in standard way, try compacting single sstable whose droppable tombstone
        // ratio is greater than threshold.
        List<SSTableReader> sstablesWithTombstones = Lists.newArrayList();
        for (SSTableReader sstable : nonExpiringSSTables)
        {
            if (worthDroppingTombstones(sstable, gcBefore))
                sstablesWithTombstones.add(sstable);
        }
        if (sstablesWithTombstones.isEmpty())
            return Collections.emptyList();

        return Collections.singletonList(Collections.min(sstablesWithTombstones, new SSTableReader.SizeComparator()));
    }

    private List<SSTableReader> getCompactionCandidates(Iterable<SSTableReader> candidateSSTables, long now, int base)
    {
        Iterable<SSTableReader> candidates = filterOldSSTables(Lists.newArrayList(candidateSSTables), options.maxSSTableAge, now);

        List<List<SSTableReader>> buckets = getBuckets(createSSTableAndMinTimestampPairs(candidates), options.baseTime, base, now);
        logger.debug("Compaction buckets are {}", buckets);
        updateEstimatedCompactionsByTasks(buckets);
        List<SSTableReader> mostInteresting = newestBucket(buckets,
                                                           cfs.getMinimumCompactionThreshold(),
                                                           cfs.getMaximumCompactionThreshold(),
                                                           now,
                                                           options.baseTime);
        if (!mostInteresting.isEmpty())
            return mostInteresting;
        return null;
    }

    /**
     * Gets the timestamp that DateTieredCompactionStrategy considers to be the "current time".
     * @return the maximum timestamp across all SSTables.
     * @throws java.util.NoSuchElementException if there are no SSTables.
     */
    private long getNow()
    {
        return Collections.max(cfs.getSSTables(), new Comparator<SSTableReader>()
        {
            public int compare(SSTableReader o1, SSTableReader o2)
            {
                return Long.compare(o1.getMaxTimestamp(), o2.getMaxTimestamp());
            }
        }).getMaxTimestamp();
    }

    /**
     * Removes all sstables with max timestamp older than maxSSTableAge.
     * @param sstables all sstables to consider
     * @param maxSSTableAge the age in milliseconds when an SSTable stops participating in compactions
     * @param now current time. SSTables with max timestamp less than (now - maxSSTableAge) are filtered.
     * @return a list of sstables with the oldest sstables excluded
     */
    @VisibleForTesting
    static Iterable<SSTableReader> filterOldSSTables(List<SSTableReader> sstables, long maxSSTableAge, long now)
    {
        if (maxSSTableAge == 0)
            return sstables;
        final long cutoff = now - maxSSTableAge;
        return Iterables.filter(sstables, new Predicate<SSTableReader>()
        {
            @Override
            public boolean apply(SSTableReader sstable)
            {
                return sstable.getMaxTimestamp() >= cutoff;
            }
        });
    }

    /**
     *
     * @param sstables
     * @return
     */
    public static List<Pair<SSTableReader, Long>> createSSTableAndMinTimestampPairs(Iterable<SSTableReader> sstables)
    {
        List<Pair<SSTableReader, Long>> sstableMinTimestampPairs = Lists.newArrayListWithCapacity(Iterables.size(sstables));
        for (SSTableReader sstable : sstables)
            sstableMinTimestampPairs.add(Pair.create(sstable, sstable.getMinTimestamp()));
        return sstableMinTimestampPairs;
    }
    @Override
    public void addSSTable(SSTableReader sstable)
    {
        sstables.add(sstable);
    }

    @Override
    public void removeSSTable(SSTableReader sstable)
    {
        sstables.remove(sstable);
    }
    /**
     * A target time span used for bucketing SSTables based on timestamps.
     */
    private static class Target
    {
        // How big a range of timestamps fit inside the target.
        public final long size;
        // A timestamp t hits the target iff t / size == divPosition.
        public final long divPosition;

        public Target(long size, long divPosition)
        {
            this.size = size;
            this.divPosition = divPosition;
        }

        /**
         * Compares the target to a timestamp.
         * @param timestamp the timestamp to compare.
         * @return a negative integer, zero, or a positive integer as the target lies before, covering, or after than the timestamp.
         */
        public int compareToTimestamp(long timestamp)
        {
            return Long.compare(divPosition, timestamp / size);
        }

        /**
         * Tells if the timestamp hits the target.
         * @param timestamp the timestamp to test.
         * @return <code>true</code> iff timestamp / size == divPosition.
         */
        public boolean onTarget(long timestamp)
        {
            return compareToTimestamp(timestamp) == 0;
        }

        /**
         * Gets the next target, which represents an earlier time span.
         * @param base The number of contiguous targets that will have the same size. Targets following those will be <code>base</code> times as big.
         * @return
         */
        public Target nextTarget(int base)
        {
            if (divPosition % base > 0)
                return new Target(size, divPosition - 1);
            else
                return new Target(size * base, divPosition / base - 1);
        }
    }


    /**
     * Group files with similar min timestamp into buckets. Files with recent min timestamps are grouped together into
     * buckets designated to short timespans while files with older timestamps are grouped into buckets representing
     * longer timespans.
     * @param files pairs consisting of a file and its min timestamp
     * @param timeUnit
     * @param base
     * @param now
     * @return a list of buckets of files. The list is ordered such that the files with newest timestamps come first.
     *         Each bucket is also a list of files ordered from newest to oldest.
     */
    @VisibleForTesting
    static <T> List<List<T>> getBuckets(Collection<Pair<T, Long>> files, long timeUnit, int base, long now)
    {
        // Sort files by age. Newest first.
        final List<Pair<T, Long>> sortedFiles = Lists.newArrayList(files);
        Collections.sort(sortedFiles, Collections.reverseOrder(new Comparator<Pair<T, Long>>()
        {
            public int compare(Pair<T, Long> p1, Pair<T, Long> p2)
            {
                return p1.right.compareTo(p2.right);
            }
        }));

        List<List<T>> buckets = Lists.newArrayList();
        Target target = getInitialTarget(now, timeUnit);
        PeekingIterator<Pair<T, Long>> it = Iterators.peekingIterator(sortedFiles.iterator());

        outerLoop:
        while (it.hasNext())
        {
            while (!target.onTarget(it.peek().right))
            {
                // If the file is too new for the target, skip it.
                if (target.compareToTimestamp(it.peek().right) < 0)
                {
                    it.next();

                    if (!it.hasNext())
                        break outerLoop;
                }
                else // If the file is too old for the target, switch targets.
                    target = target.nextTarget(base);
            }

            List<T> bucket = Lists.newArrayList();
            while (target.onTarget(it.peek().right))
            {
                bucket.add(it.next().left);

                if (!it.hasNext())
                    break;
            }
            buckets.add(bucket);
        }

        return buckets;
    }

    @VisibleForTesting
    static Target getInitialTarget(long now, long timeUnit)
    {
        return new Target(timeUnit, now / timeUnit);
    }


    private void updateEstimatedCompactionsByTasks(List<List<SSTableReader>> tasks)
    {
        int n = 0;
        for (List<SSTableReader> bucket : tasks)
        {
            if (bucket.size() >= cfs.getMinimumCompactionThreshold())
                n += Math.ceil((double)bucket.size() / cfs.getMaximumCompactionThreshold());
        }
        estimatedRemainingTasks = n;
    }


    /**
     * @param buckets list of buckets, sorted from newest to oldest, from which to return the newest bucket within thresholds.
     * @param minThreshold minimum number of sstables in a bucket to qualify.
     * @param maxThreshold maximum number of sstables to compact at once (the returned bucket will be trimmed down to this).
     * @return a bucket (list) of sstables to compact.
     */
    @VisibleForTesting
    static List<SSTableReader> newestBucket(List<List<SSTableReader>> buckets, int minThreshold, int maxThreshold, long now, long baseTime)
    {
        // If the "incoming window" has at least minThreshold SSTables, choose that one.
        // For any other bucket, at least 2 SSTables is enough.
        // In any case, limit to maxThreshold SSTables.
        Target incomingWindow = getInitialTarget(now, baseTime);
        for (List<SSTableReader> bucket : buckets)
        {
            if (bucket.size() >= minThreshold ||
                    (bucket.size() >= 2 && !incomingWindow.onTarget(bucket.get(0).getMinTimestamp())))
                return trimToThreshold(bucket, maxThreshold);
        }
        return Collections.emptyList();
    }

    /**
     * @param bucket list of sstables, ordered from newest to oldest by getMinTimestamp().
     * @param maxThreshold maximum number of sstables in a single compaction task.
     * @return A bucket trimmed to the <code>maxThreshold</code> newest sstables.
     */
    @VisibleForTesting
    static List<SSTableReader> trimToThreshold(List<SSTableReader> bucket, int maxThreshold)
    {
        // Trim the oldest sstables off the end to meet the maxThreshold
        return bucket.subList(0, Math.min(bucket.size(), maxThreshold));
    }

    @Override
    public synchronized Collection<AbstractCompactionTask> getMaximalTask(int gcBefore)
    {
        Iterable<SSTableReader> sstables = cfs.markAllCompacting();
        if (sstables == null)
            return null;

        return Arrays.<AbstractCompactionTask>asList(new CompactionTask(cfs, sstables, gcBefore, false));
    }

    @Override
    public synchronized AbstractCompactionTask getUserDefinedTask(Collection<SSTableReader> sstables, int gcBefore)
    {
        assert !sstables.isEmpty(); // checked for by CM.submitUserDefined

        if (!cfs.getDataTracker().markCompacting(sstables))
        {
            logger.debug("Unable to mark {} for compaction; probably a background compaction got to it first.  You can disable background compactions temporarily if this is a problem", sstables);
            return null;
        }

        return new CompactionTask(cfs, sstables, gcBefore, false).setUserDefined(true);
    }

    public int getEstimatedRemainingTasks()
    {
        return estimatedRemainingTasks;
    }

    public long getMaxSSTableBytes()
    {
        return Long.MAX_VALUE;
    }


    public static Map<String, String> validateOptions(Map<String, String> options) throws ConfigurationException
    {
        Map<String, String> uncheckedOptions = AbstractCompactionStrategy.validateOptions(options);
        uncheckedOptions = DateTieredCompactionStrategyOptions.validateOptions(options, uncheckedOptions);

        uncheckedOptions.remove(CFPropDefs.KW_MINCOMPACTIONTHRESHOLD);
        uncheckedOptions.remove(CFPropDefs.KW_MAXCOMPACTIONTHRESHOLD);

        return uncheckedOptions;
    }

    public String toString()
    {
        return String.format("DateTieredCompactionStrategy[%s/%s]",
                cfs.getMinimumCompactionThreshold(),
                cfs.getMaximumCompactionThreshold());
    }
}<|MERGE_RESOLUTION|>--- conflicted
+++ resolved
@@ -93,14 +93,7 @@
     {
         int base = cfs.getMinimumCompactionThreshold();
         long now = getNow();
-<<<<<<< HEAD
-        Iterable<SSTableReader> candidates = filterSuspectSSTables(Sets.intersection(cfs.getUncompactingSSTables(), sstables));
-
-        List<SSTableReader> mostInteresting = getCompactionCandidates(candidates, now, base);
-=======
-
         List<SSTableReader> mostInteresting = getCompactionCandidates(nonExpiringSSTables, now, base);
->>>>>>> 3d0c4e78
         if (mostInteresting != null)
         {
             return mostInteresting;
