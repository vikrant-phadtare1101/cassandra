--- conflicted
+++ resolved
@@ -116,18 +116,12 @@
         // add entries to system schema columnfamilies for the hardcoded system definitions
         KSMetaData ksmd = Schema.instance.getKSMetaData(Keyspace.SYSTEM_KS);
 
-<<<<<<< HEAD
-            // delete old, possibly obsolete entries in schema columnfamilies
-            for (String cfname : Arrays.asList(SystemKeyspace.SCHEMA_KEYSPACES_CF, SystemKeyspace.SCHEMA_COLUMNFAMILIES_CF, SystemKeyspace.SCHEMA_COLUMNS_CF))
-                executeOnceInternal(String.format("DELETE FROM system.%s WHERE keyspace_name = ?", cfname), ksmd.name);
-=======
         // delete old, possibly obsolete entries in schema columnfamilies
         for (String cfname : Arrays.asList(SystemKeyspace.SCHEMA_KEYSPACES_CF,
                                            SystemKeyspace.SCHEMA_COLUMNFAMILIES_CF,
                                            SystemKeyspace.SCHEMA_COLUMNS_CF,
                                            SystemKeyspace.SCHEMA_TRIGGERS_CF))
-            processInternal(String.format("DELETE FROM system.%s WHERE keyspace_name = '%s'", cfname, ksmd.name));
->>>>>>> c3a80958
+            executeOnceInternal(String.format("DELETE FROM system.%s WHERE keyspace_name = ?", cfname), ksmd.name);
 
         // (+1 to timestamp to make sure we don't get shadowed by the tombstones we just added)
         ksmd.toSchema(FBUtilities.timestampMicros() + 1).apply();
