--- conflicted
+++ resolved
@@ -140,18 +140,14 @@
         eventExecutorGroup = new RequestThreadPoolExecutor();
         workerGroup = new NioEventLoopGroup();
 
-<<<<<<< HEAD
         ServerBootstrap bootstrap = new ServerBootstrap()
                                     .group(workerGroup)
                                     .channel(NioServerSocketChannel.class)
                                     .childOption(ChannelOption.TCP_NODELAY, true)
+                                    .childOption(ChannelOption.SO_KEEPALIVE, DatabaseDescriptor.getRpcKeepAlive())
                                     .childOption(ChannelOption.ALLOCATOR, CBUtil.allocator)
                                     .childOption(ChannelOption.WRITE_BUFFER_HIGH_WATER_MARK, 32 * 1024)
                                     .childOption(ChannelOption.WRITE_BUFFER_LOW_WATER_MARK, 8 * 1024);
-=======
-        bootstrap.setOption("child.tcpNoDelay", true);
-        bootstrap.setOption("child.keepAlive", DatabaseDescriptor.getRpcKeepAlive());
->>>>>>> b48a17bf
 
         final EncryptionOptions.ClientEncryptionOptions clientEnc = DatabaseDescriptor.getClientEncryptionOptions();
         if (clientEnc.enabled)
