/*
 * Licensed to the Apache Software Foundation (ASF) under one
 * or more contributor license agreements.  See the NOTICE file
 * distributed with this work for additional information
 * regarding copyright ownership.  The ASF licenses this file
 * to you under the Apache License, Version 2.0 (the
 * "License"); you may not use this file except in compliance
 * with the License.  You may obtain a copy of the License at
 *
 *     http://www.apache.org/licenses/LICENSE-2.0
 *
 * Unless required by applicable law or agreed to in writing, software
 * distributed under the License is distributed on an "AS IS" BASIS,
 * WITHOUT WARRANTIES OR CONDITIONS OF ANY KIND, either express or implied.
 * See the License for the specific language governing permissions and
 * limitations under the License.
 */
package org.apache.cassandra.net;

import java.io.DataInput;
import java.io.IOException;
import java.net.InetAddress;
import java.util.Collections;
import java.util.Map;

import com.google.common.collect.ImmutableMap;

import org.slf4j.Logger;
import org.slf4j.LoggerFactory;

import org.apache.cassandra.concurrent.Stage;
import org.apache.cassandra.config.DatabaseDescriptor;
import org.apache.cassandra.io.IVersionedSerializer;
import org.apache.cassandra.io.util.FileUtils;

public class MessageIn<T>
{
    private static final Logger logger = LoggerFactory.getLogger(MessageIn.class);

    public final InetAddress from;
    public final T payload;
    public final Map<String, byte[]> parameters;
    public final MessagingService.Verb verb;
    public final int version;

    private MessageIn(InetAddress from, T payload, Map<String, byte[]> parameters, MessagingService.Verb verb, int version)
    {
        this.from = from;
        this.payload = payload;
        this.parameters = parameters;
        this.verb = verb;
        this.version = version;
    }

    public static <T> MessageIn<T> create(InetAddress from, T payload, Map<String, byte[]> parameters, MessagingService.Verb verb, int version)
    {
        return new MessageIn<T>(from, payload, parameters, verb, version);
    }

    public static <T2> MessageIn<T2> read(DataInput in, int version, int id) throws IOException
    {
        InetAddress from = CompactEndpointSerializationHelper.deserialize(in);

        MessagingService.Verb verb = MessagingService.Verb.values()[in.readInt()];
        int parameterCount = in.readInt();
        Map<String, byte[]> parameters;
        if (parameterCount == 0)
        {
            parameters = Collections.emptyMap();
        }
        else
        {
            ImmutableMap.Builder<String, byte[]> builder = ImmutableMap.builder();
            for (int i = 0; i < parameterCount; i++)
            {
                String key = in.readUTF();
                byte[] value = new byte[in.readInt()];
                in.readFully(value);
                builder.put(key, value);
            }
            parameters = builder.build();
        }

        int payloadSize = in.readInt();
        IVersionedSerializer<T2> serializer = (IVersionedSerializer<T2>) MessagingService.verbSerializers.get(verb);
        if (serializer instanceof MessagingService.CallbackDeterminedSerializer)
        {
            CallbackInfo callback = MessagingService.instance().getRegisteredCallback(id);
            if (callback == null)
            {
                // reply for expired callback.  we'll have to skip it.
                FileUtils.skipBytesFully(in, payloadSize);
                return null;
            }
            serializer = (IVersionedSerializer<T2>) callback.serializer;
        }
        if (payloadSize == 0 || serializer == null)
            return create(from, null, parameters, verb, version);
        T2 payload = serializer.deserialize(in, version);
        return MessageIn.create(from, payload, parameters, verb, version);
    }

    public Stage getMessageType()
    {
        return MessagingService.verbStages.get(verb);
    }

<<<<<<< HEAD
    public boolean isFailureCallback()
=======
    public boolean doCallbackOnFailure()
>>>>>>> 7e1adb49
    {
        return parameters.containsKey(MessagingService.FAILURE_CALLBACK_PARAM);
    }

    public boolean isFailureResponse()
    {
        return parameters.containsKey(MessagingService.FAILURE_RESPONSE_PARAM);
    }

    public long getTimeout()
    {
        return DatabaseDescriptor.getTimeout(verb);
    }

    public String toString()
    {
        StringBuilder sbuf = new StringBuilder();
        sbuf.append("FROM:").append(from).append(" TYPE:").append(getMessageType()).append(" VERB:").append(verb);
        return sbuf.toString();
    }
}<|MERGE_RESOLUTION|>--- conflicted
+++ resolved
@@ -105,11 +105,7 @@
         return MessagingService.verbStages.get(verb);
     }
 
-<<<<<<< HEAD
-    public boolean isFailureCallback()
-=======
     public boolean doCallbackOnFailure()
->>>>>>> 7e1adb49
     {
         return parameters.containsKey(MessagingService.FAILURE_CALLBACK_PARAM);
     }
