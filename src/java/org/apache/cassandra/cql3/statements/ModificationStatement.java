/*
 * Licensed to the Apache Software Foundation (ASF) under one
 * or more contributor license agreements.  See the NOTICE file
 * distributed with this work for additional information
 * regarding copyright ownership.  The ASF licenses this file
 * to you under the Apache License, Version 2.0 (the
 * "License"); you may not use this file except in compliance
 * with the License.  You may obtain a copy of the License at
 *
 *     http://www.apache.org/licenses/LICENSE-2.0
 *
 * Unless required by applicable law or agreed to in writing, software
 * distributed under the License is distributed on an "AS IS" BASIS,
 * WITHOUT WARRANTIES OR CONDITIONS OF ANY KIND, either express or implied.
 * See the License for the specific language governing permissions and
 * limitations under the License.
 */
package org.apache.cassandra.cql3.statements;

import java.nio.ByteBuffer;
import java.util.*;

import org.github.jamm.MemoryMeter;

import org.apache.cassandra.auth.Permission;
import org.apache.cassandra.config.CFMetaData;
import org.apache.cassandra.config.ColumnDefinition;
import org.apache.cassandra.cql3.*;
import org.apache.cassandra.db.*;
import org.apache.cassandra.db.composites.CBuilder;
import org.apache.cassandra.db.composites.Composite;
import org.apache.cassandra.db.filter.ColumnSlice;
import org.apache.cassandra.db.filter.IDiskAtomFilter;
import org.apache.cassandra.db.filter.SliceQueryFilter;
import org.apache.cassandra.db.marshal.ListType;
import org.apache.cassandra.db.marshal.BooleanType;
import org.apache.cassandra.exceptions.*;
import org.apache.cassandra.service.CASConditions;
import org.apache.cassandra.service.ClientState;
import org.apache.cassandra.service.QueryState;
import org.apache.cassandra.service.StorageProxy;
import org.apache.cassandra.thrift.ThriftValidation;
import org.apache.cassandra.transport.messages.ResultMessage;
import org.apache.cassandra.utils.Pair;

/*
 * Abstract parent class of individual modifications, i.e. INSERT, UPDATE and DELETE.
 */
public abstract class ModificationStatement implements CQLStatement, MeasurableForPreparedCache
{
    private static final ColumnIdentifier CAS_RESULT_COLUMN = new ColumnIdentifier("[applied]", false);

    private final int boundTerms;
    public final CFMetaData cfm;
    public final Attributes attrs;

    private final Map<ColumnIdentifier, Restriction> processedKeys = new HashMap<ColumnIdentifier, Restriction>();
    private final List<Operation> columnOperations = new ArrayList<Operation>();

    private List<Operation> columnConditions;
    private boolean ifNotExists;

    public ModificationStatement(int boundTerms, CFMetaData cfm, Attributes attrs)
    {
        this.boundTerms = boundTerms;
        this.cfm = cfm;
        this.attrs = attrs;
    }

    public long measureForPreparedCache(MemoryMeter meter)
    {
        return meter.measure(this)
             + meter.measureDeep(attrs)
             + meter.measureDeep(processedKeys)
             + meter.measureDeep(columnOperations)
             + (columnConditions == null ? 0 : meter.measureDeep(columnConditions));
    }

    public abstract boolean requireFullClusteringKey();
    public abstract ColumnFamily updateForKey(ByteBuffer key, Composite prefix, UpdateParameters params) throws InvalidRequestException;

    public int getBoundTerms()
    {
        return boundTerms;
    }

    public String keyspace()
    {
        return cfm.ksName;
    }

    public String columnFamily()
    {
        return cfm.cfName;
    }

    public boolean isCounter()
    {
        return cfm.isCounter();
    }

    public long getTimestamp(long now, List<ByteBuffer> variables) throws InvalidRequestException
    {
        return attrs.getTimestamp(now, variables);
    }

    public boolean isTimestampSet()
    {
        return attrs.isTimestampSet();
    }

    public int getTimeToLive(List<ByteBuffer> variables) throws InvalidRequestException
    {
        return attrs.getTimeToLive(variables);
    }

    public void checkAccess(ClientState state) throws InvalidRequestException, UnauthorizedException
    {
        state.hasColumnFamilyAccess(keyspace(), columnFamily(), Permission.MODIFY);

        // CAS updates can be used to simulate a SELECT query, so should require Permission.SELECT as well.
        if (hasConditions())
            state.hasColumnFamilyAccess(keyspace(), columnFamily(), Permission.SELECT);
    }

    public void validate(ClientState state) throws InvalidRequestException
    {
        if (hasConditions() && attrs.isTimestampSet())
            throw new InvalidRequestException("Custom timestamps are not allowed when conditions are used");
    }

    public void addOperation(Operation op)
    {
        columnOperations.add(op);
    }

    public List<Operation> getOperations()
    {
        return columnOperations;
    }

    public void addCondition(Operation op)
    {
        if (columnConditions == null)
            columnConditions = new ArrayList<Operation>();

        columnConditions.add(op);
    }

    public void setIfNotExistCondition()
    {
        ifNotExists = true;
    }

    private void addKeyValues(ColumnIdentifier name, Restriction values) throws InvalidRequestException
    {
        if (processedKeys.put(name, values) != null)
            throw new InvalidRequestException(String.format("Multiple definitions found for PRIMARY KEY part %s", name));
    }

    public void addKeyValue(ColumnIdentifier name, Term value) throws InvalidRequestException
    {
        addKeyValues(name, new Restriction.EQ(value, false));
    }

    public void processWhereClause(List<Relation> whereClause, VariableSpecifications names) throws InvalidRequestException
    {
        for (Relation rel : whereClause)
        {
            ColumnDefinition def = cfm.getColumnDefinition(rel.getEntity());
            if (def == null)
                throw new InvalidRequestException(String.format("Unknown key identifier %s", rel.getEntity()));

            switch (def.kind)
            {
                case PARTITION_KEY:
                case CLUSTERING_COLUMN:
                    Restriction restriction;

                    if (rel.operator() == Relation.Type.EQ)
                    {
                        Term t = rel.getValue().prepare(keyspace(), def);
                        t.collectMarkerSpecification(names);
                        restriction = new Restriction.EQ(t, false);
                    }
                    else if (def.kind == ColumnDefinition.Kind.PARTITION_KEY && rel.operator() == Relation.Type.IN)
                    {
                        if (rel.getValue() != null)
                        {
                            Term t = rel.getValue().prepare(keyspace(), def);
                            t.collectMarkerSpecification(names);
                            restriction = Restriction.IN.create(t);
                        }
                        else
                        {
                            List<Term> values = new ArrayList<Term>(rel.getInValues().size());
                            for (Term.Raw raw : rel.getInValues())
                            {
                                Term t = raw.prepare(keyspace(), def);
                                t.collectMarkerSpecification(names);
                                values.add(t);
                            }
                            restriction = Restriction.IN.create(values);
                        }
                    }
                    else
                    {
                        throw new InvalidRequestException(String.format("Invalid operator %s for PRIMARY KEY part %s", rel.operator(), def.name));
                    }

                    addKeyValues(def.name, restriction);
                    break;
                case COMPACT_VALUE:
                case REGULAR:
                    throw new InvalidRequestException(String.format("Non PRIMARY KEY %s found in where clause", def.name));
            }
        }
    }

    public List<ByteBuffer> buildPartitionKeyNames(List<ByteBuffer> variables)
    throws InvalidRequestException
    {
        CBuilder keyBuilder = cfm.getKeyValidatorAsCType().builder();
        List<ByteBuffer> keys = new ArrayList<ByteBuffer>();
        for (ColumnDefinition def : cfm.partitionKeyColumns())
        {
            Restriction r = processedKeys.get(def.name);
            if (r == null)
                throw new InvalidRequestException(String.format("Missing mandatory PRIMARY KEY part %s", def.name));

            List<ByteBuffer> values = r.values(variables);

            if (keyBuilder.remainingCount() == 1)
            {
                for (ByteBuffer val : values)
                {
                    if (val == null)
                        throw new InvalidRequestException(String.format("Invalid null value for partition key part %s", def.name));
                    keys.add(keyBuilder.buildWith(val).toByteBuffer());
                }
            }
            else
            {
                if (values.size() != 1)
                    throw new InvalidRequestException("IN is only supported on the last column of the partition key");
                ByteBuffer val = values.get(0);
                if (val == null)
                    throw new InvalidRequestException(String.format("Invalid null value for partition key part %s", def.name));
                keyBuilder.add(val);
            }
        }
        return keys;
    }

    public Composite createClusteringPrefix(List<ByteBuffer> variables)
    throws InvalidRequestException
    {
        CBuilder builder = cfm.comparator.prefixBuilder();
        ColumnDefinition firstEmptyKey = null;
        for (ColumnDefinition def : cfm.clusteringColumns())
        {
            Restriction r = processedKeys.get(def.name);
            if (r == null)
            {
                firstEmptyKey = def;
                if (requireFullClusteringKey() && !cfm.comparator.isDense() && cfm.comparator.isCompound())
                    throw new InvalidRequestException(String.format("Missing mandatory PRIMARY KEY part %s", def.name));
            }
            else if (firstEmptyKey != null)
            {
                throw new InvalidRequestException(String.format("Missing PRIMARY KEY part %s since %s is set", firstEmptyKey.name, def.name));
            }
            else
            {
                List<ByteBuffer> values = r.values(variables);
                assert values.size() == 1; // We only allow IN for row keys so far
                ByteBuffer val = values.get(0);
                if (val == null)
                    throw new InvalidRequestException(String.format("Invalid null value for clustering key part %s", def.name));
                builder.add(val);
            }
        }
        return builder.build();
    }

    protected ColumnDefinition getFirstEmptyKey()
    {
        for (ColumnDefinition def : cfm.clusteringColumns())
        {
            if (processedKeys.get(def.name) == null)
                return def;
        }
        return null;
    }

    protected Map<ByteBuffer, CQL3Row> readRequiredRows(List<ByteBuffer> partitionKeys, Composite clusteringPrefix, boolean local, ConsistencyLevel cl)
    throws RequestExecutionException, RequestValidationException
    {
        // Lists SET operation incurs a read.
        Set<ColumnIdentifier> toRead = null;
        for (Operation op : columnOperations)
        {
            if (op.requiresRead())
            {
                if (toRead == null)
                    toRead = new TreeSet<ColumnIdentifier>();
                toRead.add(op.column.name);
            }
        }

        return toRead == null ? null : readRows(partitionKeys, clusteringPrefix, toRead, cfm, local, cl);
    }

    protected Map<ByteBuffer, CQL3Row> readRows(List<ByteBuffer> partitionKeys, Composite rowPrefix, Set<ColumnIdentifier> toRead, CFMetaData cfm, boolean local, ConsistencyLevel cl)
    throws RequestExecutionException, RequestValidationException
    {
        try
        {
            cl.validateForRead(keyspace());
        }
        catch (InvalidRequestException e)
        {
            throw new InvalidRequestException(String.format("Write operation require a read but consistency %s is not supported on reads", cl));
        }

        ColumnSlice[] slices = new ColumnSlice[toRead.size()];
        int i = 0;
        for (ColumnIdentifier name : toRead)
            slices[i++] = cfm.comparator.create(rowPrefix, name).slice();

        List<ReadCommand> commands = new ArrayList<ReadCommand>(partitionKeys.size());
        long now = System.currentTimeMillis();
        for (ByteBuffer key : partitionKeys)
            commands.add(new SliceFromReadCommand(keyspace(),
                                                  key,
                                                  columnFamily(),
                                                  now,
                                                  new SliceQueryFilter(slices, false, Integer.MAX_VALUE)));

        List<Row> rows = local
                       ? SelectStatement.readLocally(keyspace(), commands)
                       : StorageProxy.read(commands, cl);

        Map<ByteBuffer, CQL3Row> map = new HashMap<ByteBuffer, CQL3Row>();
        for (Row row : rows)
        {
            if (row.cf == null || row.cf.isEmpty())
                continue;

            Iterator<CQL3Row> iter = cfm.comparator.CQL3RowBuilder(now).group(row.cf.getSortedColumns().iterator());
            if (iter.hasNext())
            {
                map.put(row.key.key, iter.next());
                // We can only update one CQ3Row per partition key at a time (we don't allow IN for clustering key)
                assert !iter.hasNext();
            }
        }
        return map;
    }

    public boolean hasConditions()
    {
        return ifNotExists || (columnConditions != null && !columnConditions.isEmpty());
    }

    public ResultMessage execute(QueryState queryState, QueryOptions options)
    throws RequestExecutionException, RequestValidationException
    {
        if (options.getConsistency() == null)
            throw new InvalidRequestException("Invalid empty consistency level");

        if (hasConditions() && options.getProtocolVersion() == 1)
            throw new InvalidRequestException("Conditional updates are not supported by the protocol version in use. You need to upgrade to a driver using the native protocol v2.");

        return hasConditions()
             ? executeWithCondition(queryState, options)
             : executeWithoutCondition(queryState, options);
    }

    private ResultMessage executeWithoutCondition(QueryState queryState, QueryOptions options)
    throws RequestExecutionException, RequestValidationException
    {
        ConsistencyLevel cl = options.getConsistency();
        if (isCounter())
            cl.validateCounterForWrite(cfm);
        else
            cl.validateForWrite(cfm.ksName);

        Collection<? extends IMutation> mutations = getMutations(options.getValues(), false, cl, queryState.getTimestamp(), false);
        if (!mutations.isEmpty())
            StorageProxy.mutateWithTriggers(mutations, cl, false);

        return null;
    }

    public ResultMessage executeWithCondition(QueryState queryState, QueryOptions options)
    throws RequestExecutionException, RequestValidationException
    {
        List<ByteBuffer> variables = options.getValues();
        List<ByteBuffer> keys = buildPartitionKeyNames(variables);
        // We don't support IN for CAS operation so far
        if (keys.size() > 1)
            throw new InvalidRequestException("IN on the partition key is not supported with conditional updates");

        Composite clusteringPrefix = createClusteringPrefix(variables);

        ByteBuffer key = keys.get(0);
        ThriftValidation.validateKey(cfm, key);

        UpdateParameters updParams = new UpdateParameters(cfm, variables, queryState.getTimestamp(), getTimeToLive(variables), null);
        ColumnFamily updates = updateForKey(key, clusteringPrefix, updParams);

        // It's cleaner to use the query timestamp below, but it's in seconds while the conditions expects microseconds, so just
        // put it back in millis (we don't really lose precision because the ultimate consumer, Column.isLive, re-divide it).
        long now = queryState.getTimestamp() * 1000;
        CASConditions conditions = ifNotExists
                                 ? new NotExistCondition(clusteringPrefix, now)
                                 : new ColumnsConditions(clusteringPrefix, cfm, key, columnConditions, variables, now);

        ColumnFamily result = StorageProxy.cas(keyspace(),
                                               columnFamily(),
                                               key,
                                               conditions,
                                               updates,
                                               options.getSerialConsistency(),
                                               options.getConsistency());
        return new ResultMessage.Rows(buildCasResultSet(key, result));
    }

    private ResultSet buildCasResultSet(ByteBuffer key, ColumnFamily cf) throws InvalidRequestException
    {
        boolean success = cf == null;

        ColumnSpecification spec = new ColumnSpecification(keyspace(), columnFamily(), CAS_RESULT_COLUMN, BooleanType.instance);
        ResultSet.Metadata metadata = new ResultSet.Metadata(Collections.singletonList(spec));
        List<List<ByteBuffer>> rows = Collections.singletonList(Collections.singletonList(BooleanType.instance.decompose(success)));

        ResultSet rs = new ResultSet(metadata, rows);
        return success ? rs : merge(rs, buildCasFailureResultSet(key, cf));
    }

    private static ResultSet merge(ResultSet left, ResultSet right)
    {
        if (left.size() == 0)
            return right;
        else if (right.size() == 0)
            return left;

        assert left.size() == 1 && right.size() == 1;
        int size = left.metadata.names.size() + right.metadata.names.size();
        List<ColumnSpecification> specs = new ArrayList<ColumnSpecification>(size);
        specs.addAll(left.metadata.names);
        specs.addAll(right.metadata.names);
        List<ByteBuffer> row = new ArrayList<ByteBuffer>(size);
        row.addAll(left.rows.get(0));
        row.addAll(right.rows.get(0));
        return new ResultSet(new ResultSet.Metadata(specs), Collections.singletonList(row));
    }

    private ResultSet buildCasFailureResultSet(ByteBuffer key, ColumnFamily cf) throws InvalidRequestException
    {
        Selection selection;
        if (ifNotExists)
        {
            selection = Selection.wildcard(cfm);
        }
        else
        {
            List<ColumnDefinition> defs = new ArrayList<>(columnConditions.size());
            for (Operation condition : columnConditions)
                defs.add(condition.column);
            selection = Selection.forColumns(defs);
        }

        long now = System.currentTimeMillis();
        Selection.ResultSetBuilder builder = selection.resultSetBuilder(now);
        SelectStatement.forSelection(cfm, selection).processColumnFamily(key, cf, Collections.<ByteBuffer>emptyList(), now, builder);

        return builder.build();
    }

    public ResultMessage executeInternal(QueryState queryState) throws RequestValidationException, RequestExecutionException
    {
        if (hasConditions())
            throw new UnsupportedOperationException();

        for (IMutation mutation : getMutations(Collections.<ByteBuffer>emptyList(), true, null, queryState.getTimestamp(), false))
        {
            // We don't use counters internally.
            assert mutation instanceof Mutation;
            ((Mutation) mutation).apply();
        }
        return null;
    }

    /**
     * Convert statement into a list of mutations to apply on the server
     *
     * @param variables value for prepared statement markers
     * @param local if true, any requests (for collections) performed by getMutation should be done locally only.
     * @param cl the consistency to use for the potential reads involved in generating the mutations (for lists set/delete operations)
     * @param now the current timestamp in microseconds to use if no timestamp is user provided.
     *
     * @return list of the mutations
     * @throws InvalidRequestException on invalid requests
     */
    public Collection<? extends IMutation> getMutations(List<ByteBuffer> variables, boolean local, ConsistencyLevel cl, long now, boolean isBatch)
    throws RequestExecutionException, RequestValidationException
    {
        List<ByteBuffer> keys = buildPartitionKeyNames(variables);
        Composite clusteringPrefix = createClusteringPrefix(variables);

        // Some lists operation requires reading
        Map<ByteBuffer, CQL3Row> rows = readRequiredRows(keys, clusteringPrefix, local, cl);
        UpdateParameters params = new UpdateParameters(cfm, variables, getTimestamp(now, variables), getTimeToLive(variables), rows);

        Collection<IMutation> mutations = new ArrayList<IMutation>();
        for (ByteBuffer key: keys)
        {
            ThriftValidation.validateKey(cfm, key);
            ColumnFamily cf = updateForKey(key, clusteringPrefix, params);
            mutations.add(makeMutation(key, cf, cl, isBatch));
        }
        return mutations;
    }

    private IMutation makeMutation(ByteBuffer key, ColumnFamily cf, ConsistencyLevel cl, boolean isBatch)
    {
        Mutation mutation;
        if (isBatch)
        {
            // we might group other mutations together with this one later, so make it mutable
            mutation = new Mutation(cfm.ksName, key);
            mutation.add(cf);
        }
        else
        {
            mutation = new Mutation(cfm.ksName, key, cf);
        }
        return isCounter() ? new CounterMutation(mutation, cl) : mutation;
    }

<<<<<<< HEAD
    private ColumnFamily buildConditions(ByteBuffer key, Composite clusteringPrefix, UpdateParameters params)
    throws InvalidRequestException
=======
    private static abstract class CQL3CasConditions implements CASConditions
>>>>>>> e59ef16b
    {
        protected final ColumnNameBuilder rowPrefix;
        protected final long now;

        protected CQL3CasConditions(ColumnNameBuilder rowPrefix, long now)
        {
            this.rowPrefix = rowPrefix;
            this.now = now;
        }

<<<<<<< HEAD
        // CQL row marker
        if (cfm.isCQL3Table())
            cf.addColumn(params.makeColumn(cfm.comparator.rowMarker(clusteringPrefix), ByteBufferUtil.EMPTY_BYTE_BUFFER));

        // Conditions
        for (Operation condition : columnConditions)
            condition.execute(key, cf, clusteringPrefix, params);
=======
        public IDiskAtomFilter readFilter()
        {
            // We always read the row entirely as on CAS failure we want to be able to distinguish between "row exists
            // but all values on why there were conditions are null" and "row doesn't exists", and we can't rely on the
            // row marker for that (see #6623)
            return new SliceQueryFilter(rowPrefix.build(), rowPrefix.buildAsEndOfRange(), false, 1, rowPrefix.componentCount());
        }
    }

    private static class NotExistCondition extends CQL3CasConditions
    {
        private NotExistCondition(ColumnNameBuilder rowPrefix, long now)
        {
            super(rowPrefix, now);
        }

        public boolean appliesTo(ColumnFamily current)
        {
            return current == null || current.hasOnlyTombstones(now);
        }
    }

    private static class ColumnsConditions extends CQL3CasConditions
    {
        private final ColumnFamily expected;

        private ColumnsConditions(ColumnNameBuilder rowPrefix,
                                  CFMetaData cfm,
                                  ByteBuffer key,
                                  Collection<Operation> conditions,
                                  List<ByteBuffer> variables,
                                  long now) throws InvalidRequestException
        {
            super(rowPrefix, now);
            this.expected = TreeMapBackedSortedColumns.factory.create(cfm);
>>>>>>> e59ef16b

            // When building the conditions, we should not use a TTL. It's not useful, and if a very low ttl (1 seconds) is used, it's possible
            // for it to expire before the actual build of the conditions which would break since we would then testing for the presence of tombstones.
            UpdateParameters params = new UpdateParameters(cfm, variables, now, 0, null);

            // Conditions
            for (Operation condition : conditions)
                condition.execute(key, expected, rowPrefix.copy(), params);
        }

        public boolean appliesTo(ColumnFamily current)
        {
            if (current == null)
                return false;

            for (Column e : expected)
            {
                Column c = current.getColumn(e.name());
                if (e.isLive(now))
                {
                    if (c == null || !c.isLive(now) || !c.value().equals(e.value()))
                        return false;
                }
                else
                {
                    // If we have a tombstone in expected, it means the condition tests that the column is
                    // null, so check that we have no value
                    if (c != null && c.isLive(now))
                        return false;
                }
            }
            return true;
        }

        @Override
        public String toString()
        {
            return expected.toString();
        }
    }

    public static abstract class Parsed extends CFStatement
    {
        protected final Attributes.Raw attrs;
        private final List<Pair<ColumnIdentifier, Operation.RawUpdate>> conditions;
        private final boolean ifNotExists;

        protected Parsed(CFName name, Attributes.Raw attrs, List<Pair<ColumnIdentifier, Operation.RawUpdate>> conditions, boolean ifNotExists)
        {
            super(name);
            this.attrs = attrs;
            this.conditions = conditions == null ? Collections.<Pair<ColumnIdentifier, Operation.RawUpdate>>emptyList() : conditions;
            this.ifNotExists = ifNotExists;
        }

        public ParsedStatement.Prepared prepare() throws InvalidRequestException
        {
            VariableSpecifications boundNames = getBoundVariables();
            ModificationStatement statement = prepare(boundNames);
            return new ParsedStatement.Prepared(statement, boundNames);
        }

        public ModificationStatement prepare(VariableSpecifications boundNames) throws InvalidRequestException
        {
            CFMetaData metadata = ThriftValidation.validateColumnFamily(keyspace(), columnFamily());

            Attributes preparedAttributes = attrs.prepare(keyspace(), columnFamily());
            preparedAttributes.collectMarkerSpecification(boundNames);

            ModificationStatement stmt = prepareInternal(metadata, boundNames, preparedAttributes);

            if (ifNotExists || (conditions != null && !conditions.isEmpty()))
            {
                if (stmt.isCounter())
                    throw new InvalidRequestException("Conditional updates are not supported on counter tables");

                if (attrs.timestamp != null)
                    throw new InvalidRequestException("Cannot provide custom timestamp for conditional update");

                if (ifNotExists)
                {
                    // To have both 'IF NOT EXISTS' and some other conditions doesn't make sense.
                    // So far this is enforced by the parser, but let's assert it for sanity if ever the parse changes.
                    assert conditions.isEmpty();
                    stmt.setIfNotExistCondition();
                }
                else
                {
                    for (Pair<ColumnIdentifier, Operation.RawUpdate> entry : conditions)
                    {
                        ColumnDefinition def = metadata.getColumnDefinition(entry.left);
                        if (def == null)
                            throw new InvalidRequestException(String.format("Unknown identifier %s", entry.left));

                        /*
                         * Lists column names are based on a server-side generated timeuuid. So we can't allow lists
                         * operation or that would yield unexpected results (update that should apply wouldn't). So for
                         * now, we just refuse lists, which also save use from having to bother about the read that some
                         * list operation involve.
                         */
                        if (def.type instanceof ListType)
                            throw new InvalidRequestException(String.format("List operation (%s) are not allowed in conditional updates", def.name));

                        Operation condition = entry.right.prepare(keyspace(), def);
                        assert !condition.requiresRead();

                        condition.collectMarkerSpecification(boundNames);

                        switch (def.kind)
                        {
                            case PARTITION_KEY:
                            case CLUSTERING_COLUMN:
                                throw new InvalidRequestException(String.format("PRIMARY KEY part %s found in SET part", entry.left));
                            case COMPACT_VALUE:
                            case REGULAR:
                                stmt.addCondition(condition);
                                break;
                        }
                    }
                }
            }
            return stmt;
        }

        protected abstract ModificationStatement prepareInternal(CFMetaData cfm, VariableSpecifications boundNames, Attributes attrs) throws InvalidRequestException;
    }
}<|MERGE_RESOLUTION|>--- conflicted
+++ resolved
@@ -540,43 +540,29 @@
         return isCounter() ? new CounterMutation(mutation, cl) : mutation;
     }
 
-<<<<<<< HEAD
-    private ColumnFamily buildConditions(ByteBuffer key, Composite clusteringPrefix, UpdateParameters params)
-    throws InvalidRequestException
-=======
     private static abstract class CQL3CasConditions implements CASConditions
->>>>>>> e59ef16b
-    {
-        protected final ColumnNameBuilder rowPrefix;
+    {
+        protected final Composite rowPrefix;
         protected final long now;
 
-        protected CQL3CasConditions(ColumnNameBuilder rowPrefix, long now)
+        protected CQL3CasConditions(Composite rowPrefix, long now)
         {
             this.rowPrefix = rowPrefix;
             this.now = now;
         }
 
-<<<<<<< HEAD
-        // CQL row marker
-        if (cfm.isCQL3Table())
-            cf.addColumn(params.makeColumn(cfm.comparator.rowMarker(clusteringPrefix), ByteBufferUtil.EMPTY_BYTE_BUFFER));
-
-        // Conditions
-        for (Operation condition : columnConditions)
-            condition.execute(key, cf, clusteringPrefix, params);
-=======
         public IDiskAtomFilter readFilter()
         {
             // We always read the row entirely as on CAS failure we want to be able to distinguish between "row exists
             // but all values on why there were conditions are null" and "row doesn't exists", and we can't rely on the
             // row marker for that (see #6623)
-            return new SliceQueryFilter(rowPrefix.build(), rowPrefix.buildAsEndOfRange(), false, 1, rowPrefix.componentCount());
+            return new SliceQueryFilter(rowPrefix.slice(), false, 1, rowPrefix.size());
         }
     }
 
     private static class NotExistCondition extends CQL3CasConditions
     {
-        private NotExistCondition(ColumnNameBuilder rowPrefix, long now)
+        private NotExistCondition(Composite rowPrefix, long now)
         {
             super(rowPrefix, now);
         }
@@ -591,7 +577,7 @@
     {
         private final ColumnFamily expected;
 
-        private ColumnsConditions(ColumnNameBuilder rowPrefix,
+        private ColumnsConditions(Composite rowPrefix,
                                   CFMetaData cfm,
                                   ByteBuffer key,
                                   Collection<Operation> conditions,
@@ -600,7 +586,6 @@
         {
             super(rowPrefix, now);
             this.expected = TreeMapBackedSortedColumns.factory.create(cfm);
->>>>>>> e59ef16b
 
             // When building the conditions, we should not use a TTL. It's not useful, and if a very low ttl (1 seconds) is used, it's possible
             // for it to expire before the actual build of the conditions which would break since we would then testing for the presence of tombstones.
@@ -608,7 +593,7 @@
 
             // Conditions
             for (Operation condition : conditions)
-                condition.execute(key, expected, rowPrefix.copy(), params);
+                condition.execute(key, expected, rowPrefix, params);
         }
 
         public boolean appliesTo(ColumnFamily current)
@@ -616,9 +601,9 @@
             if (current == null)
                 return false;
 
-            for (Column e : expected)
-            {
-                Column c = current.getColumn(e.name());
+            for (Cell e : expected)
+            {
+                Cell c = current.getColumn(e.name());
                 if (e.isLive(now))
                 {
                     if (c == null || !c.isLive(now) || !c.value().equals(e.value()))
