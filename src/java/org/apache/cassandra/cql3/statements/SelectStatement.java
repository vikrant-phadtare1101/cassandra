/*
 * Licensed to the Apache Software Foundation (ASF) under one
 * or more contributor license agreements.  See the NOTICE file
 * distributed with this work for additional information
 * regarding copyright ownership.  The ASF licenses this file
 * to you under the Apache License, Version 2.0 (the
 * "License"); you may not use this file except in compliance
 * with the License.  You may obtain a copy of the License at
 *
 *     http://www.apache.org/licenses/LICENSE-2.0
 *
 * Unless required by applicable law or agreed to in writing, software
 * distributed under the License is distributed on an "AS IS" BASIS,
 * WITHOUT WARRANTIES OR CONDITIONS OF ANY KIND, either express or implied.
 * See the License for the specific language governing permissions and
 * limitations under the License.
 */
package org.apache.cassandra.cql3.statements;

import java.nio.ByteBuffer;
import java.util.*;

import com.google.common.base.Predicate;
import com.google.common.collect.AbstractIterator;
import com.google.common.collect.Iterables;

import org.apache.cassandra.auth.Permission;
import org.apache.cassandra.cql3.*;
import org.apache.cassandra.transport.messages.ResultMessage;
import org.apache.cassandra.config.CFMetaData;
import org.apache.cassandra.config.ColumnDefinition;
import org.apache.cassandra.db.*;
import org.apache.cassandra.db.filter.*;
import org.apache.cassandra.db.marshal.*;
import org.apache.cassandra.dht.*;
import org.apache.cassandra.exceptions.*;
import org.apache.cassandra.service.ClientState;
import org.apache.cassandra.service.QueryState;
import org.apache.cassandra.service.RangeSliceVerbHandler;
import org.apache.cassandra.service.StorageProxy;
import org.apache.cassandra.service.StorageService;
import org.apache.cassandra.db.ConsistencyLevel;
import org.apache.cassandra.thrift.IndexExpression;
import org.apache.cassandra.thrift.IndexOperator;
import org.apache.cassandra.thrift.ThriftValidation;
import org.apache.cassandra.utils.ByteBufferUtil;
import org.apache.cassandra.utils.FBUtilities;
import org.apache.cassandra.utils.Pair;

/**
 * Encapsulates a completely parsed SELECT query, including the target
 * column family, expression, result count, and ordering clause.
 *
 */
public class SelectStatement implements CQLStatement
{
    private final int boundTerms;
    public final CFDefinition cfDef;
    public final Parameters parameters;
    private final Selection selection;
    private final Term limit;

    private final Restriction[] keyRestrictions;
    private final Restriction[] columnRestrictions;
    private final Map<CFDefinition.Name, Restriction> metadataRestrictions = new HashMap<CFDefinition.Name, Restriction>();

    // The name of all restricted names not covered by the key or index filter
    private final Set<CFDefinition.Name> restrictedNames = new HashSet<CFDefinition.Name>();
    private Restriction sliceRestriction;

    private boolean isReversed;
    private boolean onToken;
    private boolean isKeyRange;
    private boolean keyIsInRelation;
    private boolean usesSecondaryIndexing;

    private Map<CFDefinition.Name, Integer> orderingIndexes;

    private static enum Bound
    {
        START(0), END(1);

        public final int idx;

        Bound(int idx)
        {
            this.idx = idx;
        }

        public static Bound reverse(Bound b)
        {
            return b == START ? END : START;
        }
    }

    public SelectStatement(CFDefinition cfDef, int boundTerms, Parameters parameters, Selection selection, Term limit)
    {
        this.cfDef = cfDef;
        this.boundTerms = boundTerms;
        this.selection = selection;
        this.keyRestrictions = new Restriction[cfDef.keys.size()];
        this.columnRestrictions = new Restriction[cfDef.columns.size()];
        this.parameters = parameters;
        this.limit = limit;
    }

    public int getBoundsTerms()
    {
        return boundTerms;
    }

    public void checkAccess(ClientState state) throws InvalidRequestException, UnauthorizedException
    {
        state.hasColumnFamilyAccess(keyspace(), columnFamily(), Permission.SELECT);
    }

    public void validate(ClientState state) throws InvalidRequestException
    {
        // Nothing to do, all validation has been done by RawStatement.prepare()
    }

    public ResultMessage.Rows execute(ConsistencyLevel cl, QueryState state, List<ByteBuffer> variables) throws RequestExecutionException, RequestValidationException
    {
        if (cl == null)
            throw new InvalidRequestException("Invalid empty consistency level");

        cl.validateForRead(keyspace());

        int limit = getLimit(variables);
        long now = System.currentTimeMillis();
        List<Row> rows = isKeyRange || usesSecondaryIndexing
                       ? StorageProxy.getRangeSlice(getRangeCommand(variables, limit, now), cl)
                       : StorageProxy.read(getSliceCommands(variables, limit, now), cl);

        return processResults(rows, variables, limit, now);
    }

    private ResultMessage.Rows processResults(List<Row> rows, List<ByteBuffer> variables, int limit, long now) throws RequestValidationException
    {
        // Even for count, we need to process the result as it'll group some column together in sparse column families
        ResultSet rset = process(rows, variables, limit, now);
        rset = parameters.isCount ? rset.makeCountResult(parameters.countAlias) : rset;
        return new ResultMessage.Rows(rset);
    }

    static List<Row> readLocally(String keyspace, List<ReadCommand> cmds)
    {
        Table table = Table.open(keyspace);
        List<Row> rows = new ArrayList<Row>(cmds.size());
        for (ReadCommand cmd : cmds)
            rows.add(cmd.getRow(table));
        return rows;
    }

    public ResultMessage.Rows executeInternal(QueryState state) throws RequestExecutionException, RequestValidationException
    {
        List<ByteBuffer> variables = Collections.emptyList();
        int limit = getLimit(variables);
        long now = System.currentTimeMillis();
        List<Row> rows = isKeyRange || usesSecondaryIndexing
                       ? RangeSliceVerbHandler.executeLocally(getRangeCommand(variables, limit, now))
                       : readLocally(keyspace(), getSliceCommands(variables, limit, now));

        return processResults(rows, variables, limit, now);
    }

    public ResultSet process(List<Row> rows) throws InvalidRequestException
    {
        assert !parameters.isCount; // not yet needed
        return process(rows, Collections.<ByteBuffer>emptyList(), getLimit(Collections.<ByteBuffer>emptyList()), System.currentTimeMillis());
    }

    public String keyspace()
    {
        return cfDef.cfm.ksName;
    }

    public String columnFamily()
    {
        return cfDef.cfm.cfName;
    }

    private List<ReadCommand> getSliceCommands(List<ByteBuffer> variables, int limit, long now) throws RequestValidationException
    {
        Collection<ByteBuffer> keys = getKeys(variables);
        List<ReadCommand> commands = new ArrayList<ReadCommand>(keys.size());

        IDiskAtomFilter filter = makeFilter(variables, limit);
        // Note that we use the total limit for every key, which is potentially inefficient.
        // However, IN + LIMIT is not a very sensible choice.
        for (ByteBuffer key : keys)
        {
            QueryProcessor.validateKey(key);
            // We should not share the slice filter amongst the commands (hence the cloneShallow), due to
            // SliceQueryFilter not being immutable due to its columnCounter used by the lastCounted() method
            // (this is fairly ugly and we should change that but that's probably not a tiny refactor to do that cleanly)
            commands.add(ReadCommand.create(keyspace(), key, columnFamily(), now, filter.cloneShallow()));
        }
        return commands;
    }

    private RangeSliceCommand getRangeCommand(List<ByteBuffer> variables, int limit, long now) throws RequestValidationException
    {
        IDiskAtomFilter filter = makeFilter(variables, limit);
        List<IndexExpression> expressions = getIndexExpressions(variables);
        // The LIMIT provided by the user is the number of CQL row he wants returned.
        // We want to have getRangeSlice to count the number of columns, not the number of keys.
        return new RangeSliceCommand(keyspace(), columnFamily(), now,  filter, getKeyBounds(variables), expressions, limit, true, false);
    }

    private AbstractBounds<RowPosition> getKeyBounds(List<ByteBuffer> variables) throws InvalidRequestException
    {
        IPartitioner<?> p = StorageService.getPartitioner();
        AbstractBounds<RowPosition> bounds;

        if (onToken)
        {
            Token startToken = getTokenBound(Bound.START, variables, p);
            Token endToken = getTokenBound(Bound.END, variables, p);

            RowPosition start = includeKeyBound(Bound.START) ? startToken.minKeyBound() : startToken.maxKeyBound();
            RowPosition end = includeKeyBound(Bound.END) ? endToken.maxKeyBound() : endToken.minKeyBound();
            bounds = new Range<RowPosition>(start, end);
        }
        else
        {
            ByteBuffer startKeyBytes = getKeyBound(Bound.START, variables);
            ByteBuffer finishKeyBytes = getKeyBound(Bound.END, variables);

            RowPosition startKey = RowPosition.forKey(startKeyBytes, p);
            RowPosition finishKey = RowPosition.forKey(finishKeyBytes, p);
            if (startKey.compareTo(finishKey) > 0 && !finishKey.isMinimum(p))
            {
                if (p.preservesOrder())
                    throw new InvalidRequestException("Start key must sort before (or equal to) finish key in your partitioner!");
                else
                    throw new InvalidRequestException("Start key sorts after end key. This is not allowed; you probably should not specify end key at all under random partitioner");
            }
            if (includeKeyBound(Bound.START))
            {
                bounds = includeKeyBound(Bound.END)
                    ? new Bounds<RowPosition>(startKey, finishKey)
                    : new IncludingExcludingBounds<RowPosition>(startKey, finishKey);
            }
            else
            {
                bounds = includeKeyBound(Bound.END)
                    ? new Range<RowPosition>(startKey, finishKey)
                    : new ExcludingBounds<RowPosition>(startKey, finishKey);
            }
        }
        return bounds;
    }

    private IDiskAtomFilter makeFilter(List<ByteBuffer> variables, int limit)
    throws InvalidRequestException
    {
        if (isColumnRange())
        {
            // For sparse, we used to ask for 'defined columns' * 'asked limit' (where defined columns includes the row marker)
            // to account for the grouping of columns.
            // Since that doesn't work for maps/sets/lists, we now use the compositesToGroup option of SliceQueryFilter.
            // But we must preserve backward compatibility too (for mixed version cluster that is).
            int toGroup = cfDef.isCompact ? -1 : cfDef.columns.size();
            ColumnSlice slice = new ColumnSlice(getRequestedBound(Bound.START, variables),
                                                getRequestedBound(Bound.END, variables));
            SliceQueryFilter filter = new SliceQueryFilter(new ColumnSlice[]{slice},
                                                           isReversed,
                                                           limit,
                                                           toGroup);
            QueryProcessor.validateSliceFilter(cfDef.cfm, filter);
            return filter;
        }
        else
        {
            SortedSet<ByteBuffer> columnNames = getRequestedColumns(variables);
            QueryProcessor.validateColumnNames(columnNames);
            return new NamesQueryFilter(columnNames, true);
        }
    }

    private int getLimit(List<ByteBuffer> variables) throws InvalidRequestException
    {
        int l = Integer.MAX_VALUE;
        if (limit != null)
        {
            ByteBuffer b = limit.bindAndGet(variables);
            if (b == null)
                throw new InvalidRequestException("Invalid null value of limit");

            try
            {
                Int32Type.instance.validate(b);
                l = Int32Type.instance.compose(b);
            }
            catch (MarshalException e)
            {
                throw new InvalidRequestException("Invalid limit value");
            }
        }

        if (l <= 0)
            throw new InvalidRequestException("LIMIT must be strictly positive");

        // Internally, we don't support exclusive bounds for slices. Instead,
        // we query one more element if necessary and exclude
        if (sliceRestriction != null && !sliceRestriction.isInclusive(Bound.START) && l != Integer.MAX_VALUE)
            l += 1;

        return l;
    }

    private Collection<ByteBuffer> getKeys(final List<ByteBuffer> variables) throws InvalidRequestException
    {
        List<ByteBuffer> keys = new ArrayList<ByteBuffer>();
        ColumnNameBuilder builder = cfDef.getKeyNameBuilder();
        for (CFDefinition.Name name : cfDef.keys.values())
        {
            Restriction r = keyRestrictions[name.position];
            assert r != null;
            if (builder.remainingCount() == 1)
            {
                for (Term t : r.eqValues)
                {
                    ByteBuffer val = t.bindAndGet(variables);
                    if (val == null)
                        throw new InvalidRequestException(String.format("Invalid null value for partition key part %s", name));
                    keys.add(builder.copy().add(val).build());
                }
            }
            else
            {
                if (r.eqValues.size() > 1)
                    throw new InvalidRequestException("IN is only supported on the last column of the partition key");
                ByteBuffer val = r.eqValues.get(0).bindAndGet(variables);
                if (val == null)
                    throw new InvalidRequestException(String.format("Invalid null value for partition key part %s", name));
                builder.add(val);
            }
        }
        return keys;
    }

    private ByteBuffer getKeyBound(Bound b, List<ByteBuffer> variables) throws InvalidRequestException
    {
        return buildBound(b, cfDef.keys.values(), keyRestrictions, false, cfDef.getKeyNameBuilder(), variables);
    }

    private Token getTokenBound(Bound b, List<ByteBuffer> variables, IPartitioner<?> p) throws InvalidRequestException
    {
        assert onToken;

        Restriction keyRestriction = keyRestrictions[0];
        Term t = keyRestriction.isEquality()
               ? keyRestriction.eqValues.get(0)
               : keyRestriction.bound(b);

        if (t == null)
            return p.getMinimumToken();

        ByteBuffer value = t.bindAndGet(variables);
        if (value == null)
            throw new InvalidRequestException("Invalid null token value");
        return p.getTokenFactory().fromByteArray(value);
    }

    private boolean includeKeyBound(Bound b)
    {
        for (Restriction r : keyRestrictions)
        {
            if (r == null)
                return true;
            else if (!r.isEquality())
                return r.isInclusive(b);
        }
        // All equality
        return true;
    }

    private boolean isColumnRange()
    {
        // Static CF never entails a column slice
        if (!cfDef.isCompact && !cfDef.isComposite)
            return false;

        // However, collections always entails one
        if (selectACollection())
            return true;

        // Otherwise, it is a range query if it has at least one the column alias
        // for which no relation is defined or is not EQ.
        for (Restriction r : columnRestrictions)
        {
            if (r == null || !r.isEquality())
                return true;
        }
        return false;
    }

    private SortedSet<ByteBuffer> getRequestedColumns(List<ByteBuffer> variables) throws InvalidRequestException
    {
        assert !isColumnRange();

        ColumnNameBuilder builder = cfDef.getColumnNameBuilder();
        Iterator<ColumnIdentifier> idIter = cfDef.columns.keySet().iterator();
        for (Restriction r : columnRestrictions)
        {
            ColumnIdentifier id = idIter.next();
            assert r != null && r.isEquality();
            if (r.eqValues.size() > 1)
            {
                // We have a IN, which we only support for the last column.
                // If compact, just add all values and we're done. Otherwise,
                // for each value of the IN, creates all the columns corresponding to the selection.
                SortedSet<ByteBuffer> columns = new TreeSet<ByteBuffer>(cfDef.cfm.comparator);
                Iterator<Term> iter = r.eqValues.iterator();
                while (iter.hasNext())
                {
                    Term v = iter.next();
                    ColumnNameBuilder b = iter.hasNext() ? builder.copy() : builder;
                    ByteBuffer val = v.bindAndGet(variables);
                    if (val == null)
                        throw new InvalidRequestException(String.format("Invalid null value for clustering key part %s", id));
                    b.add(val);
                    if (cfDef.isCompact)
                        columns.add(b.build());
                    else
                        columns.addAll(addSelectedColumns(b));
                }
                return columns;
            }
            else
            {
                ByteBuffer val = r.eqValues.get(0).bindAndGet(variables);
                if (val == null)
                    throw new InvalidRequestException(String.format("Invalid null value for clustering key part %s", id));
                builder.add(val);
            }
        }

        return addSelectedColumns(builder);
    }

    private SortedSet<ByteBuffer> addSelectedColumns(ColumnNameBuilder builder)
    {
        if (cfDef.isCompact)
        {
            return FBUtilities.singleton(builder.build());
        }
        else
        {
            // Collections require doing a slice query because a given collection is a
            // non-know set of columns, so we shouldn't get there
            assert !selectACollection();

            SortedSet<ByteBuffer> columns = new TreeSet<ByteBuffer>(cfDef.cfm.comparator);

            // We need to query the selected column as well as the marker
            // column (for the case where the row exists but has no columns outside the PK)
            // Two exceptions are "static CF" (non-composite non-compact CF) and "super CF"
            // that don't have marker and for which we must query all columns instead
            if (cfDef.isComposite && !cfDef.cfm.isSuper())
            {
                // marker
                columns.add(builder.copy().add(ByteBufferUtil.EMPTY_BYTE_BUFFER).build());

                // selected columns
                for (ColumnIdentifier id : selection.regularColumnsToFetch())
                    columns.add(builder.copy().add(id.key).build());
            }
            else
            {
                Iterator<ColumnIdentifier> iter = cfDef.metadata.keySet().iterator();
                while (iter.hasNext())
                {
                    ColumnIdentifier name = iter.next();
                    ColumnNameBuilder b = iter.hasNext() ? builder.copy() : builder;
                    ByteBuffer cname = b.add(name.key).build();
                    columns.add(cname);
                }
            }
            return columns;
        }
    }

    private boolean selectACollection()
    {
        if (!cfDef.hasCollections)
            return false;

        for (CFDefinition.Name name : selection.getColumnsList())
        {
            if (name.type instanceof CollectionType)
                return true;
        }

        return false;
    }

    private static ByteBuffer buildBound(Bound bound,
                                         Collection<CFDefinition.Name> names,
                                         Restriction[] restrictions,
                                         boolean isReversed,
                                         ColumnNameBuilder builder,
                                         List<ByteBuffer> variables) throws InvalidRequestException
    {
        // The end-of-component of composite doesn't depend on whether the
        // component type is reversed or not (i.e. the ReversedType is applied
        // to the component comparator but not to the end-of-component itself),
        // it only depends on whether the slice is reversed
        Bound eocBound = isReversed ? Bound.reverse(bound) : bound;
        for (CFDefinition.Name name : names)
        {
            // In a restriction, we always have Bound.START < Bound.END for the "base" comparator.
            // So if we're doing a reverse slice, we must inverse the bounds when giving them as start and end of the slice filter.
            // But if the actual comparator itself is reversed, we must inversed the bounds too.
            Bound b = isReversed == isReversedType(name) ? bound : Bound.reverse(bound);
            Restriction r = restrictions[name.position];
            if (r == null || (!r.isEquality() && r.bound(b) == null))
            {
                // There wasn't any non EQ relation on that key, we select all records having the preceding component as prefix.
                // For composites, if there was preceding component and we're computing the end, we must change the last component
                // End-Of-Component, otherwise we would be selecting only one record.
                if (builder.componentCount() > 0 && eocBound == Bound.END)
                    return builder.buildAsEndOfRange();
                else
                    return builder.build();
            }

            if (r.isEquality())
            {
                assert r.eqValues.size() == 1;
                ByteBuffer val = r.eqValues.get(0).bindAndGet(variables);
                if (val == null)
                    throw new InvalidRequestException(String.format("Invalid null clustering key part %s", name));
                builder.add(val);
            }
            else
            {
                Term t = r.bound(b);
                assert t != null;
                ByteBuffer val = t.bindAndGet(variables);
                if (val == null)
                    throw new InvalidRequestException(String.format("Invalid null clustering key part %s", name));
                return builder.add(val, r.getRelation(eocBound, b)).build();
            }
        }
        // Means no relation at all or everything was an equal
        // Note: if the builder is "full", there is no need to use the end-of-component bit. For columns selection,
        // it would be harmless to do it. However, we use this method got the partition key too. And when a query
        // with 2ndary index is done, and with the the partition provided with an EQ, we'll end up here, and in that
        // case using the eoc would be bad, since for the random partitioner we have no guarantee that
        // builder.buildAsEndOfRange() will sort after builder.build() (see #5240).
        return (bound == Bound.END && builder.remainingCount() > 0) ? builder.buildAsEndOfRange() : builder.build();
    }

    private ByteBuffer getRequestedBound(Bound b, List<ByteBuffer> variables) throws InvalidRequestException
    {
        assert isColumnRange();
        return buildBound(b, cfDef.columns.values(), columnRestrictions, isReversed, cfDef.getColumnNameBuilder(), variables);
    }

    private List<IndexExpression> getIndexExpressions(List<ByteBuffer> variables) throws InvalidRequestException
    {
        if (!usesSecondaryIndexing || restrictedNames.isEmpty())
            return Collections.emptyList();

        List<IndexExpression> expressions = new ArrayList<IndexExpression>();
        for (CFDefinition.Name name : restrictedNames)
        {
            Restriction restriction;
            switch (name.kind)
            {
                case KEY_ALIAS:
                    restriction = keyRestrictions[name.position];
                    break;
                case COLUMN_ALIAS:
                    restriction = columnRestrictions[name.position];
                    break;
                case COLUMN_METADATA:
                    restriction = metadataRestrictions.get(name);
                    break;
                default:
                    // We don't allow restricting a VALUE_ALIAS for now in prepare.
                    throw new AssertionError();
            }
            if (restriction.isEquality())
            {
                for (Term t : restriction.eqValues)
                {
                    ByteBuffer value = t.bindAndGet(variables);
                    if (value == null)
                        throw new InvalidRequestException(String.format("Unsupported null value for indexed column %s", name));
                    if (value.remaining() > 0xFFFF)
                        throw new InvalidRequestException("Index expression values may not be larger than 64K");
                    expressions.add(new IndexExpression(name.name.key, IndexOperator.EQ, value));
                }
            }
            else
            {
                for (Bound b : Bound.values())
                {
                    if (restriction.bound(b) != null)
                    {
                        ByteBuffer value = restriction.bound(b).bindAndGet(variables);
                        if (value == null)
                            throw new InvalidRequestException(String.format("Unsupported null value for indexed column %s", name));
                        if (value.remaining() > 0xFFFF)
                            throw new InvalidRequestException("Index expression values may not be larger than 64K");
                        expressions.add(new IndexExpression(name.name.key, restriction.getIndexOperator(b), value));
                    }
                }
            }
        }
        return expressions;
    }


    private Iterable<Column> columnsInOrder(final ColumnFamily cf, final List<ByteBuffer> variables) throws InvalidRequestException
    {
        // If the restriction for the last column alias is an IN, respect
        // requested order
        Restriction last = columnRestrictions[columnRestrictions.length - 1];
        if (last == null || !last.isEquality())
            return cf.getSortedColumns();

        ColumnNameBuilder builder = cfDef.getColumnNameBuilder();
        for (int i = 0; i < columnRestrictions.length - 1; i++)
            builder.add(columnRestrictions[i].eqValues.get(0).bindAndGet(variables));

        final List<ByteBuffer> requested = new ArrayList<ByteBuffer>(last.eqValues.size());
        Iterator<Term> iter = last.eqValues.iterator();
        while (iter.hasNext())
        {
            Term t = iter.next();
            ColumnNameBuilder b = iter.hasNext() ? builder.copy() : builder;
            requested.add(b.add(t.bindAndGet(variables)).build());
        }

        return new Iterable<Column>()
        {
            public Iterator<Column> iterator()
            {
                return new AbstractIterator<Column>()
                {
                    Iterator<ByteBuffer> iter = requested.iterator();
                    public Column computeNext()
                    {
                        if (!iter.hasNext())
                            return endOfData();
                        Column column = cf.getColumn(iter.next());
                        return column == null ? computeNext() : column;
                    }
                };
            }
        };
    }

    private ResultSet process(List<Row> rows, List<ByteBuffer> variables, int limit, long now) throws InvalidRequestException
    {
        Selection.ResultSetBuilder result = selection.resultSetBuilder(now);
        for (org.apache.cassandra.db.Row row : rows)
        {
            // Not columns match the query, skip
            if (row.cf == null)
                continue;

            ByteBuffer[] keyComponents = cfDef.hasCompositeKey
                                       ? ((CompositeType)cfDef.cfm.getKeyValidator()).split(row.key.key)
                                       : new ByteBuffer[]{ row.key.key };

            if (cfDef.isCompact)
            {
                // One cqlRow per column
                for (Column c : columnsInOrder(row.cf, variables))
                {
                    if (c.isMarkedForDelete(now))
                        continue;

                    ByteBuffer[] components = null;
                    if (cfDef.isComposite)
                    {
                        components = ((CompositeType)cfDef.cfm.comparator).split(c.name());
                    }
                    else if (sliceRestriction != null)
                    {
                        // For dynamic CF, the column could be out of the requested bounds, filter here
                        if (!sliceRestriction.isInclusive(Bound.START) && c.name().equals(sliceRestriction.bound(Bound.START).bindAndGet(variables)))
                            continue;
                        if (!sliceRestriction.isInclusive(Bound.END) && c.name().equals(sliceRestriction.bound(Bound.END).bindAndGet(variables)))
                            continue;
                    }

                    result.newRow();
                    // Respect selection order
                    for (CFDefinition.Name name : selection.getColumnsList())
                    {
                        switch (name.kind)
                        {
                            case KEY_ALIAS:
                                result.add(keyComponents[name.position]);
                                break;
                            case COLUMN_ALIAS:
                                ByteBuffer val = cfDef.isComposite
                                               ? (name.position < components.length ? components[name.position] : null)
                                               : c.name();
                                result.add(val);
                                break;
                            case VALUE_ALIAS:
                                result.add(c);
                                break;
                            case COLUMN_METADATA:
                                // This should not happen for compact CF
                                throw new AssertionError();
                            default:
                                throw new AssertionError();
                        }
                    }
                }
            }
            else if (cfDef.isComposite)
            {
                // Sparse case: group column in cqlRow when composite prefix is equal
                CompositeType composite = (CompositeType)cfDef.cfm.comparator;

                ColumnGroupMap.Builder builder = new ColumnGroupMap.Builder(composite, cfDef.hasCollections, now);

                for (Column c : row.cf)
                {
                    if (c.isMarkedForDelete(now))
                        continue;

                    builder.add(c);
                }

                for (ColumnGroupMap group : builder.groups())
                    handleGroup(selection, result, keyComponents, group);
            }
            else
            {
                if (row.cf.hasOnlyTombstones(now))
                    continue;

                // Static case: One cqlRow for all columns
                result.newRow();
                for (CFDefinition.Name name : selection.getColumnsList())
                {
                    if (name.kind == CFDefinition.Name.Kind.KEY_ALIAS)
                        result.add(keyComponents[name.position]);
                    else
                        result.add(row.cf.getColumn(name.name.key));
                }
            }
        }

        ResultSet cqlRows = result.build();

        orderResults(cqlRows);

        // Internal calls always return columns in the comparator order, even when reverse was set
        if (isReversed)
            cqlRows.reverse();

        // Trim result if needed to respect the limit
        cqlRows.trim(limit);
        return cqlRows;
    }

    /**
     * Orders results when multiple keys are selected (using IN)
     */
    private void orderResults(ResultSet cqlRows)
    {
        // There is nothing to do if
        //   a. there are no results,
        //   b. no ordering information where given,
        //   c. key restriction is a Range or not an IN expression
        if (cqlRows.size() == 0 || parameters.orderings.isEmpty() || isKeyRange || !keyIsInRelation)
            return;

        assert orderingIndexes != null;

        // optimization when only *one* order condition was given
        // because there is no point of using composite comparator if there is only one order condition
        if (parameters.orderings.size() == 1)
        {
            CFDefinition.Name ordering = cfDef.get(parameters.orderings.keySet().iterator().next());
            Collections.sort(cqlRows.rows, new SingleColumnComparator(orderingIndexes.get(ordering), ordering.type));
            return;
        }

        // builds a 'composite' type for multi-column comparison from the comparators of the ordering components
        // and passes collected position information and built composite comparator to CompositeComparator to do
        // an actual comparison of the CQL rows.
        List<AbstractType<?>> types = new ArrayList<AbstractType<?>>(parameters.orderings.size());
        int[] positions = new int[parameters.orderings.size()];

        int idx = 0;
        for (ColumnIdentifier identifier : parameters.orderings.keySet())
        {
            CFDefinition.Name orderingColumn = cfDef.get(identifier);
            types.add(orderingColumn.type);
            positions[idx++] = orderingIndexes.get(orderingColumn);
        }

        Collections.sort(cqlRows.rows, new CompositeComparator(types, positions));
    }

    private void handleGroup(Selection selection, Selection.ResultSetBuilder result, ByteBuffer[] keyComponents, ColumnGroupMap columns) throws InvalidRequestException
    {
        // Respect requested order
        result.newRow();
        for (CFDefinition.Name name : selection.getColumnsList())
        {
            switch (name.kind)
            {
                case KEY_ALIAS:
                    result.add(keyComponents[name.position]);
                    break;
                case COLUMN_ALIAS:
                    result.add(columns.getKeyComponent(name.position));
                    break;
                case VALUE_ALIAS:
                    // This should not happen for SPARSE
                    throw new AssertionError();
                case COLUMN_METADATA:
                    if (name.type.isCollection())
                    {
                        List<Pair<ByteBuffer, Column>> collection = columns.getCollection(name.name.key);
                        ByteBuffer value = collection == null
                                         ? null
                                         : ((CollectionType)name.type).serialize(collection);
                        result.add(value);
                    }
                    else
                    {
                        result.add(columns.getSimple(name.name.key));
                    }
                    break;
            }
        }
    }

    private static boolean isReversedType(CFDefinition.Name name)
    {
        return name.type instanceof ReversedType;
    }

    private boolean columnFilterIsIdentity()
    {
        for (Restriction r : columnRestrictions)
        {
            if (r != null)
                return false;
        }
        return true;
    }

    public static class RawStatement extends CFStatement
    {
        private final Parameters parameters;
        private final List<RawSelector> selectClause;
        private final List<Relation> whereClause;
        private final Term.Raw limit;

        public RawStatement(CFName cfName, Parameters parameters, List<RawSelector> selectClause, List<Relation> whereClause, Term.Raw limit)
        {
            super(cfName);
            this.parameters = parameters;
            this.selectClause = selectClause;
            this.whereClause = whereClause == null ? Collections.<Relation>emptyList() : whereClause;
            this.limit = limit;
        }

        public ParsedStatement.Prepared prepare() throws InvalidRequestException
        {
            CFMetaData cfm = ThriftValidation.validateColumnFamily(keyspace(), columnFamily());

            CFDefinition cfDef = cfm.getCfDef();

            ColumnSpecification[] names = new ColumnSpecification[getBoundsTerms()];
            IPartitioner partitioner = StorageService.getPartitioner();

            // Select clause
            if (parameters.isCount && !selectClause.isEmpty())
                throw new InvalidRequestException("Only COUNT(*) and COUNT(1) operations are currently supported.");

            Selection selection = selectClause.isEmpty()
                                ? Selection.wildcard(cfDef)
                                : Selection.fromSelectors(cfDef, selectClause);

            Term prepLimit = null;
            if (limit != null)
            {
                prepLimit = limit.prepare(limitReceiver());
                prepLimit.collectMarkerSpecification(names);
            }

            SelectStatement stmt = new SelectStatement(cfDef, getBoundsTerms(), parameters, selection, prepLimit);

            /*
             * WHERE clause. For a given entity, rules are:
             *   - EQ relation conflicts with anything else (including a 2nd EQ)
             *   - Can't have more than one LT(E) relation (resp. GT(E) relation)
             *   - IN relation are restricted to row keys (for now) and conflics with anything else
             *     (we could allow two IN for the same entity but that doesn't seem very useful)
             *   - The value_alias cannot be restricted in any way (we don't support wide rows with indexed value in CQL so far)
             */
            boolean hasQueriableIndex = false;
            for (Relation rel : whereClause)
            {
                CFDefinition.Name name = cfDef.get(rel.getEntity());
                if (name == null)
                {
                    if (containsAlias(rel.getEntity()))
                        throw new InvalidRequestException(String.format("Aliases aren't allowed in where clause ('%s')", rel));
                    else
                        throw new InvalidRequestException(String.format("Undefined name %s in where clause ('%s')", rel.getEntity(), rel));
                }

                ColumnDefinition def = cfDef.cfm.getColumnDefinition(name.name.key);
                stmt.restrictedNames.add(name);
                if (def.isIndexed())
                {
                    if (rel.operator() == Relation.Type.EQ)
                        hasQueriableIndex = true;
                }

                switch (name.kind)
                {
                    case KEY_ALIAS:
                        stmt.keyRestrictions[name.position] = updateRestriction(name, stmt.keyRestrictions[name.position], rel, names);
                        break;
                    case COLUMN_ALIAS:
                        stmt.columnRestrictions[name.position] = updateRestriction(name, stmt.columnRestrictions[name.position], rel, names);
                        break;
                    case VALUE_ALIAS:
                        throw new InvalidRequestException(String.format("Restricting the value of a compact CF (%s) is not supported", name.name));
                    case COLUMN_METADATA:
                        stmt.metadataRestrictions.put(name, updateRestriction(name, stmt.metadataRestrictions.get(name), rel, names));
                        break;
                }
            }

            /*
             * At this point, the select statement if fully constructed, but we still have a few things to validate
             */

            // If there is a queriable index, no special condition are required on the other restrictions.
            // But we still need to know 2 things:
            //   - If we don't have a queriable index, is the query ok
            //   - Is it queriable without 2ndary index, which is always more efficient

            // If a component of the partition key is restricted by a non-EQ relation, all preceding
            // components must have a EQ, and all following must have no restriction
            boolean shouldBeDone = false;
            CFDefinition.Name previous = null;
            stmt.keyIsInRelation = false;
            Iterator<CFDefinition.Name> iter = cfDef.keys.values().iterator();
            int lastRestrictedPartitionKey = stmt.keyRestrictions.length - 1;
            for (int i = 0; i < stmt.keyRestrictions.length; i++)
            {
                CFDefinition.Name cname = iter.next();
                Restriction restriction = stmt.keyRestrictions[i];

                if (restriction == null)
                {
                    if (!shouldBeDone)
                        lastRestrictedPartitionKey = i - 1;

                    if (stmt.onToken)
                        throw new InvalidRequestException("The token() function must be applied to all partition key components or none of them");

                    // Under a non order perserving partitioner, the only time not restricting a key part is allowed is if none are restricted
                    if (!partitioner.preservesOrder() && i > 0 && stmt.keyRestrictions[i-1] != null)
                    {
                        if (hasQueriableIndex)
                        {
                            stmt.usesSecondaryIndexing = true;
                            break;
                        }
                        throw new InvalidRequestException(String.format("Partition key part %s must be restricted since preceding part is", cname));
                    }

                    stmt.isKeyRange = true;
                    shouldBeDone = true;
                }
                else if (shouldBeDone)
                {
                    if (hasQueriableIndex)
                    {
                        stmt.usesSecondaryIndexing = true;
                        break;
                    }
                    throw new InvalidRequestException(String.format("partition key part %s cannot be restricted (preceding part %s is either not restricted or by a non-EQ relation)", cname, previous));
                }
                else if (restriction.onToken)
                {
                    // If this is a query on tokens, it's necessary a range query (there can be more than one key per token), so reject IN queries (as we don't know how to do them)
                    stmt.isKeyRange = true;
                    stmt.onToken = true;

                    if (restriction.isEquality() && restriction.eqValues.size() > 1)
                        throw new InvalidRequestException("Select using the token() function don't support IN clause");
                }
                else if (stmt.onToken)
                {
                    throw new InvalidRequestException(String.format("The token() function must be applied to all partition key components or none of them"));
                }
                else if (restriction.isEquality())
                {
                    if (restriction.eqValues.size() > 1)
                    {
                        // We only support IN for the last name so far
                        if (i != stmt.keyRestrictions.length - 1)
                            throw new InvalidRequestException(String.format("Partition KEY part %s cannot be restricted by IN relation (only the last part of the partition key can)", cname));
                        stmt.keyIsInRelation = true;
                    }
                }
                else
                {
<<<<<<< HEAD
                    if (!partitioner.preservesOrder())
                    {
                        if (hasQueriableIndex)
                        {
                            stmt.usesSecondaryIndexing = true;
                            break;
                        }
                        throw new InvalidRequestException("Only EQ and IN relation are supported on the partition key for random partitioners (unless you use the token() function)");
                    }

                    stmt.isKeyRange = true;
                    lastRestrictedPartitionKey = i;
                    shouldBeDone = true;
=======
                    throw new InvalidRequestException("Only EQ and IN relation are supported on the partition key (you will need to use the token() function for non equality based relation)");
>>>>>>> 8d17ccb7
                }
                previous = cname;
            }

            // If a cluster key column is restricted by a non-EQ relation, all preceding
            // columns must have a EQ, and all following must have no restriction. Unless
            // the column is indexed that is.
            shouldBeDone = false;
            previous = null;
            iter = cfDef.columns.values().iterator();
            int lastRestrictedClusteringKey = stmt.columnRestrictions.length - 1;
            for (int i = 0; i < stmt.columnRestrictions.length; i++)
            {
                CFDefinition.Name cname = iter.next();
                Restriction restriction = stmt.columnRestrictions[i];

                if (restriction == null)
                {
                    if (!shouldBeDone)
                        lastRestrictedClusteringKey = i - 1;
                    shouldBeDone = true;
                }
                else
                {
                    if (shouldBeDone)
                    {
                        if (hasQueriableIndex)
                        {
                            stmt.usesSecondaryIndexing = true;
                            break;
                        }
                        throw new InvalidRequestException(String.format("PRIMARY KEY part %s cannot be restricted (preceding part %s is either not restricted or by a non-EQ relation)", cname, previous));
                    }
                    else if (!restriction.isEquality())
                    {
                        lastRestrictedClusteringKey = i;
                        shouldBeDone = true;
                        // For non-composite slices, we don't support internally the difference between exclusive and
                        // inclusive bounds, so we deal with it manually.
                        if (!cfDef.isComposite && (!restriction.isInclusive(Bound.START) || !restriction.isInclusive(Bound.END)))
                            stmt.sliceRestriction = restriction;
                    }
                    // We only support IN for the last name and for compact storage so far
                    // TODO: #3885 allows us to extend to non compact as well, but that remains to be done
                    else if (restriction.eqValues.size() > 1)
                    {
                        if (i != stmt.columnRestrictions.length - 1)
                            throw new InvalidRequestException(String.format("PRIMARY KEY part %s cannot be restricted by IN relation", cname));
                        else if (stmt.selectACollection())
                            throw new InvalidRequestException(String.format("Cannot restrict PRIMARY KEY part %s by IN relation as a collection is selected by the query", cname));
                    }
                }

                previous = cname;
            }

            // Even if usesSecondaryIndexing is false at this point, we'll still have to use one if
            // there is restrictions not covered by the PK.
            if (!stmt.metadataRestrictions.isEmpty())
            {
                if (!hasQueriableIndex)
                    throw new InvalidRequestException("No indexed columns present in by-columns clause with Equal operator");

                stmt.usesSecondaryIndexing = true;
            }

            if (stmt.usesSecondaryIndexing)
            {
                if (stmt.keyIsInRelation)
                    throw new InvalidRequestException("Select on indexed columns and with IN clause for the PRIMARY KEY are not supported");
            }

            iter = cfDef.keys.values().iterator();
            for (int i = 0; i < lastRestrictedPartitionKey + 1; i++)
                stmt.restrictedNames.remove(iter.next());

            iter = cfDef.columns.values().iterator();
            for (int i = 0; i < lastRestrictedClusteringKey + 1; i++)
                stmt.restrictedNames.remove(iter.next());

            if (!stmt.parameters.orderings.isEmpty())
            {
                if (stmt.usesSecondaryIndexing)
                    throw new InvalidRequestException("ORDER BY with 2ndary indexes is not supported.");

                if (stmt.isKeyRange)
                    throw new InvalidRequestException("ORDER BY is only supported when the partition key is restricted by an EQ or an IN.");

                // If we order an IN query, we'll have to do a manual sort post-query. Currently, this sorting requires that we
                // have queried the column on which we sort (TODO: we should update it to add the column on which we sort to the one
                // queried automatically, and then removing it from the resultSet afterwards if needed)
                if (stmt.keyIsInRelation)
                {
                    stmt.orderingIndexes = new HashMap<CFDefinition.Name, Integer>();
                    for (ColumnIdentifier column : stmt.parameters.orderings.keySet())
                    {
                        final CFDefinition.Name name = cfDef.get(column);
                        if (name == null)
                        {
                            if (containsAlias(column))
                                throw new InvalidRequestException(String.format("Aliases are not allowed in order by clause ('%s')", column));
                            else
                                throw new InvalidRequestException(String.format("Order by on unknown column %s", column));
                        }

                        if (selectClause.isEmpty()) // wildcard
                        {
                            stmt.orderingIndexes.put(name, Iterables.indexOf(cfDef, new Predicate<CFDefinition.Name>()
                                                                                    {
                                                                                        public boolean apply(CFDefinition.Name n)
                                                                                        {
                                                                                            return name.equals(n);
                                                                                        }
                                                                                    }));
                        }
                        else
                        {
                            boolean hasColumn = false;
                            for (int i = 0; i < selectClause.size(); i++)
                            {
                                RawSelector selector = selectClause.get(i);
                                if (name.name.equals(selector.selectable))
                                {
                                    stmt.orderingIndexes.put(name, i);
                                    hasColumn = true;
                                    break;
                                }
                            }

                            if (!hasColumn)
                                throw new InvalidRequestException("ORDER BY could not be used on columns missing in select clause.");
                        }
                    }
                }

                Boolean[] reversedMap = new Boolean[cfDef.columns.size()];
                int i = 0;
                for (Map.Entry<ColumnIdentifier, Boolean> entry : stmt.parameters.orderings.entrySet())
                {
                    ColumnIdentifier column = entry.getKey();
                    boolean reversed = entry.getValue();

                    CFDefinition.Name name = cfDef.get(column);
                    if (name == null)
                    {
                        if (containsAlias(column))
                            throw new InvalidRequestException(String.format("Aliases are not allowed in order by clause ('%s')", column));
                        else
                            throw new InvalidRequestException(String.format("Order by on unknown column %s", column));
                    }

                    if (name.kind != CFDefinition.Name.Kind.COLUMN_ALIAS)
                        throw new InvalidRequestException(String.format("Order by is currently only supported on the clustered columns of the PRIMARY KEY, got %s", column));

                    if (i++ != name.position)
                        throw new InvalidRequestException(String.format("Order by currently only support the ordering of columns following their declared order in the PRIMARY KEY"));

                    reversedMap[name.position] = (reversed != isReversedType(name));
                }

                // Check that all boolean in reversedMap, if set, agrees
                Boolean isReversed = null;
                for (Boolean b : reversedMap)
                {
                    // Column on which order is specified can be in any order
                    if (b == null)
                        continue;

                    if (isReversed == null)
                    {
                        isReversed = b;
                        continue;
                    }
                    if (isReversed != b)
                        throw new InvalidRequestException(String.format("Unsupported order by relation"));
                }
                assert isReversed != null;
                stmt.isReversed = isReversed;
            }

            // Make sure this queries is allowed (note: non key range non indexed cannot involve filtering underneath)
            if (!parameters.allowFiltering && (stmt.isKeyRange || stmt.usesSecondaryIndexing))
            {
                // We will potentially filter data if either:
                //  - Have more than one IndexExpression
                //  - Have no index expression and the column filter is not the identity
                if (stmt.restrictedNames.size() > 1 || (stmt.restrictedNames.isEmpty() && !stmt.columnFilterIsIdentity()))
                    throw new InvalidRequestException("Cannot execute this query as it might involve data filtering and thus may have unpredictable performance. "
                                                    + "If you want to execute this query despite the performance unpredictability, use ALLOW FILTERING");
            }

            return new ParsedStatement.Prepared(stmt, Arrays.<ColumnSpecification>asList(names));
        }

        private boolean containsAlias(final ColumnIdentifier name)
        {
            return Iterables.any(selectClause, new Predicate<RawSelector>()
                                               {
                                                   public boolean apply(RawSelector raw)
                                                   {
                                                       return name.equals(raw.alias);
                                                   }
                                               });
        }

        private ColumnSpecification limitReceiver()
        {
            return new ColumnSpecification(keyspace(), columnFamily(), new ColumnIdentifier("[limit]", true), Int32Type.instance);
        }

        Restriction updateRestriction(CFDefinition.Name name, Restriction restriction, Relation newRel, ColumnSpecification[] boundNames) throws InvalidRequestException
        {
            ColumnSpecification receiver = name;
            if (newRel.onToken)
            {
                if (name.kind != CFDefinition.Name.Kind.KEY_ALIAS)
                    throw new InvalidRequestException(String.format("The token() function is only supported on the partition key, found on %s", name));

                receiver = new ColumnSpecification(name.ksName,
                                                   name.cfName,
                                                   new ColumnIdentifier("partition key token", true),
                                                   StorageService.getPartitioner().getTokenValidator());
            }

            switch (newRel.operator())
            {
                case EQ:
                    {
                        if (restriction != null)
                            throw new InvalidRequestException(String.format("%s cannot be restricted by more than one relation if it includes an Equal", name));
                        Term t = newRel.getValue().prepare(receiver);
                        t.collectMarkerSpecification(boundNames);
                        restriction = new Restriction(t, newRel.onToken);
                    }
                    break;
                case IN:
                    if (restriction != null)
                        throw new InvalidRequestException(String.format("%s cannot be restricted by more than one relation if it includes a IN", name));
                    List<Term> inValues = new ArrayList<Term>(newRel.getInValues().size());
                    for (Term.Raw raw : newRel.getInValues())
                    {
                        Term t = raw.prepare(receiver);
                        t.collectMarkerSpecification(boundNames);
                        inValues.add(t);
                    }
                    restriction = new Restriction(inValues);

                    break;
                case GT:
                case GTE:
                case LT:
                case LTE:
                    {
                        if (restriction == null)
                            restriction = new Restriction(newRel.onToken);
                        Term t = newRel.getValue().prepare(receiver);
                        t.collectMarkerSpecification(boundNames);
                        restriction.setBound(name.name, newRel.operator(), t);
                    }
                    break;
            }
            return restriction;
        }

        @Override
        public String toString()
        {
            return String.format("SelectRawStatement[name=%s, selectClause=%s, whereClause=%s, isCount=%s]",
                    cfName,
                    selectClause,
                    whereClause,
                    parameters.isCount);
        }
    }

    // A rather raw class that simplify validation and query for select
    // Don't made public as this can be easily badly used
    private static class Restriction
    {
        // for equality
        List<Term> eqValues; // if null, it's a restriction by bounds

        // for bounds
        private final Term[] bounds;
        private final boolean[] boundInclusive;

        final boolean onToken;


        Restriction(List<Term> values, boolean onToken)
        {
            this.eqValues = values;
            this.bounds = null;
            this.boundInclusive = null;
            this.onToken = onToken;
        }

        Restriction(List<Term> values)
        {
            this(values, false);
        }

        Restriction(Term value, boolean onToken)
        {
            this(Collections.singletonList(value), onToken);
        }

        Restriction(boolean onToken)
        {
            this.eqValues = null;
            this.bounds = new Term[2];
            this.boundInclusive = new boolean[2];
            this.onToken = onToken;
        }

        boolean isEquality()
        {
            return eqValues != null;
        }

        public Term bound(Bound b)
        {
            return bounds[b.idx];
        }

        public boolean isInclusive(Bound b)
        {
            return bounds[b.idx] == null || boundInclusive[b.idx];
        }

        public Relation.Type getRelation(Bound eocBound, Bound inclusiveBound)
        {
            switch (eocBound)
            {
                case START:
                    return boundInclusive[inclusiveBound.idx] ? Relation.Type.GTE : Relation.Type.GT;
                case END:
                    return boundInclusive[inclusiveBound.idx] ? Relation.Type.LTE : Relation.Type.LT;
            }
            throw new AssertionError();
        }

        public IndexOperator getIndexOperator(Bound b)
        {
            switch (b)
            {
                case START:
                    return boundInclusive[b.idx] ? IndexOperator.GTE : IndexOperator.GT;
                case END:
                    return boundInclusive[b.idx] ? IndexOperator.LTE : IndexOperator.LT;
            }
            throw new AssertionError();
        }

        public void setBound(ColumnIdentifier name, Relation.Type type, Term t) throws InvalidRequestException
        {
            Bound b;
            boolean inclusive;
            switch (type)
            {
                case GT:
                    b = Bound.START;
                    inclusive = false;
                    break;
                case GTE:
                    b = Bound.START;
                    inclusive = true;
                    break;
                case LT:
                    b = Bound.END;
                    inclusive = false;
                    break;
                case LTE:
                    b = Bound.END;
                    inclusive = true;
                    break;
                default:
                    throw new AssertionError();
            }

            if (bounds == null)
                throw new InvalidRequestException(String.format("%s cannot be restricted by both an equal and an inequal relation", name));

            if (bounds[b.idx] != null)
                throw new InvalidRequestException(String.format("Invalid restrictions found on %s", name));
            bounds[b.idx] = t;
            boundInclusive[b.idx] = inclusive;
        }

        @Override
        public String toString()
        {
            String s;
            if (eqValues == null)
            {
                s = String.format("SLICE(%s %s, %s %s)", boundInclusive[0] ? ">=" : ">",
                                                            bounds[0],
                                                            boundInclusive[1] ? "<=" : "<",
                                                            bounds[1]);
            }
            else
            {
                s = String.format("EQ(%s)", eqValues);
            }
            return onToken ? s + "*" : s;
        }
    }

    public static class Parameters
    {
        private final Map<ColumnIdentifier, Boolean> orderings;
        private final boolean isCount;
        private final ColumnIdentifier countAlias;
        private final boolean allowFiltering;

        public Parameters(Map<ColumnIdentifier, Boolean> orderings, boolean isCount, ColumnIdentifier countAlias, boolean allowFiltering)
        {
            this.orderings = orderings;
            this.isCount = isCount;
            this.countAlias = countAlias;
            this.allowFiltering = allowFiltering;
        }
    }

    /**
     * Used in orderResults(...) method when single 'ORDER BY' condition where given
     */
    private static class SingleColumnComparator implements Comparator<List<ByteBuffer>>
    {
        private final int index;
        private final AbstractType<?> comparator;

        public SingleColumnComparator(int columnIndex, AbstractType<?> orderer)
        {
            index = columnIndex;
            comparator = orderer;
        }

        public int compare(List<ByteBuffer> a, List<ByteBuffer> b)
        {
            return comparator.compare(a.get(index), b.get(index));
        }
    }

    /**
     * Used in orderResults(...) method when multiple 'ORDER BY' conditions where given
     */
    private static class CompositeComparator implements Comparator<List<ByteBuffer>>
    {
        private final List<AbstractType<?>> orderTypes;
        private final int[] positions;

        private CompositeComparator(List<AbstractType<?>> orderTypes, int[] positions)
        {
            this.orderTypes = orderTypes;
            this.positions = positions;
        }

        public int compare(List<ByteBuffer> a, List<ByteBuffer> b)
        {
            for (int i = 0; i < positions.length; i++)
            {
                AbstractType<?> type = orderTypes.get(i);
                int columnPos = positions[i];

                ByteBuffer aValue = a.get(columnPos);
                ByteBuffer bValue = b.get(columnPos);

                int comparison = type.compare(aValue, bValue);

                if (comparison != 0)
                    return comparison;
            }

            return 0;
        }
    }
}<|MERGE_RESOLUTION|>--- conflicted
+++ resolved
@@ -1019,23 +1019,16 @@
                 }
                 else
                 {
-<<<<<<< HEAD
-                    if (!partitioner.preservesOrder())
-                    {
-                        if (hasQueriableIndex)
-                        {
-                            stmt.usesSecondaryIndexing = true;
-                            break;
-                        }
-                        throw new InvalidRequestException("Only EQ and IN relation are supported on the partition key for random partitioners (unless you use the token() function)");
-                    }
+                    if (hasQueriableIndex)
+                    {
+                        stmt.usesSecondaryIndexing = true;
+                        break;
+                    }
+                    throw new InvalidRequestException("Only EQ and IN relation are supported on the partition key for random partitioners (unless you use the token() function)");
 
                     stmt.isKeyRange = true;
                     lastRestrictedPartitionKey = i;
                     shouldBeDone = true;
-=======
-                    throw new InvalidRequestException("Only EQ and IN relation are supported on the partition key (you will need to use the token() function for non equality based relation)");
->>>>>>> 8d17ccb7
                 }
                 previous = cname;
             }
