--- conflicted
+++ resolved
@@ -474,20 +474,8 @@
         // do not pass go, do not collect 200 dollars, just gtfo
         epState.addApplicationState(ApplicationState.STATUS, StorageService.instance.valueFactory.left(tokens, computeExpireTime()));
         handleMajorStateChange(endpoint, epState);
-<<<<<<< HEAD
         Uninterruptibles.sleepUninterruptibly(intervalInMillis * 4, TimeUnit.MILLISECONDS);
-        logger.warn("Finished killing {}", endpoint);
-=======
-        try
-        {
-            Thread.sleep(intervalInMillis * 4);
-        }
-        catch (InterruptedException e)
-        {
-            throw new AssertionError(e);
-        }
         logger.warn("Finished assassinating {}", endpoint);
->>>>>>> 6e2401e0
     }
 
     public boolean isKnownEndpoint(InetAddress endpoint)
